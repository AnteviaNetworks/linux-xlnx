#
# Automatically generated make config: don't edit
<<<<<<< HEAD
# Linux kernel version: 2.6.27-rc2
# Wed Aug  6 15:11:47 2008
=======
# Linux kernel version: 2.6.27-rc1
# Tue Aug  5 09:20:16 2008
>>>>>>> ffaa5b98
#
# CONFIG_PPC64 is not set

#
# Processor support
#
# CONFIG_6xx is not set
# CONFIG_PPC_85xx is not set
# CONFIG_PPC_8xx is not set
# CONFIG_40x is not set
CONFIG_44x=y
# CONFIG_E200 is not set
CONFIG_4xx=y
CONFIG_BOOKE=y
CONFIG_PTE_64BIT=y
CONFIG_PHYS_64BIT=y
# CONFIG_PPC_MM_SLICES is not set
CONFIG_NOT_COHERENT_CACHE=y
CONFIG_PPC32=y
CONFIG_WORD_SIZE=32
CONFIG_PPC_MERGE=y
CONFIG_MMU=y
CONFIG_GENERIC_CMOS_UPDATE=y
CONFIG_GENERIC_TIME=y
CONFIG_GENERIC_TIME_VSYSCALL=y
CONFIG_GENERIC_CLOCKEVENTS=y
CONFIG_GENERIC_HARDIRQS=y
# CONFIG_HAVE_GET_USER_PAGES_FAST is not set
# CONFIG_HAVE_SETUP_PER_CPU_AREA is not set
CONFIG_IRQ_PER_CPU=y
CONFIG_STACKTRACE_SUPPORT=y
CONFIG_HAVE_LATENCYTOP_SUPPORT=y
CONFIG_LOCKDEP_SUPPORT=y
CONFIG_RWSEM_XCHGADD_ALGORITHM=y
CONFIG_ARCH_HAS_ILOG2_U32=y
CONFIG_GENERIC_HWEIGHT=y
CONFIG_GENERIC_CALIBRATE_DELAY=y
CONFIG_GENERIC_FIND_NEXT_BIT=y
# CONFIG_ARCH_NO_VIRT_TO_BUS is not set
CONFIG_PPC=y
CONFIG_EARLY_PRINTK=y
CONFIG_GENERIC_NVRAM=y
CONFIG_SCHED_NO_NO_OMIT_FRAME_POINTER=y
CONFIG_ARCH_MAY_HAVE_PC_FDC=y
CONFIG_PPC_OF=y
CONFIG_OF=y
CONFIG_PPC_UDBG_16550=y
# CONFIG_GENERIC_TBSYNC is not set
CONFIG_AUDIT_ARCH=y
CONFIG_GENERIC_BUG=y
# CONFIG_DEFAULT_UIMAGE is not set
CONFIG_PPC_DCR_NATIVE=y
CONFIG_PPC_DCR_MMIO=y
CONFIG_PPC_DCR=y
CONFIG_DEFCONFIG_LIST="/lib/modules/$UNAME_RELEASE/.config"

#
# General setup
#
CONFIG_EXPERIMENTAL=y
CONFIG_BROKEN_ON_SMP=y
CONFIG_LOCK_KERNEL=y
CONFIG_INIT_ENV_ARG_LIMIT=32
CONFIG_LOCALVERSION=""
# CONFIG_LOCALVERSION_AUTO is not set
CONFIG_SWAP=y
CONFIG_SYSVIPC=y
CONFIG_SYSVIPC_SYSCTL=y
CONFIG_POSIX_MQUEUE=y
# CONFIG_BSD_PROCESS_ACCT is not set
# CONFIG_TASKSTATS is not set
# CONFIG_AUDIT is not set
CONFIG_IKCONFIG=y
CONFIG_IKCONFIG_PROC=y
CONFIG_LOG_BUF_SHIFT=14
# CONFIG_CGROUPS is not set
# CONFIG_GROUP_SCHED is not set
CONFIG_SYSFS_DEPRECATED=y
CONFIG_SYSFS_DEPRECATED_V2=y
# CONFIG_RELAY is not set
CONFIG_NAMESPACES=y
# CONFIG_UTS_NS is not set
# CONFIG_IPC_NS is not set
# CONFIG_USER_NS is not set
# CONFIG_PID_NS is not set
CONFIG_BLK_DEV_INITRD=y
CONFIG_INITRAMFS_SOURCE=""
# CONFIG_CC_OPTIMIZE_FOR_SIZE is not set
CONFIG_SYSCTL=y
# CONFIG_EMBEDDED is not set
CONFIG_SYSCTL_SYSCALL=y
CONFIG_SYSCTL_SYSCALL_CHECK=y
CONFIG_KALLSYMS=y
# CONFIG_KALLSYMS_EXTRA_PASS is not set
CONFIG_HOTPLUG=y
CONFIG_PRINTK=y
CONFIG_BUG=y
CONFIG_ELF_CORE=y
CONFIG_COMPAT_BRK=y
CONFIG_BASE_FULL=y
CONFIG_FUTEX=y
CONFIG_ANON_INODES=y
CONFIG_EPOLL=y
CONFIG_SIGNALFD=y
CONFIG_TIMERFD=y
CONFIG_EVENTFD=y
CONFIG_SHMEM=y
CONFIG_VM_EVENT_COUNTERS=y
CONFIG_SLAB=y
# CONFIG_SLUB is not set
# CONFIG_SLOB is not set
# CONFIG_PROFILING is not set
# CONFIG_MARKERS is not set
CONFIG_HAVE_OPROFILE=y
# CONFIG_KPROBES is not set
CONFIG_HAVE_EFFICIENT_UNALIGNED_ACCESS=y
CONFIG_HAVE_IOREMAP_PROT=y
CONFIG_HAVE_KPROBES=y
CONFIG_HAVE_KRETPROBES=y
CONFIG_HAVE_ARCH_TRACEHOOK=y
# CONFIG_HAVE_DMA_ATTRS is not set
# CONFIG_USE_GENERIC_SMP_HELPERS is not set
# CONFIG_HAVE_CLK is not set
CONFIG_PROC_PAGE_MONITOR=y
# CONFIG_HAVE_GENERIC_DMA_COHERENT is not set
CONFIG_SLABINFO=y
CONFIG_RT_MUTEXES=y
# CONFIG_TINY_SHMEM is not set
CONFIG_BASE_SMALL=0
CONFIG_MODULES=y
# CONFIG_MODULE_FORCE_LOAD is not set
CONFIG_MODULE_UNLOAD=y
CONFIG_MODULE_FORCE_UNLOAD=y
CONFIG_MODVERSIONS=y
# CONFIG_MODULE_SRCVERSION_ALL is not set
CONFIG_KMOD=y
CONFIG_BLOCK=y
# CONFIG_LBD is not set
# CONFIG_BLK_DEV_IO_TRACE is not set
# CONFIG_LSF is not set
# CONFIG_BLK_DEV_BSG is not set
# CONFIG_BLK_DEV_INTEGRITY is not set

#
# IO Schedulers
#
CONFIG_IOSCHED_NOOP=y
CONFIG_IOSCHED_AS=y
CONFIG_IOSCHED_DEADLINE=y
CONFIG_IOSCHED_CFQ=y
# CONFIG_DEFAULT_AS is not set
# CONFIG_DEFAULT_DEADLINE is not set
CONFIG_DEFAULT_CFQ=y
# CONFIG_DEFAULT_NOOP is not set
CONFIG_DEFAULT_IOSCHED="cfq"
CONFIG_CLASSIC_RCU=y
# CONFIG_PPC4xx_PCI_EXPRESS is not set

#
# Platform support
#
# CONFIG_PPC_CELL is not set
# CONFIG_PPC_CELL_NATIVE is not set
# CONFIG_PQ2ADS is not set
# CONFIG_BAMBOO is not set
# CONFIG_EBONY is not set
# CONFIG_SAM440EP is not set
# CONFIG_SEQUOIA is not set
# CONFIG_TAISHAN is not set
# CONFIG_KATMAI is not set
# CONFIG_RAINIER is not set
# CONFIG_WARP is not set
# CONFIG_CANYONLANDS is not set
# CONFIG_YOSEMITE is not set
CONFIG_XILINX_VIRTEX440_GENERIC_BOARD=y
CONFIG_XILINX_VIRTEX_5_FXT=y
# CONFIG_IPIC is not set
# CONFIG_MPIC is not set
# CONFIG_MPIC_WEIRD is not set
# CONFIG_PPC_I8259 is not set
# CONFIG_PPC_RTAS is not set
# CONFIG_MMIO_NVRAM is not set
# CONFIG_PPC_MPC106 is not set
# CONFIG_PPC_970_NAP is not set
# CONFIG_PPC_INDIRECT_IO is not set
# CONFIG_GENERIC_IOMAP is not set
# CONFIG_CPU_FREQ is not set
# CONFIG_FSL_ULI1575 is not set
CONFIG_XILINX_VIRTEX=y

#
# Kernel options
#
# CONFIG_HIGHMEM is not set
# CONFIG_TICK_ONESHOT is not set
# CONFIG_NO_HZ is not set
# CONFIG_HIGH_RES_TIMERS is not set
CONFIG_GENERIC_CLOCKEVENTS_BUILD=y
# CONFIG_HZ_100 is not set
CONFIG_HZ_250=y
# CONFIG_HZ_300 is not set
# CONFIG_HZ_1000 is not set
CONFIG_HZ=250
# CONFIG_SCHED_HRTICK is not set
# CONFIG_PREEMPT_NONE is not set
# CONFIG_PREEMPT_VOLUNTARY is not set
CONFIG_PREEMPT=y
# CONFIG_PREEMPT_RCU is not set
CONFIG_BINFMT_ELF=y
# CONFIG_BINFMT_MISC is not set
CONFIG_MATH_EMULATION=y
# CONFIG_IOMMU_HELPER is not set
CONFIG_ARCH_ENABLE_MEMORY_HOTPLUG=y
CONFIG_ARCH_HAS_WALK_MEMORY=y
CONFIG_ARCH_ENABLE_MEMORY_HOTREMOVE=y
CONFIG_ARCH_FLATMEM_ENABLE=y
CONFIG_ARCH_POPULATES_NODE_MAP=y
CONFIG_SELECT_MEMORY_MODEL=y
CONFIG_FLATMEM_MANUAL=y
# CONFIG_DISCONTIGMEM_MANUAL is not set
# CONFIG_SPARSEMEM_MANUAL is not set
CONFIG_FLATMEM=y
CONFIG_FLAT_NODE_MEM_MAP=y
# CONFIG_SPARSEMEM_STATIC is not set
# CONFIG_SPARSEMEM_VMEMMAP_ENABLE is not set
CONFIG_PAGEFLAGS_EXTENDED=y
CONFIG_SPLIT_PTLOCK_CPUS=4
CONFIG_MIGRATION=y
CONFIG_RESOURCES_64BIT=y
CONFIG_ZONE_DMA_FLAG=1
CONFIG_BOUNCE=y
CONFIG_VIRT_TO_BUS=y
CONFIG_FORCE_MAX_ZONEORDER=11
CONFIG_PROC_DEVICETREE=y
CONFIG_CMDLINE_BOOL=y
CONFIG_CMDLINE=""
CONFIG_EXTRA_TARGETS=""
CONFIG_SECCOMP=y
# CONFIG_COMPRESSED_DEVICE_TREE is not set
CONFIG_ISA_DMA_API=y

#
# Bus options
#
CONFIG_ZONE_DMA=y
CONFIG_PPC_INDIRECT_PCI=y
CONFIG_4xx_SOC=y
CONFIG_PPC_PCI_CHOICE=y
CONFIG_PCI=y
CONFIG_PCI_DOMAINS=y
CONFIG_PCI_SYSCALL=y
# CONFIG_PCIEPORTBUS is not set
CONFIG_ARCH_SUPPORTS_MSI=y
# CONFIG_PCI_MSI is not set
CONFIG_PCI_LEGACY=y
# CONFIG_PCCARD is not set
# CONFIG_HOTPLUG_PCI is not set
# CONFIG_HAS_RAPIDIO is not set

#
# Advanced setup
#
# CONFIG_ADVANCED_OPTIONS is not set

#
# Default settings for advanced configuration options are used
#
CONFIG_LOWMEM_SIZE=0x30000000
CONFIG_PAGE_OFFSET=0xc0000000
CONFIG_KERNEL_START=0xc0000000
CONFIG_PHYSICAL_START=0x00000000
CONFIG_TASK_SIZE=0xc0000000
CONFIG_CONSISTENT_START=0xff100000
CONFIG_CONSISTENT_SIZE=0x00200000
CONFIG_NET=y

#
# Networking options
#
CONFIG_PACKET=y
# CONFIG_PACKET_MMAP is not set
CONFIG_UNIX=y
CONFIG_XFRM=y
# CONFIG_XFRM_USER is not set
# CONFIG_XFRM_SUB_POLICY is not set
# CONFIG_XFRM_MIGRATE is not set
# CONFIG_XFRM_STATISTICS is not set
# CONFIG_NET_KEY is not set
CONFIG_INET=y
CONFIG_IP_MULTICAST=y
# CONFIG_IP_ADVANCED_ROUTER is not set
CONFIG_IP_FIB_HASH=y
CONFIG_IP_PNP=y
CONFIG_IP_PNP_DHCP=y
CONFIG_IP_PNP_BOOTP=y
# CONFIG_IP_PNP_RARP is not set
# CONFIG_NET_IPIP is not set
# CONFIG_NET_IPGRE is not set
# CONFIG_IP_MROUTE is not set
# CONFIG_ARPD is not set
# CONFIG_SYN_COOKIES is not set
# CONFIG_INET_AH is not set
# CONFIG_INET_ESP is not set
# CONFIG_INET_IPCOMP is not set
# CONFIG_INET_XFRM_TUNNEL is not set
CONFIG_INET_TUNNEL=m
CONFIG_INET_XFRM_MODE_TRANSPORT=y
CONFIG_INET_XFRM_MODE_TUNNEL=y
CONFIG_INET_XFRM_MODE_BEET=y
# CONFIG_INET_LRO is not set
CONFIG_INET_DIAG=y
CONFIG_INET_TCP_DIAG=y
# CONFIG_TCP_CONG_ADVANCED is not set
CONFIG_TCP_CONG_CUBIC=y
CONFIG_DEFAULT_TCP_CONG="cubic"
# CONFIG_TCP_MD5SIG is not set
# CONFIG_IP_VS is not set
CONFIG_IPV6=m
# CONFIG_IPV6_PRIVACY is not set
# CONFIG_IPV6_ROUTER_PREF is not set
# CONFIG_IPV6_OPTIMISTIC_DAD is not set
# CONFIG_INET6_AH is not set
# CONFIG_INET6_ESP is not set
# CONFIG_INET6_IPCOMP is not set
# CONFIG_IPV6_MIP6 is not set
# CONFIG_INET6_XFRM_TUNNEL is not set
# CONFIG_INET6_TUNNEL is not set
CONFIG_INET6_XFRM_MODE_TRANSPORT=m
CONFIG_INET6_XFRM_MODE_TUNNEL=m
CONFIG_INET6_XFRM_MODE_BEET=m
# CONFIG_INET6_XFRM_MODE_ROUTEOPTIMIZATION is not set
CONFIG_IPV6_SIT=m
CONFIG_IPV6_NDISC_NODETYPE=y
# CONFIG_IPV6_TUNNEL is not set
# CONFIG_IPV6_MULTIPLE_TABLES is not set
# CONFIG_IPV6_MROUTE is not set
# CONFIG_NETWORK_SECMARK is not set
CONFIG_NETFILTER=y
# CONFIG_NETFILTER_DEBUG is not set
CONFIG_NETFILTER_ADVANCED=y

#
# Core Netfilter Configuration
#
# CONFIG_NETFILTER_NETLINK_QUEUE is not set
# CONFIG_NETFILTER_NETLINK_LOG is not set
# CONFIG_NF_CONNTRACK is not set
CONFIG_NETFILTER_XTABLES=m
# CONFIG_NETFILTER_XT_TARGET_CLASSIFY is not set
# CONFIG_NETFILTER_XT_TARGET_DSCP is not set
# CONFIG_NETFILTER_XT_TARGET_MARK is not set
# CONFIG_NETFILTER_XT_TARGET_NFQUEUE is not set
# CONFIG_NETFILTER_XT_TARGET_NFLOG is not set
# CONFIG_NETFILTER_XT_TARGET_RATEEST is not set
# CONFIG_NETFILTER_XT_TARGET_TCPMSS is not set
# CONFIG_NETFILTER_XT_TARGET_TCPOPTSTRIP is not set
# CONFIG_NETFILTER_XT_MATCH_COMMENT is not set
# CONFIG_NETFILTER_XT_MATCH_DCCP is not set
# CONFIG_NETFILTER_XT_MATCH_DSCP is not set
# CONFIG_NETFILTER_XT_MATCH_ESP is not set
# CONFIG_NETFILTER_XT_MATCH_IPRANGE is not set
# CONFIG_NETFILTER_XT_MATCH_LENGTH is not set
# CONFIG_NETFILTER_XT_MATCH_LIMIT is not set
# CONFIG_NETFILTER_XT_MATCH_MAC is not set
# CONFIG_NETFILTER_XT_MATCH_MARK is not set
# CONFIG_NETFILTER_XT_MATCH_OWNER is not set
# CONFIG_NETFILTER_XT_MATCH_POLICY is not set
# CONFIG_NETFILTER_XT_MATCH_MULTIPORT is not set
# CONFIG_NETFILTER_XT_MATCH_PKTTYPE is not set
# CONFIG_NETFILTER_XT_MATCH_QUOTA is not set
# CONFIG_NETFILTER_XT_MATCH_RATEEST is not set
# CONFIG_NETFILTER_XT_MATCH_REALM is not set
# CONFIG_NETFILTER_XT_MATCH_SCTP is not set
# CONFIG_NETFILTER_XT_MATCH_STATISTIC is not set
# CONFIG_NETFILTER_XT_MATCH_STRING is not set
# CONFIG_NETFILTER_XT_MATCH_TCPMSS is not set
# CONFIG_NETFILTER_XT_MATCH_TIME is not set
# CONFIG_NETFILTER_XT_MATCH_U32 is not set
# CONFIG_NETFILTER_XT_MATCH_HASHLIMIT is not set

#
# IP: Netfilter Configuration
#
# CONFIG_IP_NF_QUEUE is not set
CONFIG_IP_NF_IPTABLES=m
# CONFIG_IP_NF_MATCH_RECENT is not set
# CONFIG_IP_NF_MATCH_ECN is not set
# CONFIG_IP_NF_MATCH_AH is not set
# CONFIG_IP_NF_MATCH_TTL is not set
# CONFIG_IP_NF_MATCH_ADDRTYPE is not set
CONFIG_IP_NF_FILTER=m
# CONFIG_IP_NF_TARGET_REJECT is not set
# CONFIG_IP_NF_TARGET_LOG is not set
# CONFIG_IP_NF_TARGET_ULOG is not set
CONFIG_IP_NF_MANGLE=m
# CONFIG_IP_NF_TARGET_ECN is not set
# CONFIG_IP_NF_TARGET_TTL is not set
# CONFIG_IP_NF_RAW is not set
# CONFIG_IP_NF_ARPTABLES is not set

#
# IPv6: Netfilter Configuration
#
# CONFIG_IP6_NF_QUEUE is not set
# CONFIG_IP6_NF_IPTABLES is not set
# CONFIG_IP_DCCP is not set
# CONFIG_IP_SCTP is not set
# CONFIG_TIPC is not set
# CONFIG_ATM is not set
# CONFIG_BRIDGE is not set
# CONFIG_VLAN_8021Q is not set
# CONFIG_DECNET is not set
# CONFIG_LLC2 is not set
# CONFIG_IPX is not set
# CONFIG_ATALK is not set
# CONFIG_X25 is not set
# CONFIG_LAPB is not set
# CONFIG_ECONET is not set
# CONFIG_WAN_ROUTER is not set
# CONFIG_NET_SCHED is not set

#
# Network testing
#
# CONFIG_NET_PKTGEN is not set
# CONFIG_HAMRADIO is not set
# CONFIG_CAN is not set
# CONFIG_IRDA is not set
# CONFIG_BT is not set
# CONFIG_AF_RXRPC is not set

#
# Wireless
#
# CONFIG_CFG80211 is not set
# CONFIG_WIRELESS_EXT is not set
# CONFIG_MAC80211 is not set
# CONFIG_IEEE80211 is not set
# CONFIG_RFKILL is not set
# CONFIG_NET_9P is not set

#
# Device Drivers
#

#
# Generic Driver Options
#
CONFIG_UEVENT_HELPER_PATH="/sbin/hotplug"
CONFIG_STANDALONE=y
CONFIG_PREVENT_FIRMWARE_BUILD=y
CONFIG_FW_LOADER=y
CONFIG_FIRMWARE_IN_KERNEL=y
CONFIG_EXTRA_FIRMWARE=""
# CONFIG_SYS_HYPERVISOR is not set
# CONFIG_CONNECTOR is not set
# CONFIG_MTD is not set
CONFIG_OF_DEVICE=y
CONFIG_OF_I2C=y
# CONFIG_PARPORT is not set
CONFIG_BLK_DEV=y
# CONFIG_BLK_DEV_FD is not set
# CONFIG_BLK_CPQ_DA is not set
# CONFIG_BLK_CPQ_CISS_DA is not set
# CONFIG_BLK_DEV_DAC960 is not set
# CONFIG_BLK_DEV_UMEM is not set
# CONFIG_BLK_DEV_COW_COMMON is not set
CONFIG_BLK_DEV_LOOP=y
# CONFIG_BLK_DEV_CRYPTOLOOP is not set
# CONFIG_BLK_DEV_NBD is not set
# CONFIG_BLK_DEV_SX8 is not set
CONFIG_BLK_DEV_RAM=y
CONFIG_BLK_DEV_RAM_COUNT=16
CONFIG_BLK_DEV_RAM_SIZE=8192
# CONFIG_BLK_DEV_XIP is not set
# CONFIG_CDROM_PKTCDVD is not set
# CONFIG_ATA_OVER_ETH is not set
# CONFIG_XILINX_SYSACE is not set
<<<<<<< HEAD
# CONFIG_XILINX_SYSACE_OLD is not set
=======
>>>>>>> ffaa5b98
# CONFIG_BLK_DEV_HD is not set
CONFIG_MISC_DEVICES=y
# CONFIG_PHANTOM is not set
# CONFIG_EEPROM_93CX6 is not set
# CONFIG_SGI_IOC4 is not set
# CONFIG_TIFM_CORE is not set
# CONFIG_ENCLOSURE_SERVICES is not set
# CONFIG_HP_ILO is not set
<<<<<<< HEAD
CONFIG_XILINX_DRIVERS=y
CONFIG_NEED_XILINX_LLDMA=y
=======
>>>>>>> ffaa5b98
CONFIG_HAVE_IDE=y
# CONFIG_IDE is not set

#
# SCSI device support
#
# CONFIG_RAID_ATTRS is not set
# CONFIG_SCSI is not set
# CONFIG_SCSI_DMA is not set
# CONFIG_SCSI_NETLINK is not set
# CONFIG_ATA is not set
# CONFIG_MD is not set
# CONFIG_FUSION is not set

#
# IEEE 1394 (FireWire) support
#

#
# Enable only one of the two stacks, unless you know what you are doing
#
# CONFIG_FIREWIRE is not set
# CONFIG_IEEE1394 is not set
# CONFIG_I2O is not set
# CONFIG_MACINTOSH_DRIVERS is not set
CONFIG_NETDEVICES=y
# CONFIG_DUMMY is not set
# CONFIG_BONDING is not set
# CONFIG_MACVLAN is not set
# CONFIG_EQUALIZER is not set
# CONFIG_TUN is not set
# CONFIG_VETH is not set
# CONFIG_ARCNET is not set
# CONFIG_PHYLIB is not set
CONFIG_NET_ETHERNET=y
CONFIG_MII=y
# CONFIG_HAPPYMEAL is not set
# CONFIG_SUNGEM is not set
# CONFIG_CASSINI is not set
# CONFIG_NET_VENDOR_3COM is not set
# CONFIG_NET_TULIP is not set
# CONFIG_HP100 is not set
# CONFIG_IBM_NEW_EMAC is not set
# CONFIG_IBM_NEW_EMAC_ZMII is not set
# CONFIG_IBM_NEW_EMAC_RGMII is not set
# CONFIG_IBM_NEW_EMAC_TAH is not set
# CONFIG_IBM_NEW_EMAC_EMAC4 is not set
# CONFIG_NET_PCI is not set
# CONFIG_B44 is not set
# CONFIG_XILINX_EMAC is not set
# CONFIG_XILINX_EMACLITE is not set
CONFIG_NETDEV_1000=y
# CONFIG_ACENIC is not set
# CONFIG_DL2K is not set
# CONFIG_E1000 is not set
# CONFIG_E1000E is not set
# CONFIG_IP1000 is not set
# CONFIG_IGB is not set
# CONFIG_NS83820 is not set
# CONFIG_HAMACHI is not set
# CONFIG_YELLOWFIN is not set
# CONFIG_R8169 is not set
# CONFIG_SIS190 is not set
# CONFIG_SKGE is not set
# CONFIG_SKY2 is not set
# CONFIG_VIA_VELOCITY is not set
# CONFIG_TIGON3 is not set
# CONFIG_BNX2 is not set
# CONFIG_QLA3XXX is not set
# CONFIG_ATL1 is not set
<<<<<<< HEAD
# CONFIG_XILINX_TEMAC is not set
# CONFIG_ATL1E is not set
CONFIG_XILINX_LLTEMAC=y
# CONFIG_XILINX_LLTEMAC_MARVELL_88E1111_RGMII is not set
CONFIG_XILINX_LLTEMAC_MARVELL_88E1111_GMII=y
# CONFIG_XILINX_LLTEMAC_MARVELL_88E1111_MII is not set
=======
# CONFIG_ATL1E is not set
>>>>>>> ffaa5b98
# CONFIG_NETDEV_10000 is not set
# CONFIG_TR is not set

#
# Wireless LAN
#
# CONFIG_WLAN_PRE80211 is not set
# CONFIG_WLAN_80211 is not set
# CONFIG_IWLWIFI_LEDS is not set
# CONFIG_WAN is not set
# CONFIG_FDDI is not set
# CONFIG_HIPPI is not set
# CONFIG_PPP is not set
# CONFIG_SLIP is not set
# CONFIG_NETCONSOLE is not set
# CONFIG_NETPOLL is not set
# CONFIG_NET_POLL_CONTROLLER is not set
# CONFIG_ISDN is not set
# CONFIG_PHONE is not set

#
# Input device support
#
CONFIG_INPUT=y
# CONFIG_INPUT_FF_MEMLESS is not set
# CONFIG_INPUT_POLLDEV is not set

#
# Userland interfaces
#
CONFIG_INPUT_MOUSEDEV=y
CONFIG_INPUT_MOUSEDEV_PSAUX=y
CONFIG_INPUT_MOUSEDEV_SCREEN_X=1024
CONFIG_INPUT_MOUSEDEV_SCREEN_Y=768
# CONFIG_INPUT_JOYDEV is not set
# CONFIG_INPUT_EVDEV is not set
# CONFIG_INPUT_EVBUG is not set

#
# Input Device Drivers
#
CONFIG_INPUT_KEYBOARD=y
CONFIG_KEYBOARD_ATKBD=y
# CONFIG_KEYBOARD_SUNKBD is not set
# CONFIG_KEYBOARD_LKKBD is not set
# CONFIG_KEYBOARD_XTKBD is not set
# CONFIG_KEYBOARD_NEWTON is not set
# CONFIG_KEYBOARD_STOWAWAY is not set
CONFIG_INPUT_MOUSE=y
CONFIG_MOUSE_PS2=y
CONFIG_MOUSE_PS2_ALPS=y
CONFIG_MOUSE_PS2_LOGIPS2PP=y
CONFIG_MOUSE_PS2_SYNAPTICS=y
CONFIG_MOUSE_PS2_LIFEBOOK=y
CONFIG_MOUSE_PS2_TRACKPOINT=y
# CONFIG_MOUSE_PS2_TOUCHKIT is not set
# CONFIG_MOUSE_SERIAL is not set
# CONFIG_MOUSE_VSXXXAA is not set
# CONFIG_INPUT_JOYSTICK is not set
# CONFIG_INPUT_TABLET is not set
# CONFIG_INPUT_TOUCHSCREEN is not set
# CONFIG_INPUT_MISC is not set

#
# Hardware I/O ports
#
CONFIG_SERIO=y
# CONFIG_SERIO_I8042 is not set
CONFIG_SERIO_SERPORT=y
# CONFIG_SERIO_PCIPS2 is not set
CONFIG_SERIO_LIBPS2=y
# CONFIG_SERIO_XILINXPS2 is not set
# CONFIG_SERIO_XILINX_XPS_PS2 is not set
# CONFIG_SERIO_RAW is not set
# CONFIG_SERIO_XILINX_XPS_PS2 is not set
# CONFIG_GAMEPORT is not set

#
# Character devices
#
CONFIG_VT=y
CONFIG_CONSOLE_TRANSLATIONS=y
CONFIG_VT_CONSOLE=y
CONFIG_HW_CONSOLE=y
# CONFIG_VT_HW_CONSOLE_BINDING is not set
CONFIG_DEVKMEM=y
# CONFIG_SERIAL_NONSTANDARD is not set
# CONFIG_NOZOMI is not set

#
# Serial drivers
#
CONFIG_SERIAL_8250=y
CONFIG_SERIAL_8250_CONSOLE=y
CONFIG_SERIAL_8250_PCI=y
CONFIG_SERIAL_8250_NR_UARTS=4
CONFIG_SERIAL_8250_RUNTIME_UARTS=4
# CONFIG_SERIAL_8250_EXTENDED is not set

#
# Non-8250 serial port support
#
# CONFIG_SERIAL_UARTLITE is not set
CONFIG_SERIAL_CORE=y
CONFIG_SERIAL_CORE_CONSOLE=y
# CONFIG_SERIAL_JSM is not set
CONFIG_SERIAL_OF_PLATFORM=y
CONFIG_UNIX98_PTYS=y
CONFIG_LEGACY_PTYS=y
CONFIG_LEGACY_PTY_COUNT=256
# CONFIG_IPMI_HANDLER is not set
CONFIG_HW_RANDOM=m
# CONFIG_NVRAM is not set
# CONFIG_GEN_RTC is not set
# CONFIG_XILINX_GPIO is not set
CONFIG_XILINX_HWICAP=y
# CONFIG_R3964 is not set
# CONFIG_APPLICOM is not set
# CONFIG_RAW_DRIVER is not set
# CONFIG_TCG_TPM is not set
CONFIG_DEVPORT=y
CONFIG_I2C=y
CONFIG_I2C_BOARDINFO=y
CONFIG_I2C_CHARDEV=y
CONFIG_XILINX_IIC=y

#
# I2C Hardware Bus support
#

#
# PC SMBus host controller drivers
#
# CONFIG_I2C_ALI1535 is not set
# CONFIG_I2C_ALI1563 is not set
# CONFIG_I2C_ALI15X3 is not set
# CONFIG_I2C_AMD756 is not set
# CONFIG_I2C_AMD8111 is not set
# CONFIG_I2C_I801 is not set
# CONFIG_I2C_ISCH is not set
# CONFIG_I2C_PIIX4 is not set
# CONFIG_I2C_NFORCE2 is not set
# CONFIG_I2C_SIS5595 is not set
# CONFIG_I2C_SIS630 is not set
# CONFIG_I2C_SIS96X is not set
# CONFIG_I2C_VIA is not set
# CONFIG_I2C_VIAPRO is not set

#
# I2C system bus drivers (mostly embedded / system-on-chip)
#
# CONFIG_I2C_IBM_IIC is not set
# CONFIG_I2C_MPC is not set
# CONFIG_I2C_OCORES is not set
# CONFIG_I2C_SIMTEC is not set

#
# External I2C/SMBus adapter drivers
#
# CONFIG_I2C_PARPORT_LIGHT is not set
# CONFIG_I2C_TAOS_EVM is not set

#
# Graphics adapter I2C/DDC channel drivers
#
# CONFIG_I2C_VOODOO3 is not set

#
# Other I2C/SMBus bus drivers
#
# CONFIG_I2C_PCA_PLATFORM is not set
# CONFIG_I2C_STUB is not set

#
# Miscellaneous I2C Chip support
#
# CONFIG_DS1682 is not set
# CONFIG_AT24 is not set
# CONFIG_SENSORS_EEPROM is not set
# CONFIG_SENSORS_PCF8574 is not set
# CONFIG_PCF8575 is not set
# CONFIG_SENSORS_PCA9539 is not set
# CONFIG_SENSORS_PCF8591 is not set
# CONFIG_SENSORS_MAX6875 is not set
# CONFIG_SENSORS_TSL2550 is not set
# CONFIG_I2C_DEBUG_CORE is not set
# CONFIG_I2C_DEBUG_ALGO is not set
# CONFIG_I2C_DEBUG_BUS is not set
# CONFIG_I2C_DEBUG_CHIP is not set
# CONFIG_SPI is not set
CONFIG_ARCH_WANT_OPTIONAL_GPIOLIB=y
# CONFIG_GPIOLIB is not set
# CONFIG_W1 is not set
# CONFIG_POWER_SUPPLY is not set
# CONFIG_HWMON is not set
# CONFIG_THERMAL is not set
# CONFIG_THERMAL_HWMON is not set
# CONFIG_WATCHDOG is not set

#
# Sonics Silicon Backplane
#
CONFIG_SSB_POSSIBLE=y
# CONFIG_SSB is not set

#
# Multifunction device drivers
#
# CONFIG_MFD_CORE is not set
# CONFIG_MFD_SM501 is not set
# CONFIG_HTC_PASIC3 is not set

#
# Multimedia devices
#

#
# Multimedia core support
#
# CONFIG_VIDEO_DEV is not set
# CONFIG_DVB_CORE is not set
# CONFIG_VIDEO_MEDIA is not set

#
# Multimedia drivers
#
# CONFIG_DAB is not set

#
# Graphics support
#
# CONFIG_AGP is not set
# CONFIG_DRM is not set
# CONFIG_VGASTATE is not set
# CONFIG_VIDEO_OUTPUT_CONTROL is not set
CONFIG_FB=y
# CONFIG_FIRMWARE_EDID is not set
# CONFIG_FB_DDC is not set
CONFIG_FB_CFB_FILLRECT=y
CONFIG_FB_CFB_COPYAREA=y
CONFIG_FB_CFB_IMAGEBLIT=y
# CONFIG_FB_CFB_REV_PIXELS_IN_BYTE is not set
# CONFIG_FB_SYS_FILLRECT is not set
# CONFIG_FB_SYS_COPYAREA is not set
# CONFIG_FB_SYS_IMAGEBLIT is not set
# CONFIG_FB_FOREIGN_ENDIAN is not set
# CONFIG_FB_SYS_FOPS is not set
# CONFIG_FB_SVGALIB is not set
# CONFIG_FB_MACMODES is not set
# CONFIG_FB_BACKLIGHT is not set
# CONFIG_FB_MODE_HELPERS is not set
# CONFIG_FB_TILEBLITTING is not set

#
# Frame buffer hardware drivers
#
# CONFIG_FB_CIRRUS is not set
# CONFIG_FB_PM2 is not set
# CONFIG_FB_CYBER2000 is not set
# CONFIG_FB_OF is not set
# CONFIG_FB_CT65550 is not set
# CONFIG_FB_ASILIANT is not set
# CONFIG_FB_IMSTT is not set
# CONFIG_FB_VGA16 is not set
# CONFIG_FB_S1D13XXX is not set
# CONFIG_FB_NVIDIA is not set
# CONFIG_FB_RIVA is not set
# CONFIG_FB_MATROX is not set
# CONFIG_FB_RADEON is not set
# CONFIG_FB_ATY128 is not set
# CONFIG_FB_ATY is not set
# CONFIG_FB_S3 is not set
# CONFIG_FB_SAVAGE is not set
# CONFIG_FB_SIS is not set
# CONFIG_FB_NEOMAGIC is not set
# CONFIG_FB_KYRO is not set
# CONFIG_FB_3DFX is not set
# CONFIG_FB_VOODOO1 is not set
# CONFIG_FB_VT8623 is not set
# CONFIG_FB_TRIDENT is not set
# CONFIG_FB_ARK is not set
# CONFIG_FB_PM3 is not set
# CONFIG_FB_CARMINE is not set
# CONFIG_FB_IBM_GXT4500 is not set
CONFIG_FB_XILINX=y
# CONFIG_FB_VIRTUAL is not set
# CONFIG_BACKLIGHT_LCD_SUPPORT is not set

#
# Display device support
#
# CONFIG_DISPLAY_SUPPORT is not set

#
# Console display driver support
#
CONFIG_DUMMY_CONSOLE=y
CONFIG_FRAMEBUFFER_CONSOLE=y
# CONFIG_FRAMEBUFFER_CONSOLE_DETECT_PRIMARY is not set
# CONFIG_FRAMEBUFFER_CONSOLE_ROTATION is not set
CONFIG_FONTS=y
CONFIG_FONT_8x8=y
CONFIG_FONT_8x16=y
# CONFIG_FONT_6x11 is not set
# CONFIG_FONT_7x14 is not set
# CONFIG_FONT_PEARL_8x8 is not set
# CONFIG_FONT_ACORN_8x8 is not set
# CONFIG_FONT_MINI_4x6 is not set
# CONFIG_FONT_SUN8x16 is not set
# CONFIG_FONT_SUN12x22 is not set
# CONFIG_FONT_10x18 is not set
CONFIG_LOGO=y
CONFIG_LOGO_LINUX_MONO=y
CONFIG_LOGO_LINUX_VGA16=y
CONFIG_LOGO_LINUX_CLUT224=y
# CONFIG_SOUND is not set
# CONFIG_HID_SUPPORT is not set
# CONFIG_USB_SUPPORT is not set
# CONFIG_MMC is not set
# CONFIG_MEMSTICK is not set
# CONFIG_NEW_LEDS is not set
# CONFIG_ACCESSIBILITY is not set
# CONFIG_INFINIBAND is not set
# CONFIG_EDAC is not set
# CONFIG_RTC_CLASS is not set
# CONFIG_DMADEVICES is not set
CONFIG_XILINX_EDK=y
CONFIG_XILINX_LLDMA_USE_DCR=y
# CONFIG_UIO is not set

#
# File systems
#
CONFIG_EXT2_FS=y
# CONFIG_EXT2_FS_XATTR is not set
# CONFIG_EXT2_FS_XIP is not set
# CONFIG_EXT3_FS is not set
# CONFIG_EXT4DEV_FS is not set
# CONFIG_REISERFS_FS is not set
# CONFIG_JFS_FS is not set
# CONFIG_FS_POSIX_ACL is not set
# CONFIG_XFS_FS is not set
# CONFIG_OCFS2_FS is not set
CONFIG_DNOTIFY=y
CONFIG_INOTIFY=y
CONFIG_INOTIFY_USER=y
# CONFIG_QUOTA is not set
CONFIG_AUTOFS_FS=y
CONFIG_AUTOFS4_FS=y
CONFIG_FUSE_FS=m

#
# CD-ROM/DVD Filesystems
#
# CONFIG_ISO9660_FS is not set
# CONFIG_UDF_FS is not set

#
# DOS/FAT/NT Filesystems
#
CONFIG_FAT_FS=y
CONFIG_MSDOS_FS=y
CONFIG_VFAT_FS=y
CONFIG_FAT_DEFAULT_CODEPAGE=437
CONFIG_FAT_DEFAULT_IOCHARSET="iso8859-1"
# CONFIG_NTFS_FS is not set

#
# Pseudo filesystems
#
CONFIG_PROC_FS=y
# CONFIG_PROC_KCORE is not set
CONFIG_PROC_SYSCTL=y
CONFIG_SYSFS=y
CONFIG_TMPFS=y
# CONFIG_TMPFS_POSIX_ACL is not set
# CONFIG_HUGETLB_PAGE is not set
# CONFIG_CONFIGFS_FS is not set

#
# Miscellaneous filesystems
#
# CONFIG_ADFS_FS is not set
# CONFIG_AFFS_FS is not set
# CONFIG_HFS_FS is not set
# CONFIG_HFSPLUS_FS is not set
# CONFIG_BEFS_FS is not set
# CONFIG_BFS_FS is not set
# CONFIG_EFS_FS is not set
CONFIG_CRAMFS=y
# CONFIG_VXFS_FS is not set
# CONFIG_MINIX_FS is not set
# CONFIG_OMFS_FS is not set
# CONFIG_HPFS_FS is not set
# CONFIG_QNX4FS_FS is not set
CONFIG_ROMFS_FS=y
# CONFIG_SYSV_FS is not set
# CONFIG_UFS_FS is not set
CONFIG_NETWORK_FILESYSTEMS=y
CONFIG_NFS_FS=y
CONFIG_NFS_V3=y
# CONFIG_NFS_V3_ACL is not set
# CONFIG_NFS_V4 is not set
CONFIG_ROOT_NFS=y
CONFIG_NFSD=y
CONFIG_NFSD_V3=y
# CONFIG_NFSD_V3_ACL is not set
# CONFIG_NFSD_V4 is not set
CONFIG_LOCKD=y
CONFIG_LOCKD_V4=y
CONFIG_EXPORTFS=y
CONFIG_NFS_COMMON=y
CONFIG_SUNRPC=y
# CONFIG_RPCSEC_GSS_KRB5 is not set
# CONFIG_RPCSEC_GSS_SPKM3 is not set
CONFIG_SMB_FS=y
# CONFIG_SMB_NLS_DEFAULT is not set
# CONFIG_CIFS is not set
# CONFIG_NCP_FS is not set
# CONFIG_CODA_FS is not set
# CONFIG_AFS_FS is not set

#
# Partition Types
#
# CONFIG_PARTITION_ADVANCED is not set
CONFIG_MSDOS_PARTITION=y
CONFIG_NLS=y
CONFIG_NLS_DEFAULT="iso8859-1"
CONFIG_NLS_CODEPAGE_437=y
# CONFIG_NLS_CODEPAGE_737 is not set
# CONFIG_NLS_CODEPAGE_775 is not set
# CONFIG_NLS_CODEPAGE_850 is not set
# CONFIG_NLS_CODEPAGE_852 is not set
# CONFIG_NLS_CODEPAGE_855 is not set
# CONFIG_NLS_CODEPAGE_857 is not set
# CONFIG_NLS_CODEPAGE_860 is not set
# CONFIG_NLS_CODEPAGE_861 is not set
# CONFIG_NLS_CODEPAGE_862 is not set
# CONFIG_NLS_CODEPAGE_863 is not set
# CONFIG_NLS_CODEPAGE_864 is not set
# CONFIG_NLS_CODEPAGE_865 is not set
# CONFIG_NLS_CODEPAGE_866 is not set
# CONFIG_NLS_CODEPAGE_869 is not set
# CONFIG_NLS_CODEPAGE_936 is not set
# CONFIG_NLS_CODEPAGE_950 is not set
# CONFIG_NLS_CODEPAGE_932 is not set
# CONFIG_NLS_CODEPAGE_949 is not set
# CONFIG_NLS_CODEPAGE_874 is not set
# CONFIG_NLS_ISO8859_8 is not set
# CONFIG_NLS_CODEPAGE_1250 is not set
# CONFIG_NLS_CODEPAGE_1251 is not set
CONFIG_NLS_ASCII=m
CONFIG_NLS_ISO8859_1=m
# CONFIG_NLS_ISO8859_2 is not set
# CONFIG_NLS_ISO8859_3 is not set
# CONFIG_NLS_ISO8859_4 is not set
# CONFIG_NLS_ISO8859_5 is not set
# CONFIG_NLS_ISO8859_6 is not set
# CONFIG_NLS_ISO8859_7 is not set
# CONFIG_NLS_ISO8859_9 is not set
# CONFIG_NLS_ISO8859_13 is not set
# CONFIG_NLS_ISO8859_14 is not set
# CONFIG_NLS_ISO8859_15 is not set
# CONFIG_NLS_KOI8_R is not set
# CONFIG_NLS_KOI8_U is not set
CONFIG_NLS_UTF8=m
# CONFIG_DLM is not set

#
# Library routines
#
CONFIG_BITREVERSE=y
# CONFIG_GENERIC_FIND_FIRST_BIT is not set
CONFIG_CRC_CCITT=y
# CONFIG_CRC16 is not set
# CONFIG_CRC_T10DIF is not set
# CONFIG_CRC_ITU_T is not set
CONFIG_CRC32=y
# CONFIG_CRC7 is not set
# CONFIG_LIBCRC32C is not set
CONFIG_ZLIB_INFLATE=y
CONFIG_PLIST=y
CONFIG_HAS_IOMEM=y
CONFIG_HAS_IOPORT=y
CONFIG_HAS_DMA=y
CONFIG_HAVE_LMB=y

#
# Kernel hacking
#
# CONFIG_PRINTK_TIME is not set
CONFIG_ENABLE_WARN_DEPRECATED=y
CONFIG_ENABLE_MUST_CHECK=y
CONFIG_FRAME_WARN=1024
# CONFIG_MAGIC_SYSRQ is not set
# CONFIG_UNUSED_SYMBOLS is not set
# CONFIG_DEBUG_FS is not set
# CONFIG_HEADERS_CHECK is not set
# CONFIG_DEBUG_KERNEL is not set
CONFIG_DEBUG_BUGVERBOSE=y
CONFIG_DEBUG_MEMORY_INIT=y
# CONFIG_LATENCYTOP is not set
CONFIG_HAVE_FTRACE=y
CONFIG_HAVE_DYNAMIC_FTRACE=y
# CONFIG_FTRACE is not set
# CONFIG_PREEMPT_TRACER is not set
# CONFIG_SCHED_TRACER is not set
# CONFIG_CONTEXT_SWITCH_TRACER is not set
# CONFIG_SAMPLES is not set
CONFIG_HAVE_ARCH_KGDB=y
# CONFIG_IRQSTACKS is not set
# CONFIG_PPC_EARLY_DEBUG is not set

#
# Security options
#
# CONFIG_KEYS is not set
# CONFIG_SECURITY is not set
# CONFIG_SECURITY_FILE_CAPABILITIES is not set
CONFIG_CRYPTO=y

#
# Crypto core or helper
#
# CONFIG_CRYPTO_MANAGER is not set
# CONFIG_CRYPTO_GF128MUL is not set
# CONFIG_CRYPTO_NULL is not set
# CONFIG_CRYPTO_CRYPTD is not set
# CONFIG_CRYPTO_AUTHENC is not set
# CONFIG_CRYPTO_TEST is not set

#
# Authenticated Encryption with Associated Data
#
# CONFIG_CRYPTO_CCM is not set
# CONFIG_CRYPTO_GCM is not set
# CONFIG_CRYPTO_SEQIV is not set

#
# Block modes
#
# CONFIG_CRYPTO_CBC is not set
# CONFIG_CRYPTO_CTR is not set
# CONFIG_CRYPTO_CTS is not set
# CONFIG_CRYPTO_ECB is not set
# CONFIG_CRYPTO_LRW is not set
# CONFIG_CRYPTO_PCBC is not set
# CONFIG_CRYPTO_XTS is not set

#
# Hash modes
#
# CONFIG_CRYPTO_HMAC is not set
# CONFIG_CRYPTO_XCBC is not set

#
# Digest
#
# CONFIG_CRYPTO_CRC32C is not set
# CONFIG_CRYPTO_MD4 is not set
# CONFIG_CRYPTO_MD5 is not set
# CONFIG_CRYPTO_MICHAEL_MIC is not set
# CONFIG_CRYPTO_RMD128 is not set
# CONFIG_CRYPTO_RMD160 is not set
# CONFIG_CRYPTO_RMD256 is not set
# CONFIG_CRYPTO_RMD320 is not set
# CONFIG_CRYPTO_SHA1 is not set
# CONFIG_CRYPTO_SHA256 is not set
# CONFIG_CRYPTO_SHA512 is not set
# CONFIG_CRYPTO_TGR192 is not set
# CONFIG_CRYPTO_WP512 is not set

#
# Ciphers
#
# CONFIG_CRYPTO_AES is not set
# CONFIG_CRYPTO_ANUBIS is not set
# CONFIG_CRYPTO_ARC4 is not set
# CONFIG_CRYPTO_BLOWFISH is not set
# CONFIG_CRYPTO_CAMELLIA is not set
# CONFIG_CRYPTO_CAST5 is not set
# CONFIG_CRYPTO_CAST6 is not set
# CONFIG_CRYPTO_DES is not set
# CONFIG_CRYPTO_FCRYPT is not set
# CONFIG_CRYPTO_KHAZAD is not set
# CONFIG_CRYPTO_SALSA20 is not set
# CONFIG_CRYPTO_SEED is not set
# CONFIG_CRYPTO_SERPENT is not set
# CONFIG_CRYPTO_TEA is not set
# CONFIG_CRYPTO_TWOFISH is not set

#
# Compression
#
# CONFIG_CRYPTO_DEFLATE is not set
# CONFIG_CRYPTO_LZO is not set
CONFIG_CRYPTO_HW=y
# CONFIG_CRYPTO_DEV_HIFN_795X is not set
# CONFIG_PPC_CLOCK is not set
# CONFIG_VIRTUALIZATION is not set<|MERGE_RESOLUTION|>--- conflicted
+++ resolved
@@ -1,12 +1,7 @@
 #
 # Automatically generated make config: don't edit
-<<<<<<< HEAD
-# Linux kernel version: 2.6.27-rc2
-# Wed Aug  6 15:11:47 2008
-=======
-# Linux kernel version: 2.6.27-rc1
-# Tue Aug  5 09:20:16 2008
->>>>>>> ffaa5b98
+# Linux kernel version: 2.6.27-rc3
+# Fri Aug 15 12:12:35 2008
 #
 # CONFIG_PPC64 is not set
 
@@ -34,7 +29,6 @@
 CONFIG_GENERIC_TIME_VSYSCALL=y
 CONFIG_GENERIC_CLOCKEVENTS=y
 CONFIG_GENERIC_HARDIRQS=y
-# CONFIG_HAVE_GET_USER_PAGES_FAST is not set
 # CONFIG_HAVE_SETUP_PER_CPU_AREA is not set
 CONFIG_IRQ_PER_CPU=y
 CONFIG_STACKTRACE_SUPPORT=y
@@ -243,7 +237,7 @@
 CONFIG_PROC_DEVICETREE=y
 CONFIG_CMDLINE_BOOL=y
 CONFIG_CMDLINE=""
-CONFIG_EXTRA_TARGETS=""
+CONFIG_EXTRA_TARGETS="simpleImage.virtex440-ml507 simpleImage.initrd.virtex440-ml507"
 CONFIG_SECCOMP=y
 # CONFIG_COMPRESSED_DEVICE_TREE is not set
 CONFIG_ISA_DMA_API=y
@@ -485,10 +479,7 @@
 # CONFIG_CDROM_PKTCDVD is not set
 # CONFIG_ATA_OVER_ETH is not set
 # CONFIG_XILINX_SYSACE is not set
-<<<<<<< HEAD
 # CONFIG_XILINX_SYSACE_OLD is not set
-=======
->>>>>>> ffaa5b98
 # CONFIG_BLK_DEV_HD is not set
 CONFIG_MISC_DEVICES=y
 # CONFIG_PHANTOM is not set
@@ -497,11 +488,8 @@
 # CONFIG_TIFM_CORE is not set
 # CONFIG_ENCLOSURE_SERVICES is not set
 # CONFIG_HP_ILO is not set
-<<<<<<< HEAD
 CONFIG_XILINX_DRIVERS=y
 CONFIG_NEED_XILINX_LLDMA=y
-=======
->>>>>>> ffaa5b98
 CONFIG_HAVE_IDE=y
 # CONFIG_IDE is not set
 
@@ -572,16 +560,12 @@
 # CONFIG_BNX2 is not set
 # CONFIG_QLA3XXX is not set
 # CONFIG_ATL1 is not set
-<<<<<<< HEAD
 # CONFIG_XILINX_TEMAC is not set
 # CONFIG_ATL1E is not set
 CONFIG_XILINX_LLTEMAC=y
 # CONFIG_XILINX_LLTEMAC_MARVELL_88E1111_RGMII is not set
 CONFIG_XILINX_LLTEMAC_MARVELL_88E1111_GMII=y
 # CONFIG_XILINX_LLTEMAC_MARVELL_88E1111_MII is not set
-=======
-# CONFIG_ATL1E is not set
->>>>>>> ffaa5b98
 # CONFIG_NETDEV_10000 is not set
 # CONFIG_TR is not set
 
@@ -656,7 +640,6 @@
 # CONFIG_SERIO_XILINXPS2 is not set
 # CONFIG_SERIO_XILINX_XPS_PS2 is not set
 # CONFIG_SERIO_RAW is not set
-# CONFIG_SERIO_XILINX_XPS_PS2 is not set
 # CONFIG_GAMEPORT is not set
 
 #
@@ -706,7 +689,7 @@
 CONFIG_I2C=y
 CONFIG_I2C_BOARDINFO=y
 CONFIG_I2C_CHARDEV=y
-CONFIG_XILINX_IIC=y
+CONFIG_I2C_HELPER_AUTO=y
 
 #
 # I2C Hardware Bus support
@@ -793,6 +776,7 @@
 # CONFIG_MFD_CORE is not set
 # CONFIG_MFD_SM501 is not set
 # CONFIG_HTC_PASIC3 is not set
+# CONFIG_MFD_TMIO is not set
 
 #
 # Multimedia devices
