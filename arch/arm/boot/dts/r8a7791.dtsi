--- conflicted
+++ resolved
@@ -1083,12 +1083,7 @@
 		pcie_bus_clk: pcie_bus {
 			compatible = "fixed-clock";
 			#clock-cells = <0>;
-<<<<<<< HEAD
 			clock-frequency = <0>;
-=======
-			clock-frequency = <100000000>;
-			status = "disabled";
->>>>>>> 88f18476
 		};
 
 		/* External SCIF clock */
@@ -1112,10 +1107,6 @@
 			#clock-cells = <0>;
 			/* This value must be overridden by the board. */
 			clock-frequency = <0>;
-<<<<<<< HEAD
-=======
-			status = "disabled";
->>>>>>> 88f18476
 		};
 
 		/* Special CPG clocks */
