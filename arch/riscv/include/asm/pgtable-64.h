--- conflicted
+++ resolved
@@ -25,15 +25,11 @@
 #define PGDIR_MASK      (~(PGDIR_SIZE - 1))
 
 /* p4d is folded into pgd in case of 4-level page table */
-<<<<<<< HEAD
-#define P4D_SHIFT      39
-=======
 #define P4D_SHIFT_L3   30
 #define P4D_SHIFT_L4   39
 #define P4D_SHIFT_L5   39
 #define P4D_SHIFT      (pgtable_l5_enabled ? P4D_SHIFT_L5 : \
 		(pgtable_l4_enabled ? P4D_SHIFT_L4 : P4D_SHIFT_L3))
->>>>>>> 6e66e96e
 #define P4D_SIZE       (_AC(1, UL) << P4D_SHIFT)
 #define P4D_MASK       (~(P4D_SIZE - 1))
 
