// SPDX-License-Identifier: GPL-2.0+
/*
 * Copyright (C) 2016 Freescale Semiconductor, Inc.
 * Copyright 2017-2020 NXP
 *	Dong Aisheng <aisheng.dong@nxp.com>
 */

#include <dt-bindings/clock/imx8-clock.h>
#include <dt-bindings/clock/imx8-lpcg.h>
#include <dt-bindings/firmware/imx/rsrc.h>
#include <dt-bindings/gpio/gpio.h>
#include <dt-bindings/input/input.h>
#include <dt-bindings/interrupt-controller/arm-gic.h>
#include <dt-bindings/pinctrl/pads-imx8qxp.h>
#include <dt-bindings/thermal/thermal.h>

/ {
	interrupt-parent = <&gic>;
	#address-cells = <2>;
	#size-cells = <2>;

	aliases {
		ethernet0 = &fec1;
		ethernet1 = &fec2;
		gpio0 = &lsio_gpio0;
		gpio1 = &lsio_gpio1;
		gpio2 = &lsio_gpio2;
		gpio3 = &lsio_gpio3;
		gpio4 = &lsio_gpio4;
		gpio5 = &lsio_gpio5;
		gpio6 = &lsio_gpio6;
		gpio7 = &lsio_gpio7;
		i2c0 = &i2c0;
		i2c1 = &i2c1;
		i2c2 = &i2c2;
		i2c3 = &i2c3;
		mmc0 = &usdhc1;
		mmc1 = &usdhc2;
		mmc2 = &usdhc3;
		mu0 = &lsio_mu0;
		mu1 = &lsio_mu1;
		mu2 = &lsio_mu2;
		mu3 = &lsio_mu3;
		mu4 = &lsio_mu4;
		serial0 = &lpuart0;
		serial1 = &lpuart1;
		serial2 = &lpuart2;
		serial3 = &lpuart3;
		vpu-core0 = &vpu_core0;
		vpu-core1 = &vpu_core1;
	};

	cpus {
		#address-cells = <2>;
		#size-cells = <0>;

		/* We have 1 clusters with 4 Cortex-A35 cores */
		A35_0: cpu@0 {
			device_type = "cpu";
			compatible = "arm,cortex-a35";
			reg = <0x0 0x0>;
			enable-method = "psci";
			i-cache-size = <0x8000>;
			i-cache-line-size = <64>;
			i-cache-sets = <256>;
			d-cache-size = <0x8000>;
			d-cache-line-size = <64>;
			d-cache-sets = <128>;
			next-level-cache = <&A35_L2>;
			clocks = <&clk IMX_SC_R_A35 IMX_SC_PM_CLK_CPU>;
			operating-points-v2 = <&a35_opp_table>;
			#cooling-cells = <2>;
		};

		A35_1: cpu@1 {
			device_type = "cpu";
			compatible = "arm,cortex-a35";
			reg = <0x0 0x1>;
			enable-method = "psci";
			i-cache-size = <0x8000>;
			i-cache-line-size = <64>;
			i-cache-sets = <256>;
			d-cache-size = <0x8000>;
			d-cache-line-size = <64>;
			d-cache-sets = <128>;
			next-level-cache = <&A35_L2>;
			clocks = <&clk IMX_SC_R_A35 IMX_SC_PM_CLK_CPU>;
			operating-points-v2 = <&a35_opp_table>;
			#cooling-cells = <2>;
		};

		A35_2: cpu@2 {
			device_type = "cpu";
			compatible = "arm,cortex-a35";
			reg = <0x0 0x2>;
			enable-method = "psci";
			i-cache-size = <0x8000>;
			i-cache-line-size = <64>;
			i-cache-sets = <256>;
			d-cache-size = <0x8000>;
			d-cache-line-size = <64>;
			d-cache-sets = <128>;
			next-level-cache = <&A35_L2>;
			clocks = <&clk IMX_SC_R_A35 IMX_SC_PM_CLK_CPU>;
			operating-points-v2 = <&a35_opp_table>;
			#cooling-cells = <2>;
		};

		A35_3: cpu@3 {
			device_type = "cpu";
			compatible = "arm,cortex-a35";
			reg = <0x0 0x3>;
			enable-method = "psci";
			i-cache-size = <0x8000>;
			i-cache-line-size = <64>;
			i-cache-sets = <256>;
			d-cache-size = <0x8000>;
			d-cache-line-size = <64>;
			d-cache-sets = <128>;
			next-level-cache = <&A35_L2>;
			clocks = <&clk IMX_SC_R_A35 IMX_SC_PM_CLK_CPU>;
			operating-points-v2 = <&a35_opp_table>;
			#cooling-cells = <2>;
		};

		A35_L2: l2-cache0 {
			compatible = "cache";
			cache-level = <2>;
			cache-unified;
			cache-size = <0x80000>;
			cache-line-size = <64>;
			cache-sets = <1024>;
		};
	};

	a35_opp_table: opp-table {
		compatible = "operating-points-v2";
		opp-shared;

		opp-900000000 {
			opp-hz = /bits/ 64 <900000000>;
			opp-microvolt = <1000000>;
			clock-latency-ns = <150000>;
		};

		opp-1200000000 {
			opp-hz = /bits/ 64 <1200000000>;
			opp-microvolt = <1100000>;
			clock-latency-ns = <150000>;
			opp-suspend;
		};
	};

	gic: interrupt-controller@51a00000 {
		compatible = "arm,gic-v3";
		reg = <0x0 0x51a00000 0 0x10000>, /* GIC Dist */
		      <0x0 0x51b00000 0 0xc0000>; /* GICR (RD_base + SGI_base) */
		#interrupt-cells = <3>;
		interrupt-controller;
		interrupts = <GIC_PPI 9 IRQ_TYPE_LEVEL_HIGH>;
	};

	reserved-memory {
		#address-cells = <2>;
		#size-cells = <2>;
		ranges;

		decoder_boot: decoder-boot@84000000 {
			reg = <0 0x84000000 0 0x2000000>;
			no-map;
		};

		encoder_boot: encoder-boot@86000000 {
			reg = <0 0x86000000 0 0x200000>;
			no-map;
		};

		decoder_rpc: decoder-rpc@92000000 {
			reg = <0 0x92000000 0 0x100000>;
			no-map;
		};

		dsp_reserved: dsp@92400000 {
			reg = <0 0x92400000 0 0x2000000>;
			no-map;
			status = "disabled";
		};

		encoder_rpc: encoder-rpc@94400000 {
			reg = <0 0x94400000 0 0x700000>;
			no-map;
		};
	};

	pmu {
		compatible = "arm,cortex-a35-pmu";
		interrupts = <GIC_PPI 7 IRQ_TYPE_LEVEL_HIGH>;
	};

	psci {
		compatible = "arm,psci-1.0";
		method = "smc";
	};

	system-controller {
		compatible = "fsl,imx-scu";
		mbox-names = "tx0",
			     "rx0",
			     "gip3";
		mboxes = <&lsio_mu1 0 0
			  &lsio_mu1 1 0
			  &lsio_mu1 3 3>;

		pd: power-controller {
			compatible = "fsl,imx8qxp-scu-pd", "fsl,scu-pd";
			#power-domain-cells = <1>;
		};

		clk: clock-controller {
			compatible = "fsl,imx8qxp-clk", "fsl,scu-clk";
			#clock-cells = <2>;
		};

		iomuxc: pinctrl {
			compatible = "fsl,imx8qxp-iomuxc";
		};

		ocotp: ocotp {
			compatible = "fsl,imx8qxp-scu-ocotp";
			#address-cells = <1>;
			#size-cells = <1>;
		};

		scu_key: keys {
			compatible = "fsl,imx8qxp-sc-key", "fsl,imx-sc-key";
			linux,keycodes = <KEY_POWER>;
			status = "disabled";
		};

		rtc: rtc {
			compatible = "fsl,imx8qxp-sc-rtc";
		};

		watchdog {
			compatible = "fsl,imx8qxp-sc-wdt", "fsl,imx-sc-wdt";
			timeout-sec = <60>;
		};

		tsens: thermal-sensor {
			compatible = "fsl,imx8qxp-sc-thermal", "fsl,imx-sc-thermal";
			#thermal-sensor-cells = <1>;
		};
	};

	timer {
		compatible = "arm,armv8-timer";
		interrupts = <GIC_PPI 13 IRQ_TYPE_LEVEL_LOW>, /* Physical Secure */
			     <GIC_PPI 14 IRQ_TYPE_LEVEL_LOW>, /* Physical Non-Secure */
			     <GIC_PPI 11 IRQ_TYPE_LEVEL_LOW>, /* Virtual */
			     <GIC_PPI 10 IRQ_TYPE_LEVEL_LOW>; /* Hypervisor */
	};

	clk_dummy: clock-dummy {
		compatible = "fixed-clock";
		#clock-cells = <0>;
		clock-frequency = <0>;
		clock-output-names = "clk_dummy";
	};

	xtal32k: clock-xtal32k {
		compatible = "fixed-clock";
		#clock-cells = <0>;
		clock-frequency = <32768>;
		clock-output-names = "xtal_32KHz";
	};

	xtal24m: clock-xtal24m {
		compatible = "fixed-clock";
		#clock-cells = <0>;
		clock-frequency = <24000000>;
		clock-output-names = "xtal_24MHz";
	};

	thermal_zones: thermal-zones {
		cpu0-thermal {
			polling-delay-passive = <250>;
			polling-delay = <2000>;
			thermal-sensors = <&tsens IMX_SC_R_SYSTEM>;

			trips {
				cpu_alert0: trip0 {
					temperature = <107000>;
					hysteresis = <2000>;
					type = "passive";
				};

				cpu_crit0: trip1 {
					temperature = <127000>;
					hysteresis = <2000>;
					type = "critical";
				};
			};

			cooling-maps {
				map0 {
					trip = <&cpu_alert0>;
					cooling-device =
						<&A35_0 THERMAL_NO_LIMIT THERMAL_NO_LIMIT>,
						<&A35_1 THERMAL_NO_LIMIT THERMAL_NO_LIMIT>,
						<&A35_2 THERMAL_NO_LIMIT THERMAL_NO_LIMIT>,
						<&A35_3 THERMAL_NO_LIMIT THERMAL_NO_LIMIT>;
				};
			};
		};
	};

	/* sorted in register address */
	#include "imx8-ss-img.dtsi"
	#include "imx8-ss-vpu.dtsi"
<<<<<<< HEAD
=======
	#include "imx8-ss-cm40.dtsi"
>>>>>>> 0c383648
	#include "imx8-ss-gpu0.dtsi"
	#include "imx8-ss-adma.dtsi"
	#include "imx8-ss-conn.dtsi"
	#include "imx8-ss-ddr.dtsi"
	#include "imx8-ss-lsio.dtsi"
};

#include "imx8qxp-ss-img.dtsi"
#include "imx8qxp-ss-vpu.dtsi"
#include "imx8qxp-ss-adma.dtsi"
#include "imx8qxp-ss-conn.dtsi"
#include "imx8qxp-ss-lsio.dtsi"<|MERGE_RESOLUTION|>--- conflicted
+++ resolved
@@ -317,10 +317,7 @@
 	/* sorted in register address */
 	#include "imx8-ss-img.dtsi"
 	#include "imx8-ss-vpu.dtsi"
-<<<<<<< HEAD
-=======
 	#include "imx8-ss-cm40.dtsi"
->>>>>>> 0c383648
 	#include "imx8-ss-gpu0.dtsi"
 	#include "imx8-ss-adma.dtsi"
 	#include "imx8-ss-conn.dtsi"
