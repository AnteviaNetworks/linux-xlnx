// SPDX-License-Identifier: GPL-2.0+
/*
 * dts file for Xilinx ZynqMP
 *
 * (C) Copyright 2014 - 2021, Xilinx, Inc.
 *
 * Michal Simek <michal.simek@amd.com>
 *
 * This program is free software; you can redistribute it and/or
 * modify it under the terms of the GNU General Public License as
 * published by the Free Software Foundation; either version 2 of
 * the License, or (at your option) any later version.
 */

#include <dt-bindings/dma/xlnx-zynqmp-dpdma.h>
#include <dt-bindings/gpio/gpio.h>
#include <dt-bindings/interrupt-controller/arm-gic.h>
#include <dt-bindings/interrupt-controller/irq.h>
#include <dt-bindings/power/xlnx-zynqmp-power.h>
#include <dt-bindings/reset/xlnx-zynqmp-resets.h>

/ {
	compatible = "xlnx,zynqmp";
	#address-cells = <2>;
	#size-cells = <2>;

	cpus {
		#address-cells = <1>;
		#size-cells = <0>;

		cpu0: cpu@0 {
			compatible = "arm,cortex-a53";
			device_type = "cpu";
			enable-method = "psci";
			operating-points-v2 = <&cpu_opp_table>;
			reg = <0x0>;
			cpu-idle-states = <&CPU_SLEEP_0>;
			next-level-cache = <&L2>;
		};

		cpu1: cpu@1 {
			compatible = "arm,cortex-a53";
			device_type = "cpu";
			enable-method = "psci";
			reg = <0x1>;
			operating-points-v2 = <&cpu_opp_table>;
			cpu-idle-states = <&CPU_SLEEP_0>;
			next-level-cache = <&L2>;
		};

		cpu2: cpu@2 {
			compatible = "arm,cortex-a53";
			device_type = "cpu";
			enable-method = "psci";
			reg = <0x2>;
			operating-points-v2 = <&cpu_opp_table>;
			cpu-idle-states = <&CPU_SLEEP_0>;
			next-level-cache = <&L2>;
		};

		cpu3: cpu@3 {
			compatible = "arm,cortex-a53";
			device_type = "cpu";
			enable-method = "psci";
			reg = <0x3>;
			operating-points-v2 = <&cpu_opp_table>;
			cpu-idle-states = <&CPU_SLEEP_0>;
			next-level-cache = <&L2>;
		};

		L2: l2-cache {
			compatible = "cache";
			cache-level = <2>;
			cache-unified;
		};

		idle-states {
			entry-method = "psci";

			CPU_SLEEP_0: cpu-sleep-0 {
				compatible = "arm,idle-state";
				arm,psci-suspend-param = <0x40000000>;
				local-timer-stop;
				entry-latency-us = <300>;
				exit-latency-us = <600>;
				min-residency-us = <10000>;
			};
		};
	};

	cpu_opp_table: opp-table-cpu {
		compatible = "operating-points-v2";
		opp-shared;
		opp00 {
			opp-hz = /bits/ 64 <1199999988>;
			opp-microvolt = <1000000>;
			clock-latency-ns = <500000>;
		};
		opp01 {
			opp-hz = /bits/ 64 <599999994>;
			opp-microvolt = <1000000>;
			clock-latency-ns = <500000>;
		};
		opp02 {
			opp-hz = /bits/ 64 <399999996>;
			opp-microvolt = <1000000>;
			clock-latency-ns = <500000>;
		};
		opp03 {
			opp-hz = /bits/ 64 <299999997>;
			opp-microvolt = <1000000>;
			clock-latency-ns = <500000>;
		};
	};

<<<<<<< HEAD
=======
	reserved-memory {
		#address-cells = <2>;
		#size-cells = <2>;
		ranges;

		rproc_0_fw_image: memory@3ed00000 {
			no-map;
			reg = <0x0 0x3ed00000 0x0 0x40000>;
		};

		rproc_1_fw_image: memory@3ef00000 {
			no-map;
			reg = <0x0 0x3ef00000 0x0 0x40000>;
		};
	};

>>>>>>> 08485d4c
	zynqmp_ipi: zynqmp-ipi {
		bootph-all;
		compatible = "xlnx,zynqmp-ipi-mailbox";
		interrupt-parent = <&gic>;
		interrupts = <GIC_SPI 35 IRQ_TYPE_LEVEL_HIGH>;
		xlnx,ipi-id = <0>;
		#address-cells = <2>;
		#size-cells = <2>;
		ranges;

		ipi_mailbox_pmu1: mailbox@ff9905c0 {
			bootph-all;
			reg = <0x0 0xff9905c0 0x0 0x20>,
			      <0x0 0xff9905e0 0x0 0x20>,
			      <0x0 0xff990e80 0x0 0x20>,
			      <0x0 0xff990ea0 0x0 0x20>;
			reg-names = "local_request_region",
				    "local_response_region",
				    "remote_request_region",
				    "remote_response_region";
			#mbox-cells = <1>;
			xlnx,ipi-id = <4>;
		};
	};

	dcc: dcc {
		compatible = "arm,dcc";
		status = "disabled";
		bootph-all;
	};

	pmu {
		compatible = "arm,armv8-pmuv3";
		interrupt-parent = <&gic>;
		interrupts = <GIC_SPI 143 IRQ_TYPE_LEVEL_HIGH>,
			     <GIC_SPI 144 IRQ_TYPE_LEVEL_HIGH>,
			     <GIC_SPI 145 IRQ_TYPE_LEVEL_HIGH>,
			     <GIC_SPI 146 IRQ_TYPE_LEVEL_HIGH>;
		interrupt-affinity = <&cpu0>,
				     <&cpu1>,
				     <&cpu2>,
				     <&cpu3>;
	};

	psci {
		compatible = "arm,psci-0.2";
		method = "smc";
	};

	firmware {
		zynqmp_firmware: zynqmp-firmware {
			compatible = "xlnx,zynqmp-firmware";
			#power-domain-cells = <1>;
			method = "smc";
			bootph-all;

			zynqmp_power: zynqmp-power {
				bootph-all;
				compatible = "xlnx,zynqmp-power";
				interrupt-parent = <&gic>;
				interrupts = <GIC_SPI 35 IRQ_TYPE_LEVEL_HIGH>;
				mboxes = <&ipi_mailbox_pmu1 0>, <&ipi_mailbox_pmu1 1>;
				mbox-names = "tx", "rx";
			};

			nvmem-firmware {
				compatible = "xlnx,zynqmp-nvmem-fw";
				#address-cells = <1>;
				#size-cells = <1>;

				soc_revision: soc-revision@0 {
					reg = <0x0 0x4>;
				};
				/* efuse access */
				efuse_dna: efuse-dna@c {
					reg = <0xc 0xc>;
				};
				efuse_usr0: efuse-usr0@20 {
					reg = <0x20 0x4>;
				};
				efuse_usr1: efuse-usr1@24 {
					reg = <0x24 0x4>;
				};
				efuse_usr2: efuse-usr2@28 {
					reg = <0x28 0x4>;
				};
				efuse_usr3: efuse-usr3@2c {
					reg = <0x2c 0x4>;
				};
				efuse_usr4: efuse-usr4@30 {
					reg = <0x30 0x4>;
				};
				efuse_usr5: efuse-usr5@34 {
					reg = <0x34 0x4>;
				};
				efuse_usr6: efuse-usr6@38 {
					reg = <0x38 0x4>;
				};
				efuse_usr7: efuse-usr7@3c {
					reg = <0x3c 0x4>;
				};
				efuse_miscusr: efuse-miscusr@40 {
					reg = <0x40 0x4>;
				};
				efuse_chash: efuse-chash@50 {
					reg = <0x50 0x4>;
				};
				efuse_pufmisc: efuse-pufmisc@54 {
					reg = <0x54 0x4>;
				};
				efuse_sec: efuse-sec@58 {
					reg = <0x58 0x4>;
				};
				efuse_spkid: efuse-spkid@5c {
					reg = <0x5c 0x4>;
				};
<<<<<<< HEAD
=======
				efuse_aeskey: efuse-aeskey@60 {
					reg = <0x60 0x20>;
				};
>>>>>>> 08485d4c
				efuse_ppk0hash: efuse-ppk0hash@a0 {
					reg = <0xa0 0x30>;
				};
				efuse_ppk1hash: efuse-ppk1hash@d0 {
					reg = <0xd0 0x30>;
				};
<<<<<<< HEAD
=======
				efuse_pufuser: efuse-pufuser@100 {
					reg = <0x100 0x7F>;
				};
>>>>>>> 08485d4c
			};

			zynqmp_pcap: pcap {
				compatible = "xlnx,zynqmp-pcap-fpga";
			};

			zynqmp_reset: reset-controller {
				compatible = "xlnx,zynqmp-reset";
				#reset-cells = <1>;
			};

			pinctrl0: pinctrl {
				compatible = "xlnx,zynqmp-pinctrl";
				status = "disabled";
			};

			modepin_gpio: gpio {
				compatible = "xlnx,zynqmp-gpio-modepin";
				gpio-controller;
				#gpio-cells = <2>;
			};
		};
	};

	timer {
		compatible = "arm,armv8-timer";
		interrupt-parent = <&gic>;
		interrupts = <GIC_PPI 13 (GIC_CPU_MASK_SIMPLE(4) | IRQ_TYPE_LEVEL_LOW)>,
			     <GIC_PPI 14 (GIC_CPU_MASK_SIMPLE(4) | IRQ_TYPE_LEVEL_LOW)>,
			     <GIC_PPI 11 (GIC_CPU_MASK_SIMPLE(4) | IRQ_TYPE_LEVEL_LOW)>,
			     <GIC_PPI 10 (GIC_CPU_MASK_SIMPLE(4) | IRQ_TYPE_LEVEL_LOW)>;
	};

	edac {
		compatible = "arm,cortex-a53-edac";
	};

	fpga_full: fpga-full {
		compatible = "fpga-region";
		fpga-mgr = <&zynqmp_pcap>;
		#address-cells = <2>;
		#size-cells = <2>;
		ranges;
	};

	remoteproc {
		compatible = "xlnx,zynqmp-r5fss";
		xlnx,cluster-mode = <1>;

		r5f-0 {
			compatible = "xlnx,zynqmp-r5f";
			power-domains = <&zynqmp_firmware PD_RPU_0>;
			memory-region = <&rproc_0_fw_image>;
		};

		r5f-1 {
			compatible = "xlnx,zynqmp-r5f";
			power-domains = <&zynqmp_firmware PD_RPU_1>;
			memory-region = <&rproc_1_fw_image>;
		};
	};

	amba: axi {
		compatible = "simple-bus";
		bootph-all;
		#address-cells = <2>;
		#size-cells = <2>;
		ranges;

		can0: can@ff060000 {
			compatible = "xlnx,zynq-can-1.0";
			status = "disabled";
			clock-names = "can_clk", "pclk";
			reg = <0x0 0xff060000 0x0 0x1000>;
			interrupts = <GIC_SPI 23 IRQ_TYPE_LEVEL_HIGH>;
			interrupt-parent = <&gic>;
			tx-fifo-depth = <0x40>;
			rx-fifo-depth = <0x40>;
			resets = <&zynqmp_reset ZYNQMP_RESET_CAN0>;
			power-domains = <&zynqmp_firmware PD_CAN_0>;
		};

		can1: can@ff070000 {
			compatible = "xlnx,zynq-can-1.0";
			status = "disabled";
			clock-names = "can_clk", "pclk";
			reg = <0x0 0xff070000 0x0 0x1000>;
			interrupts = <GIC_SPI 24 IRQ_TYPE_LEVEL_HIGH>;
			interrupt-parent = <&gic>;
			tx-fifo-depth = <0x40>;
			rx-fifo-depth = <0x40>;
			resets = <&zynqmp_reset ZYNQMP_RESET_CAN1>;
			power-domains = <&zynqmp_firmware PD_CAN_1>;
		};

		cci: cci@fd6e0000 {
			compatible = "arm,cci-400";
			status = "disabled";
			reg = <0x0 0xfd6e0000 0x0 0x9000>;
			ranges = <0x0 0x0 0xfd6e0000 0x10000>;
			#address-cells = <1>;
			#size-cells = <1>;

			pmu@9000 {
				compatible = "arm,cci-400-pmu,r1";
				reg = <0x9000 0x5000>;
				interrupt-parent = <&gic>;
				interrupts = <GIC_SPI 123 IRQ_TYPE_LEVEL_HIGH>,
					     <GIC_SPI 123 IRQ_TYPE_LEVEL_HIGH>,
					     <GIC_SPI 123 IRQ_TYPE_LEVEL_HIGH>,
					     <GIC_SPI 123 IRQ_TYPE_LEVEL_HIGH>,
					     <GIC_SPI 123 IRQ_TYPE_LEVEL_HIGH>;
			};
		};

		/* GDMA */
		fpd_dma_chan1: dma-controller@fd500000 {
			status = "disabled";
			compatible = "xlnx,zynqmp-dma-1.0";
			reg = <0x0 0xfd500000 0x0 0x1000>;
			interrupt-parent = <&gic>;
			interrupts = <GIC_SPI 124 IRQ_TYPE_LEVEL_HIGH>;
			clock-names = "clk_main", "clk_apb";
			#dma-cells = <1>;
			xlnx,bus-width = <128>;
			/* iommus = <&smmu 0x14e8>; */
			power-domains = <&zynqmp_firmware PD_GDMA>;
		};

		fpd_dma_chan2: dma-controller@fd510000 {
			status = "disabled";
			compatible = "xlnx,zynqmp-dma-1.0";
			reg = <0x0 0xfd510000 0x0 0x1000>;
			interrupt-parent = <&gic>;
			interrupts = <GIC_SPI 125 IRQ_TYPE_LEVEL_HIGH>;
			clock-names = "clk_main", "clk_apb";
			#dma-cells = <1>;
			xlnx,bus-width = <128>;
			/* iommus = <&smmu 0x14e9>; */
			power-domains = <&zynqmp_firmware PD_GDMA>;
		};

		fpd_dma_chan3: dma-controller@fd520000 {
			status = "disabled";
			compatible = "xlnx,zynqmp-dma-1.0";
			reg = <0x0 0xfd520000 0x0 0x1000>;
			interrupt-parent = <&gic>;
			interrupts = <GIC_SPI 126 IRQ_TYPE_LEVEL_HIGH>;
			clock-names = "clk_main", "clk_apb";
			#dma-cells = <1>;
			xlnx,bus-width = <128>;
			/* iommus = <&smmu 0x14ea>; */
			power-domains = <&zynqmp_firmware PD_GDMA>;
		};

		fpd_dma_chan4: dma-controller@fd530000 {
			status = "disabled";
			compatible = "xlnx,zynqmp-dma-1.0";
			reg = <0x0 0xfd530000 0x0 0x1000>;
			interrupt-parent = <&gic>;
			interrupts = <GIC_SPI 127 IRQ_TYPE_LEVEL_HIGH>;
			clock-names = "clk_main", "clk_apb";
			#dma-cells = <1>;
			xlnx,bus-width = <128>;
			/* iommus = <&smmu 0x14eb>; */
			power-domains = <&zynqmp_firmware PD_GDMA>;
		};

		fpd_dma_chan5: dma-controller@fd540000 {
			status = "disabled";
			compatible = "xlnx,zynqmp-dma-1.0";
			reg = <0x0 0xfd540000 0x0 0x1000>;
			interrupt-parent = <&gic>;
			interrupts = <GIC_SPI 128 IRQ_TYPE_LEVEL_HIGH>;
			clock-names = "clk_main", "clk_apb";
			#dma-cells = <1>;
			xlnx,bus-width = <128>;
			/* iommus = <&smmu 0x14ec>; */
			power-domains = <&zynqmp_firmware PD_GDMA>;
		};

		fpd_dma_chan6: dma-controller@fd550000 {
			status = "disabled";
			compatible = "xlnx,zynqmp-dma-1.0";
			reg = <0x0 0xfd550000 0x0 0x1000>;
			interrupt-parent = <&gic>;
			interrupts = <GIC_SPI 129 IRQ_TYPE_LEVEL_HIGH>;
			clock-names = "clk_main", "clk_apb";
			#dma-cells = <1>;
			xlnx,bus-width = <128>;
			/* iommus = <&smmu 0x14ed>; */
			power-domains = <&zynqmp_firmware PD_GDMA>;
		};

		fpd_dma_chan7: dma-controller@fd560000 {
			status = "disabled";
			compatible = "xlnx,zynqmp-dma-1.0";
			reg = <0x0 0xfd560000 0x0 0x1000>;
			interrupt-parent = <&gic>;
			interrupts = <GIC_SPI 130 IRQ_TYPE_LEVEL_HIGH>;
			clock-names = "clk_main", "clk_apb";
			#dma-cells = <1>;
			xlnx,bus-width = <128>;
			/* iommus = <&smmu 0x14ee>; */
			power-domains = <&zynqmp_firmware PD_GDMA>;
		};

		fpd_dma_chan8: dma-controller@fd570000 {
			status = "disabled";
			compatible = "xlnx,zynqmp-dma-1.0";
			reg = <0x0 0xfd570000 0x0 0x1000>;
			interrupt-parent = <&gic>;
			interrupts = <GIC_SPI 131 IRQ_TYPE_LEVEL_HIGH>;
			clock-names = "clk_main", "clk_apb";
			#dma-cells = <1>;
			xlnx,bus-width = <128>;
			/* iommus = <&smmu 0x14ef>; */
			power-domains = <&zynqmp_firmware PD_GDMA>;
		};

		gic: interrupt-controller@f9010000 {
			compatible = "arm,gic-400";
			#interrupt-cells = <3>;
			reg = <0x0 0xf9010000 0x0 0x10000>,
			      <0x0 0xf9020000 0x0 0x20000>,
			      <0x0 0xf9040000 0x0 0x20000>,
			      <0x0 0xf9060000 0x0 0x20000>;
			interrupt-controller;
			interrupt-parent = <&gic>;
			interrupts = <GIC_PPI 9 (GIC_CPU_MASK_SIMPLE(4) | IRQ_TYPE_LEVEL_HIGH)>;
		};

		gpu: gpu@fd4b0000 {
			status = "disabled";
			compatible = "xlnx,zynqmp-mali", "arm,mali-400";
			reg = <0x0 0xfd4b0000 0x0 0x10000>;
			interrupt-parent = <&gic>;
			interrupts = <GIC_SPI 132 IRQ_TYPE_LEVEL_HIGH>,
				     <GIC_SPI 132 IRQ_TYPE_LEVEL_HIGH>,
				     <GIC_SPI 132 IRQ_TYPE_LEVEL_HIGH>,
				     <GIC_SPI 132 IRQ_TYPE_LEVEL_HIGH>,
				     <GIC_SPI 132 IRQ_TYPE_LEVEL_HIGH>,
				     <GIC_SPI 132 IRQ_TYPE_LEVEL_HIGH>;
			interrupt-names = "gp", "gpmmu", "pp0", "ppmmu0", "pp1", "ppmmu1";
			clock-names = "bus", "core";
			power-domains = <&zynqmp_firmware PD_GPU>;
		};

		/* LPDDMA default allows only secured access. inorder to enable
		 * These dma channels, Users should ensure that these dma
		 * Channels are allowed for non secure access.
		 */
		lpd_dma_chan1: dma-controller@ffa80000 {
			status = "disabled";
			compatible = "xlnx,zynqmp-dma-1.0";
			reg = <0x0 0xffa80000 0x0 0x1000>;
			interrupt-parent = <&gic>;
			interrupts = <GIC_SPI 77 IRQ_TYPE_LEVEL_HIGH>;
			clock-names = "clk_main", "clk_apb";
			#dma-cells = <1>;
			xlnx,bus-width = <64>;
			/* iommus = <&smmu 0x868>; */
			power-domains = <&zynqmp_firmware PD_ADMA>;
		};

		lpd_dma_chan2: dma-controller@ffa90000 {
			status = "disabled";
			compatible = "xlnx,zynqmp-dma-1.0";
			reg = <0x0 0xffa90000 0x0 0x1000>;
			interrupt-parent = <&gic>;
			interrupts = <GIC_SPI 78 IRQ_TYPE_LEVEL_HIGH>;
			clock-names = "clk_main", "clk_apb";
			#dma-cells = <1>;
			xlnx,bus-width = <64>;
			/* iommus = <&smmu 0x869>; */
			power-domains = <&zynqmp_firmware PD_ADMA>;
		};

		lpd_dma_chan3: dma-controller@ffaa0000 {
			status = "disabled";
			compatible = "xlnx,zynqmp-dma-1.0";
			reg = <0x0 0xffaa0000 0x0 0x1000>;
			interrupt-parent = <&gic>;
			interrupts = <GIC_SPI 79 IRQ_TYPE_LEVEL_HIGH>;
			clock-names = "clk_main", "clk_apb";
			#dma-cells = <1>;
			xlnx,bus-width = <64>;
			/* iommus = <&smmu 0x86a>; */
			power-domains = <&zynqmp_firmware PD_ADMA>;
		};

		lpd_dma_chan4: dma-controller@ffab0000 {
			status = "disabled";
			compatible = "xlnx,zynqmp-dma-1.0";
			reg = <0x0 0xffab0000 0x0 0x1000>;
			interrupt-parent = <&gic>;
			interrupts = <GIC_SPI 80 IRQ_TYPE_LEVEL_HIGH>;
			clock-names = "clk_main", "clk_apb";
			#dma-cells = <1>;
			xlnx,bus-width = <64>;
			/* iommus = <&smmu 0x86b>; */
			power-domains = <&zynqmp_firmware PD_ADMA>;
		};

		lpd_dma_chan5: dma-controller@ffac0000 {
			status = "disabled";
			compatible = "xlnx,zynqmp-dma-1.0";
			reg = <0x0 0xffac0000 0x0 0x1000>;
			interrupt-parent = <&gic>;
			interrupts = <GIC_SPI 81 IRQ_TYPE_LEVEL_HIGH>;
			clock-names = "clk_main", "clk_apb";
			#dma-cells = <1>;
			xlnx,bus-width = <64>;
			/* iommus = <&smmu 0x86c>; */
			power-domains = <&zynqmp_firmware PD_ADMA>;
		};

		lpd_dma_chan6: dma-controller@ffad0000 {
			status = "disabled";
			compatible = "xlnx,zynqmp-dma-1.0";
			reg = <0x0 0xffad0000 0x0 0x1000>;
			interrupt-parent = <&gic>;
			interrupts = <GIC_SPI 82 IRQ_TYPE_LEVEL_HIGH>;
			clock-names = "clk_main", "clk_apb";
			#dma-cells = <1>;
			xlnx,bus-width = <64>;
			/* iommus = <&smmu 0x86d>; */
			power-domains = <&zynqmp_firmware PD_ADMA>;
		};

		lpd_dma_chan7: dma-controller@ffae0000 {
			status = "disabled";
			compatible = "xlnx,zynqmp-dma-1.0";
			reg = <0x0 0xffae0000 0x0 0x1000>;
			interrupt-parent = <&gic>;
			interrupts = <GIC_SPI 83 IRQ_TYPE_LEVEL_HIGH>;
			clock-names = "clk_main", "clk_apb";
			#dma-cells = <1>;
			xlnx,bus-width = <64>;
			/* iommus = <&smmu 0x86e>; */
			power-domains = <&zynqmp_firmware PD_ADMA>;
		};

		lpd_dma_chan8: dma-controller@ffaf0000 {
			status = "disabled";
			compatible = "xlnx,zynqmp-dma-1.0";
			reg = <0x0 0xffaf0000 0x0 0x1000>;
			interrupt-parent = <&gic>;
			interrupts = <GIC_SPI 84 IRQ_TYPE_LEVEL_HIGH>;
			clock-names = "clk_main", "clk_apb";
			#dma-cells = <1>;
			xlnx,bus-width = <64>;
			/* iommus = <&smmu 0x86f>; */
			power-domains = <&zynqmp_firmware PD_ADMA>;
		};

		mc: memory-controller@fd070000 {
			compatible = "xlnx,zynqmp-ddrc-2.40a";
			reg = <0x0 0xfd070000 0x0 0x30000>;
			interrupt-parent = <&gic>;
			interrupts = <GIC_SPI 112 IRQ_TYPE_LEVEL_HIGH>;
		};

		nand0: nand-controller@ff100000 {
			compatible = "xlnx,zynqmp-nand-controller", "arasan,nfc-v3p10";
			status = "disabled";
			reg = <0x0 0xff100000 0x0 0x1000>;
			clock-names = "controller", "bus";
			interrupt-parent = <&gic>;
			interrupts = <GIC_SPI 14 IRQ_TYPE_LEVEL_HIGH>;
			#address-cells = <1>;
			#size-cells = <0>;
			/* iommus = <&smmu 0x872>; */
			power-domains = <&zynqmp_firmware PD_NAND>;
		};

		gem0: ethernet@ff0b0000 {
			compatible = "xlnx,zynqmp-gem", "cdns,gem";
			status = "disabled";
			interrupt-parent = <&gic>;
			interrupts = <GIC_SPI 57 IRQ_TYPE_LEVEL_HIGH>,
				     <GIC_SPI 57 IRQ_TYPE_LEVEL_HIGH>;
			reg = <0x0 0xff0b0000 0x0 0x1000>;
			clock-names = "pclk", "hclk", "tx_clk", "rx_clk", "tsu_clk";
			#address-cells = <1>;
			#size-cells = <0>;
			/* iommus = <&smmu 0x874>; */
			power-domains = <&zynqmp_firmware PD_ETH_0>;
			resets = <&zynqmp_reset ZYNQMP_RESET_GEM0>;
			reset-names = "gem0_rst";
		};

		gem1: ethernet@ff0c0000 {
			compatible = "xlnx,zynqmp-gem", "cdns,gem";
			status = "disabled";
			interrupt-parent = <&gic>;
			interrupts = <GIC_SPI 59 IRQ_TYPE_LEVEL_HIGH>,
				     <GIC_SPI 59 IRQ_TYPE_LEVEL_HIGH>;
			reg = <0x0 0xff0c0000 0x0 0x1000>;
			clock-names = "pclk", "hclk", "tx_clk", "rx_clk", "tsu_clk";
			#address-cells = <1>;
			#size-cells = <0>;
			/* iommus = <&smmu 0x875>; */
			power-domains = <&zynqmp_firmware PD_ETH_1>;
			resets = <&zynqmp_reset ZYNQMP_RESET_GEM1>;
			reset-names = "gem1_rst";
		};

		gem2: ethernet@ff0d0000 {
			compatible = "xlnx,zynqmp-gem", "cdns,gem";
			status = "disabled";
			interrupt-parent = <&gic>;
			interrupts = <GIC_SPI 61 IRQ_TYPE_LEVEL_HIGH>,
				     <GIC_SPI 61 IRQ_TYPE_LEVEL_HIGH>;
			reg = <0x0 0xff0d0000 0x0 0x1000>;
			clock-names = "pclk", "hclk", "tx_clk", "rx_clk", "tsu_clk";
			#address-cells = <1>;
			#size-cells = <0>;
			/* iommus = <&smmu 0x876>; */
			power-domains = <&zynqmp_firmware PD_ETH_2>;
			resets = <&zynqmp_reset ZYNQMP_RESET_GEM2>;
			reset-names = "gem2_rst";
		};

		gem3: ethernet@ff0e0000 {
			compatible = "xlnx,zynqmp-gem", "cdns,gem";
			status = "disabled";
			interrupt-parent = <&gic>;
			interrupts = <GIC_SPI 63 IRQ_TYPE_LEVEL_HIGH>,
				     <GIC_SPI 63 IRQ_TYPE_LEVEL_HIGH>;
			reg = <0x0 0xff0e0000 0x0 0x1000>;
			clock-names = "pclk", "hclk", "tx_clk", "rx_clk", "tsu_clk";
			#address-cells = <1>;
			#size-cells = <0>;
			/* iommus = <&smmu 0x877>; */
			power-domains = <&zynqmp_firmware PD_ETH_3>;
			resets = <&zynqmp_reset ZYNQMP_RESET_GEM3>;
			reset-names = "gem3_rst";
		};

		gpio: gpio@ff0a0000 {
			compatible = "xlnx,zynqmp-gpio-1.0";
			status = "disabled";
			#gpio-cells = <0x2>;
			gpio-controller;
			interrupt-parent = <&gic>;
			interrupts = <GIC_SPI 16 IRQ_TYPE_LEVEL_HIGH>;
			interrupt-controller;
			#interrupt-cells = <2>;
			reg = <0x0 0xff0a0000 0x0 0x1000>;
			power-domains = <&zynqmp_firmware PD_GPIO>;
		};

		i2c0: i2c@ff020000 {
			compatible = "cdns,i2c-r1p14";
			status = "disabled";
			interrupt-parent = <&gic>;
			interrupts = <GIC_SPI 17 IRQ_TYPE_LEVEL_HIGH>;
			clock-frequency = <400000>;
			reg = <0x0 0xff020000 0x0 0x1000>;
			#address-cells = <1>;
			#size-cells = <0>;
			power-domains = <&zynqmp_firmware PD_I2C_0>;
		};

		i2c1: i2c@ff030000 {
			compatible = "cdns,i2c-r1p14";
			status = "disabled";
			interrupt-parent = <&gic>;
			interrupts = <GIC_SPI 18 IRQ_TYPE_LEVEL_HIGH>;
			clock-frequency = <400000>;
			reg = <0x0 0xff030000 0x0 0x1000>;
			#address-cells = <1>;
			#size-cells = <0>;
			power-domains = <&zynqmp_firmware PD_I2C_1>;
		};

		ocm: memory-controller@ff960000 {
			compatible = "xlnx,zynqmp-ocmc-1.0";
			reg = <0x0 0xff960000 0x0 0x1000>;
			interrupt-parent = <&gic>;
			interrupts = <GIC_SPI 10 IRQ_TYPE_LEVEL_HIGH>;
		};

		perf_monitor_ocm: perf-monitor@ffa00000 {
			compatible = "xlnx,axi-perf-monitor";
			reg = <0x0 0xffa00000 0x0 0x10000>;
			interrupts = <GIC_SPI 25 IRQ_TYPE_LEVEL_HIGH>;
			interrupt-parent = <&gic>;
			xlnx,enable-profile = <0>;
			xlnx,enable-trace = <0>;
			xlnx,num-monitor-slots = <1>;
			xlnx,enable-event-count = <1>;
			xlnx,enable-event-log = <1>;
			xlnx,have-sampled-metric-cnt = <1>;
			xlnx,num-of-counters = <8>;
			xlnx,metric-count-width = <32>;
			xlnx,metrics-sample-count-width = <32>;
			xlnx,global-count-width = <32>;
			xlnx,metric-count-scale = <1>;
		};

		perf_monitor_ddr: perf-monitor@fd0b0000 {
			compatible = "xlnx,axi-perf-monitor";
			reg = <0x0 0xfd0b0000 0x0 0x10000>;
			interrupts = <GIC_SPI 123 IRQ_TYPE_LEVEL_HIGH>;
			interrupt-parent = <&gic>;
			xlnx,enable-profile = <0>;
			xlnx,enable-trace = <0>;
			xlnx,num-monitor-slots = <6>;
			xlnx,enable-event-count = <1>;
			xlnx,enable-event-log = <0>;
			xlnx,have-sampled-metric-cnt = <1>;
			xlnx,num-of-counters = <10>;
			xlnx,metric-count-width = <32>;
			xlnx,metrics-sample-count-width = <32>;
			xlnx,global-count-width = <32>;
			xlnx,metric-count-scale = <1>;
		};

		perf_monitor_cci: perf-monitor@fd490000 {
			compatible = "xlnx,axi-perf-monitor";
			reg = <0x0 0xfd490000 0x0 0x10000>;
			interrupts = <GIC_SPI 123 IRQ_TYPE_LEVEL_HIGH>;
			interrupt-parent = <&gic>;
			xlnx,enable-profile = <0>;
			xlnx,enable-trace = <0>;
			xlnx,num-monitor-slots = <1>;
			xlnx,enable-event-count = <1>;
			xlnx,enable-event-log = <0>;
			xlnx,have-sampled-metric-cnt = <1>;
			xlnx,num-of-counters = <8>;
			xlnx,metric-count-width = <32>;
			xlnx,metrics-sample-count-width = <32>;
			xlnx,global-count-width = <32>;
			xlnx,metric-count-scale = <1>;
		};

		perf_monitor_lpd: perf-monitor@ffa10000 {
			compatible = "xlnx,axi-perf-monitor";
			reg = <0x0 0xffa10000 0x0 0x10000>;
			interrupts = <GIC_SPI 25 IRQ_TYPE_LEVEL_HIGH>;
			interrupt-parent = <&gic>;
			xlnx,enable-profile = <0>;
			xlnx,enable-trace = <0>;
			xlnx,num-monitor-slots = <1>;
			xlnx,enable-event-count = <1>;
			xlnx,enable-event-log = <1>;
			xlnx,have-sampled-metric-cnt = <1>;
			xlnx,num-of-counters = <8>;
			xlnx,metric-count-width = <32>;
			xlnx,metrics-sample-count-width = <32>;
			xlnx,global-count-width = <32>;
			xlnx,metric-count-scale = <1>;
		};

		pcie: pcie@fd0e0000 {
			compatible = "xlnx,nwl-pcie-2.11";
			status = "disabled";
			#address-cells = <3>;
			#size-cells = <2>;
			#interrupt-cells = <1>;
			msi-controller;
			device_type = "pci";
			interrupt-parent = <&gic>;
			interrupts = <GIC_SPI 118 IRQ_TYPE_LEVEL_HIGH>,
				     <GIC_SPI 117 IRQ_TYPE_LEVEL_HIGH>,
				     <GIC_SPI 116 IRQ_TYPE_LEVEL_HIGH>,
				     <GIC_SPI 115 IRQ_TYPE_LEVEL_HIGH>,	/* MSI_1 [63...32] */
				     <GIC_SPI 114 IRQ_TYPE_LEVEL_HIGH>;	/* MSI_0 [31...0] */
			interrupt-names = "misc", "dummy", "intx",
					  "msi1", "msi0";
			msi-parent = <&pcie>;
			reg = <0x0 0xfd0e0000 0x0 0x1000>,
			      <0x0 0xfd480000 0x0 0x1000>,
			      <0x80 0x00000000 0x0 0x10000000>;
			reg-names = "breg", "pcireg", "cfg";
			ranges = <0x02000000 0x00000000 0xe0000000 0x00000000 0xe0000000 0x00000000 0x10000000>,/* non-prefetchable memory */
				 <0x43000000 0x00000006 0x00000000 0x00000006 0x00000000 0x00000002 0x00000000>;/* prefetchable memory */
			bus-range = <0x00 0xff>;
			interrupt-map-mask = <0x0 0x0 0x0 0x7>;
			interrupt-map = <0x0 0x0 0x0 0x1 &pcie_intc 0x1>,
					<0x0 0x0 0x0 0x2 &pcie_intc 0x2>,
					<0x0 0x0 0x0 0x3 &pcie_intc 0x3>,
					<0x0 0x0 0x0 0x4 &pcie_intc 0x4>;
			/* iommus = <&smmu 0x4d0>; */
			power-domains = <&zynqmp_firmware PD_PCIE>;
			pcie_intc: legacy-interrupt-controller {
				interrupt-controller;
				#address-cells = <0>;
				#interrupt-cells = <1>;
			};
		};

		qspi: spi@ff0f0000 {
			bootph-all;
			compatible = "xlnx,zynqmp-qspi-1.0";
			status = "disabled";
			clock-names = "ref_clk", "pclk";
			interrupts = <GIC_SPI 15 IRQ_TYPE_LEVEL_HIGH>;
			interrupt-parent = <&gic>;
			num-cs = <1>;
			reg = <0x0 0xff0f0000 0x0 0x1000>,
			      <0x0 0xc0000000 0x0 0x8000000>;
			#address-cells = <1>;
			#size-cells = <0>;
			/* iommus = <&smmu 0x873>; */
			power-domains = <&zynqmp_firmware PD_QSPI>;
		};

		psgtr: phy@fd400000 {
			compatible = "xlnx,zynqmp-psgtr-v1.1";
			status = "disabled";
			reg = <0x0 0xfd400000 0x0 0x40000>,
			      <0x0 0xfd3d0000 0x0 0x1000>;
			reg-names = "serdes", "siou";
			#phy-cells = <4>;
		};

		rtc: rtc@ffa60000 {
			compatible = "xlnx,zynqmp-rtc";
			status = "disabled";
			reg = <0x0 0xffa60000 0x0 0x100>;
			interrupt-parent = <&gic>;
			interrupts = <GIC_SPI 26 IRQ_TYPE_LEVEL_HIGH>,
				     <GIC_SPI 27 IRQ_TYPE_LEVEL_HIGH>;
			interrupt-names = "alarm", "sec";
			calibration = <0x7FFF>;
		};

		sata: ahci@fd0c0000 {
			compatible = "ceva,ahci-1v84";
			status = "disabled";
			reg = <0x0 0xfd0c0000 0x0 0x2000>;
			interrupt-parent = <&gic>;
			interrupts = <GIC_SPI 133 IRQ_TYPE_LEVEL_HIGH>;
			power-domains = <&zynqmp_firmware PD_SATA>;
			resets = <&zynqmp_reset ZYNQMP_RESET_SATA>;
			/* iommus = <&smmu 0x4c0>, <&smmu 0x4c1>, */
			/*	 <&smmu 0x4c2>, <&smmu 0x4c3>; */
			/* dma-coherent; */
		};

		sdhci0: mmc@ff160000 {
			bootph-all;
			compatible = "xlnx,zynqmp-8.9a", "arasan,sdhci-8.9a";
			status = "disabled";
			interrupt-parent = <&gic>;
			interrupts = <GIC_SPI 48 IRQ_TYPE_LEVEL_HIGH>;
			reg = <0x0 0xff160000 0x0 0x1000>;
			clock-names = "clk_xin", "clk_ahb";
			/* iommus = <&smmu 0x870>; */
			#clock-cells = <1>;
			clock-output-names = "clk_out_sd0", "clk_in_sd0";
			power-domains = <&zynqmp_firmware PD_SD_0>;
			resets = <&zynqmp_reset ZYNQMP_RESET_SDIO0>;
		};

		sdhci1: mmc@ff170000 {
			bootph-all;
			compatible = "xlnx,zynqmp-8.9a", "arasan,sdhci-8.9a";
			status = "disabled";
			interrupt-parent = <&gic>;
			interrupts = <GIC_SPI 49 IRQ_TYPE_LEVEL_HIGH>;
			reg = <0x0 0xff170000 0x0 0x1000>;
			clock-names = "clk_xin", "clk_ahb";
			/* iommus = <&smmu 0x871>; */
			#clock-cells = <1>;
			clock-output-names = "clk_out_sd1", "clk_in_sd1";
			power-domains = <&zynqmp_firmware PD_SD_1>;
			resets = <&zynqmp_reset ZYNQMP_RESET_SDIO1>;
		};

		smmu: iommu@fd800000 {
			compatible = "arm,mmu-500";
			reg = <0x0 0xfd800000 0x0 0x20000>;
			#iommu-cells = <1>;
			status = "disabled";
			#global-interrupts = <1>;
			interrupt-parent = <&gic>;
			interrupts = <GIC_SPI 155 IRQ_TYPE_LEVEL_HIGH>,
				     <GIC_SPI 155 IRQ_TYPE_LEVEL_HIGH>,
				     <GIC_SPI 155 IRQ_TYPE_LEVEL_HIGH>,
				     <GIC_SPI 155 IRQ_TYPE_LEVEL_HIGH>,
				     <GIC_SPI 155 IRQ_TYPE_LEVEL_HIGH>,
				     <GIC_SPI 155 IRQ_TYPE_LEVEL_HIGH>,
				     <GIC_SPI 155 IRQ_TYPE_LEVEL_HIGH>,
				     <GIC_SPI 155 IRQ_TYPE_LEVEL_HIGH>,
				     <GIC_SPI 155 IRQ_TYPE_LEVEL_HIGH>,
				     <GIC_SPI 155 IRQ_TYPE_LEVEL_HIGH>,
				     <GIC_SPI 155 IRQ_TYPE_LEVEL_HIGH>,
				     <GIC_SPI 155 IRQ_TYPE_LEVEL_HIGH>,
				     <GIC_SPI 155 IRQ_TYPE_LEVEL_HIGH>,
				     <GIC_SPI 155 IRQ_TYPE_LEVEL_HIGH>,
				     <GIC_SPI 155 IRQ_TYPE_LEVEL_HIGH>,
				     <GIC_SPI 155 IRQ_TYPE_LEVEL_HIGH>,
				     <GIC_SPI 155 IRQ_TYPE_LEVEL_HIGH>;
		};

		spi0: spi@ff040000 {
			compatible = "cdns,spi-r1p6";
			status = "disabled";
			interrupt-parent = <&gic>;
			interrupts = <GIC_SPI 19 IRQ_TYPE_LEVEL_HIGH>;
			reg = <0x0 0xff040000 0x0 0x1000>;
			clock-names = "ref_clk", "pclk";
			#address-cells = <1>;
			#size-cells = <0>;
			power-domains = <&zynqmp_firmware PD_SPI_0>;
		};

		spi1: spi@ff050000 {
			compatible = "cdns,spi-r1p6";
			status = "disabled";
			interrupt-parent = <&gic>;
			interrupts = <GIC_SPI 20 IRQ_TYPE_LEVEL_HIGH>;
			reg = <0x0 0xff050000 0x0 0x1000>;
			clock-names = "ref_clk", "pclk";
			#address-cells = <1>;
			#size-cells = <0>;
			power-domains = <&zynqmp_firmware PD_SPI_1>;
		};

		ttc0: timer@ff110000 {
			compatible = "cdns,ttc";
			status = "disabled";
			interrupt-parent = <&gic>;
			interrupts = <GIC_SPI 36 IRQ_TYPE_LEVEL_HIGH>,
				     <GIC_SPI 37 IRQ_TYPE_LEVEL_HIGH>,
				     <GIC_SPI 38 IRQ_TYPE_LEVEL_HIGH>;
			reg = <0x0 0xff110000 0x0 0x1000>;
			timer-width = <32>;
			power-domains = <&zynqmp_firmware PD_TTC_0>;
		};

		ttc1: timer@ff120000 {
			compatible = "cdns,ttc";
			status = "disabled";
			interrupt-parent = <&gic>;
			interrupts = <GIC_SPI 39 IRQ_TYPE_LEVEL_HIGH>,
				     <GIC_SPI 40 IRQ_TYPE_LEVEL_HIGH>,
				     <GIC_SPI 41 IRQ_TYPE_LEVEL_HIGH>;
			reg = <0x0 0xff120000 0x0 0x1000>;
			timer-width = <32>;
			power-domains = <&zynqmp_firmware PD_TTC_1>;
		};

		ttc2: timer@ff130000 {
			compatible = "cdns,ttc";
			status = "disabled";
			interrupt-parent = <&gic>;
			interrupts = <GIC_SPI 42 IRQ_TYPE_LEVEL_HIGH>,
				     <GIC_SPI 43 IRQ_TYPE_LEVEL_HIGH>,
				     <GIC_SPI 44 IRQ_TYPE_LEVEL_HIGH>;
			reg = <0x0 0xff130000 0x0 0x1000>;
			timer-width = <32>;
			power-domains = <&zynqmp_firmware PD_TTC_2>;
		};

		ttc3: timer@ff140000 {
			compatible = "cdns,ttc";
			status = "disabled";
			interrupt-parent = <&gic>;
			interrupts = <GIC_SPI 45 IRQ_TYPE_LEVEL_HIGH>,
				     <GIC_SPI 46 IRQ_TYPE_LEVEL_HIGH>,
				     <GIC_SPI 47 IRQ_TYPE_LEVEL_HIGH>;
			reg = <0x0 0xff140000 0x0 0x1000>;
			timer-width = <32>;
			power-domains = <&zynqmp_firmware PD_TTC_3>;
		};

		uart0: serial@ff000000 {
			bootph-all;
			compatible = "xlnx,zynqmp-uart", "cdns,uart-r1p12";
			status = "disabled";
			interrupt-parent = <&gic>;
			interrupts = <GIC_SPI 21 IRQ_TYPE_LEVEL_HIGH>;
			reg = <0x0 0xff000000 0x0 0x1000>;
			clock-names = "uart_clk", "pclk";
			power-domains = <&zynqmp_firmware PD_UART_0>;
		};

		uart1: serial@ff010000 {
			bootph-all;
			compatible = "xlnx,zynqmp-uart", "cdns,uart-r1p12";
			status = "disabled";
			interrupt-parent = <&gic>;
			interrupts = <GIC_SPI 22 IRQ_TYPE_LEVEL_HIGH>;
			reg = <0x0 0xff010000 0x0 0x1000>;
			clock-names = "uart_clk", "pclk";
			power-domains = <&zynqmp_firmware PD_UART_1>;
		};

		usb0: usb@ff9d0000 {
			#address-cells = <2>;
			#size-cells = <2>;
			status = "disabled";
			compatible = "xlnx,zynqmp-dwc3";
			reg = <0x0 0xff9d0000 0x0 0x100>;
			clock-names = "bus_clk", "ref_clk";
			power-domains = <&zynqmp_firmware PD_USB_0>;
			resets = <&zynqmp_reset ZYNQMP_RESET_USB0_CORERESET>,
				 <&zynqmp_reset ZYNQMP_RESET_USB0_HIBERRESET>,
				 <&zynqmp_reset ZYNQMP_RESET_USB0_APB>;
			reset-names = "usb_crst", "usb_hibrst", "usb_apbrst";
			reset-gpios = <&modepin_gpio 1 GPIO_ACTIVE_LOW>;
			ranges;

			dwc3_0: usb@fe200000 {
				compatible = "snps,dwc3";
				status = "disabled";
				reg = <0x0 0xfe200000 0x0 0x40000>;
				interrupt-parent = <&gic>;
				interrupt-names = "dwc_usb3", "otg", "hiber";
				interrupts = <GIC_SPI 65 IRQ_TYPE_LEVEL_HIGH>,
					     <GIC_SPI 69 IRQ_TYPE_LEVEL_HIGH>,
					     <GIC_SPI 75 IRQ_TYPE_LEVEL_HIGH>;
				/* iommus = <&smmu 0x860>; */
				snps,quirk-frame-length-adjustment = <0x20>;
				clock-names = "ref";
				snps,enable_guctl1_ipd_quirk;
				snps,resume-hs-terminations;
				/* dma-coherent; */
			};
		};

		usb1: usb@ff9e0000 {
			#address-cells = <2>;
			#size-cells = <2>;
			status = "disabled";
			compatible = "xlnx,zynqmp-dwc3";
			reg = <0x0 0xff9e0000 0x0 0x100>;
			clock-names = "bus_clk", "ref_clk";
			power-domains = <&zynqmp_firmware PD_USB_1>;
			resets = <&zynqmp_reset ZYNQMP_RESET_USB1_CORERESET>,
				 <&zynqmp_reset ZYNQMP_RESET_USB1_HIBERRESET>,
				 <&zynqmp_reset ZYNQMP_RESET_USB1_APB>;
			reset-names = "usb_crst", "usb_hibrst", "usb_apbrst";
			ranges;

			dwc3_1: usb@fe300000 {
				compatible = "snps,dwc3";
				status = "disabled";
				reg = <0x0 0xfe300000 0x0 0x40000>;
				interrupt-parent = <&gic>;
				interrupt-names = "dwc_usb3", "otg", "hiber";
				interrupts = <GIC_SPI 70 IRQ_TYPE_LEVEL_HIGH>,
					     <GIC_SPI 74 IRQ_TYPE_LEVEL_HIGH>,
					     <GIC_SPI 76 IRQ_TYPE_LEVEL_HIGH>;
				/* iommus = <&smmu 0x861>; */
				snps,quirk-frame-length-adjustment = <0x20>;
				clock-names = "ref";
				snps,enable_guctl1_ipd_quirk;
				snps,resume-hs-terminations;
				/* dma-coherent; */
			};
		};

		watchdog0: watchdog@fd4d0000 {
			compatible = "cdns,wdt-r1p2";
			status = "disabled";
			interrupt-parent = <&gic>;
			interrupts = <GIC_SPI 113 IRQ_TYPE_EDGE_RISING>;
			reg = <0x0 0xfd4d0000 0x0 0x1000>;
			timeout-sec = <60>;
			reset-on-timeout;
		};

		lpd_watchdog: watchdog@ff150000 {
			compatible = "cdns,wdt-r1p2";
			status = "disabled";
			interrupt-parent = <&gic>;
			interrupts = <GIC_SPI 52 IRQ_TYPE_EDGE_RISING>;
			reg = <0x0 0xff150000 0x0 0x1000>;
			timeout-sec = <10>;
		};

		xilinx_ams: ams@ffa50000 {
			compatible = "xlnx,zynqmp-ams";
			status = "disabled";
			interrupt-parent = <&gic>;
			interrupts = <GIC_SPI 56 IRQ_TYPE_LEVEL_HIGH>;
			reg = <0x0 0xffa50000 0x0 0x800>;
			#address-cells = <1>;
			#size-cells = <1>;
			#io-channel-cells = <1>;
			ranges = <0 0 0xffa50800 0x800>;

			ams_ps: ams-ps@0 {
				compatible = "xlnx,zynqmp-ams-ps";
				status = "disabled";
				reg = <0x0 0x400>;
			};

			ams_pl: ams-pl@400 {
				compatible = "xlnx,zynqmp-ams-pl";
				status = "disabled";
				reg = <0x400 0x400>;
			};
		};

		zynqmp_dpdma: dma-controller@fd4c0000 {
			compatible = "xlnx,zynqmp-dpdma";
			status = "disabled";
			reg = <0x0 0xfd4c0000 0x0 0x1000>;
			interrupts = <GIC_SPI 122 IRQ_TYPE_LEVEL_HIGH>;
			interrupt-parent = <&gic>;
			clock-names = "axi_clk";
			power-domains = <&zynqmp_firmware PD_DP>;
			dma-channels = <6>;
			/* iommus = <&smmu 0xce4>; */
			#dma-cells = <1>;
		};

		zynqmp_dpaud_setting: dp-aud@fd4ac000 {
			compatible = "xlnx,zynqmp-dpaud-setting", "syscon";
			reg = <0x0 0xfd4ac000 0x0 0x1000>;
		};

		zynqmp_dpsub: display@fd4a0000 {
			bootph-all;
			compatible = "xlnx,zynqmp-dpsub-1.7";
			status = "disabled";
			reg = <0x0 0xfd4a0000 0x0 0x1000>,
			      <0x0 0xfd4aa000 0x0 0x1000>,
			      <0x0 0xfd4ab000 0x0 0x1000>;
			reg-names = "dp", "blend", "av_buf";
			xlnx,dpaud-reg = <&zynqmp_dpaud_setting>;
			interrupts = <GIC_SPI 119 IRQ_TYPE_LEVEL_HIGH>;
			interrupt-parent = <&gic>;
			/* iommus = <&smmu 0xce3>; */
<<<<<<< HEAD

=======
>>>>>>> 08485d4c
			clock-names = "dp_apb_clk", "dp_aud_clk",
				      "dp_vtc_pixel_clk_in";

			power-domains = <&zynqmp_firmware PD_DP>;
			resets = <&zynqmp_reset ZYNQMP_RESET_DP>;
			dma-names = "vid0", "vid1", "vid2", "gfx0";
			dmas = <&zynqmp_dpdma ZYNQMP_DPDMA_VIDEO0>,
			       <&zynqmp_dpdma ZYNQMP_DPDMA_VIDEO1>,
			       <&zynqmp_dpdma ZYNQMP_DPDMA_VIDEO2>,
			       <&zynqmp_dpdma ZYNQMP_DPDMA_GRAPHICS>;

			/* dummy node to indicate there's no child i2c device */
			i2c-bus {
			};

			zynqmp_dp_snd_codec0: zynqmp-dp-snd-codec0 {
				compatible = "xlnx,dp-snd-codec";
				clock-names = "aud_clk";
			};

			zynqmp_dp_snd_pcm0: zynqmp-dp-snd-pcm0 {
				compatible = "xlnx,dp-snd-pcm0";
				dmas = <&zynqmp_dpdma 4>;
				dma-names = "tx";
			};

			zynqmp_dp_snd_pcm1: zynqmp-dp-snd-pcm1 {
				compatible = "xlnx,dp-snd-pcm1";
				dmas = <&zynqmp_dpdma 5>;
				dma-names = "tx";
			};

			zynqmp_dp_snd_card0: zynqmp-dp-snd-card {
				compatible = "xlnx,dp-snd-card";
				xlnx,dp-snd-pcm = <&zynqmp_dp_snd_pcm0>,
						  <&zynqmp_dp_snd_pcm1>;
				xlnx,dp-snd-codec = <&zynqmp_dp_snd_codec0>;
			};
<<<<<<< HEAD
=======

			ports {
				#address-cells = <1>;
				#size-cells = <0>;

				port@0 {
					reg = <0>;
				};
				port@1 {
					reg = <1>;
				};
				port@2 {
					reg = <2>;
				};
				port@3 {
					reg = <3>;
				};
				port@4 {
					reg = <4>;
				};
				port@5 {
					reg = <5>;
				};
			};
>>>>>>> 08485d4c
		};
	};
};<|MERGE_RESOLUTION|>--- conflicted
+++ resolved
@@ -113,8 +113,6 @@
 		};
 	};
 
-<<<<<<< HEAD
-=======
 	reserved-memory {
 		#address-cells = <2>;
 		#size-cells = <2>;
@@ -131,7 +129,6 @@
 		};
 	};
 
->>>>>>> 08485d4c
 	zynqmp_ipi: zynqmp-ipi {
 		bootph-all;
 		compatible = "xlnx,zynqmp-ipi-mailbox";
@@ -248,24 +245,18 @@
 				efuse_spkid: efuse-spkid@5c {
 					reg = <0x5c 0x4>;
 				};
-<<<<<<< HEAD
-=======
 				efuse_aeskey: efuse-aeskey@60 {
 					reg = <0x60 0x20>;
 				};
->>>>>>> 08485d4c
 				efuse_ppk0hash: efuse-ppk0hash@a0 {
 					reg = <0xa0 0x30>;
 				};
 				efuse_ppk1hash: efuse-ppk1hash@d0 {
 					reg = <0xd0 0x30>;
 				};
-<<<<<<< HEAD
-=======
 				efuse_pufuser: efuse-pufuser@100 {
 					reg = <0x100 0x7F>;
 				};
->>>>>>> 08485d4c
 			};
 
 			zynqmp_pcap: pcap {
@@ -1197,13 +1188,8 @@
 			interrupts = <GIC_SPI 119 IRQ_TYPE_LEVEL_HIGH>;
 			interrupt-parent = <&gic>;
 			/* iommus = <&smmu 0xce3>; */
-<<<<<<< HEAD
-
-=======
->>>>>>> 08485d4c
 			clock-names = "dp_apb_clk", "dp_aud_clk",
 				      "dp_vtc_pixel_clk_in";
-
 			power-domains = <&zynqmp_firmware PD_DP>;
 			resets = <&zynqmp_reset ZYNQMP_RESET_DP>;
 			dma-names = "vid0", "vid1", "vid2", "gfx0";
@@ -1239,8 +1225,6 @@
 						  <&zynqmp_dp_snd_pcm1>;
 				xlnx,dp-snd-codec = <&zynqmp_dp_snd_codec0>;
 			};
-<<<<<<< HEAD
-=======
 
 			ports {
 				#address-cells = <1>;
@@ -1265,7 +1249,6 @@
 					reg = <5>;
 				};
 			};
->>>>>>> 08485d4c
 		};
 	};
 };