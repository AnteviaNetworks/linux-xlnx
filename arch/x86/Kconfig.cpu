# Put here option for CPU selection and depending optimization
if !X86_ELAN

choice
	prompt "Processor family"
	default M686 if X86_32
	default GENERIC_CPU if X86_64

config M386
	bool "386"
	depends on X86_32 && !UML
	---help---
	  This is the processor type of your CPU. This information is used for
	  optimizing purposes. In order to compile a kernel that can run on
	  all x86 CPU types (albeit not optimally fast), you can specify
	  "386" here.

	  The kernel will not necessarily run on earlier architectures than
	  the one you have chosen, e.g. a Pentium optimized kernel will run on
	  a PPro, but not necessarily on a i486.

	  Here are the settings recommended for greatest speed:
	  - "386" for the AMD/Cyrix/Intel 386DX/DXL/SL/SLC/SX, Cyrix/TI
	  486DLC/DLC2, and UMC 486SX-S.  Only "386" kernels will run on a 386
	  class machine.
	  - "486" for the AMD/Cyrix/IBM/Intel 486DX/DX2/DX4 or
	  SL/SLC/SLC2/SLC3/SX/SX2 and UMC U5D or U5S.
	  - "586" for generic Pentium CPUs lacking the TSC
	  (time stamp counter) register.
	  - "Pentium-Classic" for the Intel Pentium.
	  - "Pentium-MMX" for the Intel Pentium MMX.
	  - "Pentium-Pro" for the Intel Pentium Pro.
	  - "Pentium-II" for the Intel Pentium II or pre-Coppermine Celeron.
	  - "Pentium-III" for the Intel Pentium III or Coppermine Celeron.
	  - "Pentium-4" for the Intel Pentium 4 or P4-based Celeron.
	  - "K6" for the AMD K6, K6-II and K6-III (aka K6-3D).
	  - "Athlon" for the AMD K7 family (Athlon/Duron/Thunderbird).
	  - "Crusoe" for the Transmeta Crusoe series.
	  - "Efficeon" for the Transmeta Efficeon series.
	  - "Winchip-C6" for original IDT Winchip.
	  - "Winchip-2" for IDT Winchips with 3dNow! capabilities.
	  - "GeodeGX1" for Geode GX1 (Cyrix MediaGX).
	  - "Geode GX/LX" For AMD Geode GX and LX processors.
	  - "CyrixIII/VIA C3" for VIA Cyrix III or VIA C3.
	  - "VIA C3-2" for VIA C3-2 "Nehemiah" (model 9 and above).
	  - "VIA C7" for VIA C7.

	  If you don't know what to do, choose "386".

config M486
	bool "486"
	depends on X86_32
	help
	  Select this for a 486 series processor, either Intel or one of the
	  compatible processors from AMD, Cyrix, IBM, or Intel.  Includes DX,
	  DX2, and DX4 variants; also SL/SLC/SLC2/SLC3/SX/SX2 and UMC U5D or
	  U5S.

config M586
	bool "586/K5/5x86/6x86/6x86MX"
	depends on X86_32
	help
	  Select this for an 586 or 686 series processor such as the AMD K5,
	  the Cyrix 5x86, 6x86 and 6x86MX.  This choice does not
	  assume the RDTSC (Read Time Stamp Counter) instruction.

config M586TSC
	bool "Pentium-Classic"
	depends on X86_32
	help
	  Select this for a Pentium Classic processor with the RDTSC (Read
	  Time Stamp Counter) instruction for benchmarking.

config M586MMX
	bool "Pentium-MMX"
	depends on X86_32
	help
	  Select this for a Pentium with the MMX graphics/multimedia
	  extended instructions.

config M686
	bool "Pentium-Pro"
	depends on X86_32
	help
	  Select this for Intel Pentium Pro chips.  This enables the use of
	  Pentium Pro extended instructions, and disables the init-time guard
	  against the f00f bug found in earlier Pentiums.

config MPENTIUMII
	bool "Pentium-II/Celeron(pre-Coppermine)"
	depends on X86_32
	help
	  Select this for Intel chips based on the Pentium-II and
	  pre-Coppermine Celeron core.  This option enables an unaligned
	  copy optimization, compiles the kernel with optimization flags
	  tailored for the chip, and applies any applicable Pentium Pro
	  optimizations.

config MPENTIUMIII
	bool "Pentium-III/Celeron(Coppermine)/Pentium-III Xeon"
	depends on X86_32
	help
	  Select this for Intel chips based on the Pentium-III and
	  Celeron-Coppermine core.  This option enables use of some
	  extended prefetch instructions in addition to the Pentium II
	  extensions.

config MPENTIUMM
	bool "Pentium M"
	depends on X86_32
	help
	  Select this for Intel Pentium M (not Pentium-4 M)
	  notebook chips.

config MPENTIUM4
	bool "Pentium-4/Celeron(P4-based)/Pentium-4 M/older Xeon"
	depends on X86_32
	help
	  Select this for Intel Pentium 4 chips.  This includes the
	  Pentium 4, Pentium D, P4-based Celeron and Xeon, and
	  Pentium-4 M (not Pentium M) chips.  This option enables compile
	  flags optimized for the chip, uses the correct cache line size, and
	  applies any applicable optimizations.

	  CPUIDs: F[0-6][1-A] (in /proc/cpuinfo show = cpu family : 15 )

	  Select this for:
	    Pentiums (Pentium 4, Pentium D, Celeron, Celeron D) corename:
		-Willamette
		-Northwood
		-Mobile Pentium 4
		-Mobile Pentium 4 M
		-Extreme Edition (Gallatin)
		-Prescott
		-Prescott 2M
		-Cedar Mill
		-Presler
		-Smithfiled
	    Xeons (Intel Xeon, Xeon MP, Xeon LV, Xeon MV) corename:
		-Foster
		-Prestonia
		-Gallatin
		-Nocona
		-Irwindale
		-Cranford
		-Potomac
		-Paxville
		-Dempsey


config MK6
	bool "K6/K6-II/K6-III"
	depends on X86_32
	help
	  Select this for an AMD K6-family processor.  Enables use of
	  some extended instructions, and passes appropriate optimization
	  flags to GCC.

config MK7
	bool "Athlon/Duron/K7"
	depends on X86_32
	help
	  Select this for an AMD Athlon K7-family processor.  Enables use of
	  some extended instructions, and passes appropriate optimization
	  flags to GCC.

config MK8
	bool "Opteron/Athlon64/Hammer/K8"
	help
	  Select this for an AMD Opteron or Athlon64 Hammer-family processor.  Enables
	  use of some extended instructions, and passes appropriate optimization
	  flags to GCC.

config MCRUSOE
	bool "Crusoe"
	depends on X86_32
	help
	  Select this for a Transmeta Crusoe processor.  Treats the processor
	  like a 586 with TSC, and sets some GCC optimization flags (like a
	  Pentium Pro with no alignment requirements).

config MEFFICEON
	bool "Efficeon"
	depends on X86_32
	help
	  Select this for a Transmeta Efficeon processor.

config MWINCHIPC6
	bool "Winchip-C6"
	depends on X86_32
	help
	  Select this for an IDT Winchip C6 chip.  Linux and GCC
	  treat this chip as a 586TSC with some extended instructions
	  and alignment requirements.

config MWINCHIP3D
	bool "Winchip-2/Winchip-2A/Winchip-3"
	depends on X86_32
	help
	  Select this for an IDT Winchip-2, 2A or 3.  Linux and GCC
	  treat this chip as a 586TSC with some extended instructions
	  and alignment requirements.  Also enable out of order memory
	  stores for this CPU, which can increase performance of some
	  operations.

config MGEODEGX1
	bool "GeodeGX1"
	depends on X86_32
	help
	  Select this for a Geode GX1 (Cyrix MediaGX) chip.

config MGEODE_LX
	bool "Geode GX/LX"
	depends on X86_32
	help
	  Select this for AMD Geode GX and LX processors.

config MCYRIXIII
	bool "CyrixIII/VIA-C3"
	depends on X86_32
	help
	  Select this for a Cyrix III or C3 chip.  Presently Linux and GCC
	  treat this chip as a generic 586. Whilst the CPU is 686 class,
	  it lacks the cmov extension which gcc assumes is present when
	  generating 686 code.
	  Note that Nehemiah (Model 9) and above will not boot with this
	  kernel due to them lacking the 3DNow! instructions used in earlier
	  incarnations of the CPU.

config MVIAC3_2
	bool "VIA C3-2 (Nehemiah)"
	depends on X86_32
	help
	  Select this for a VIA C3 "Nehemiah". Selecting this enables usage
	  of SSE and tells gcc to treat the CPU as a 686.
	  Note, this kernel will not boot on older (pre model 9) C3s.

config MVIAC7
	bool "VIA C7"
	depends on X86_32
	help
	  Select this for a VIA C7.  Selecting this uses the correct cache
	  shift and tells gcc to treat the CPU as a 686.

config MPSC
	bool "Intel P4 / older Netburst based Xeon"
	depends on X86_64
	help
	  Optimize for Intel Pentium 4, Pentium D and older Nocona/Dempsey
	  Xeon CPUs with Intel 64bit which is compatible with x86-64.
	  Note that the latest Xeons (Xeon 51xx and 53xx) are not based on the
	  Netburst core and shouldn't use this option. You can distinguish them
	  using the cpu family field
	  in /proc/cpuinfo. Family 15 is an older Xeon, Family 6 a newer one.

config MCORE2
	bool "Core 2/newer Xeon"
	help
	  Select this for Intel Core 2 and newer Core 2 Xeons (Xeon 51xx and 53xx)
	  CPUs. You can distinguish newer from older Xeons by the CPU family
	  in /proc/cpuinfo. Newer ones have 6 and older ones 15 (not a typo)

config GENERIC_CPU
	bool "Generic-x86-64"
	depends on X86_64
	help
	  Generic x86-64 CPU.
	  Run equally well on all x86-64 CPUs.

endchoice

config X86_GENERIC
	bool "Generic x86 support"
	depends on X86_32
	help
	  Instead of just including optimizations for the selected
	  x86 variant (e.g. PII, Crusoe or Athlon), include some more
	  generic optimizations as well. This will make the kernel
	  perform better on x86 CPUs other than that selected.

	  This is really intended for distributors who need more
	  generic optimizations.

endif

config X86_CPU
	def_bool y
	select GENERIC_FIND_FIRST_BIT
	select GENERIC_FIND_NEXT_BIT

#
# Define implied options from the CPU selection here
config X86_L1_CACHE_BYTES
	int
	default "128" if GENERIC_CPU || MPSC
	default "64" if MK8 || MCORE2
	depends on X86_64

config X86_INTERNODE_CACHE_BYTES
	int
	default "4096" if X86_VSMP
	default X86_L1_CACHE_BYTES if !X86_VSMP
	depends on X86_64

config X86_CMPXCHG
	def_bool X86_64 || (X86_32 && !M386)

config X86_L1_CACHE_SHIFT
	int
	default "7" if MPENTIUM4 || X86_GENERIC || GENERIC_CPU || MPSC
	default "4" if X86_ELAN || M486 || M386 || MGEODEGX1
	default "5" if MWINCHIP3D || MWINCHIPC6 || MCRUSOE || MEFFICEON || MCYRIXIII || MK6 || MPENTIUMIII || MPENTIUMII || M686 || M586MMX || M586TSC || M586 || MVIAC3_2 || MGEODE_LX
	default "6" if MK7 || MK8 || MPENTIUMM || MCORE2 || MVIAC7

config X86_XADD
	def_bool y
	depends on X86_32 && !M386

config X86_PPRO_FENCE
	bool "PentiumPro memory ordering errata workaround"
	depends on M686 || M586MMX || M586TSC || M586 || M486 || M386 || MGEODEGX1
	help
	  Old PentiumPro multiprocessor systems had errata that could cause memory
	  operations to violate the x86 ordering standard in rare cases. Enabling this
	  option will attempt to work around some (but not all) occurances of
	  this problem, at the cost of much heavier spinlock and memory barrier
	  operations.

	  If unsure, say n here. Even distro kernels should think twice before enabling
	  this: there are few systems, and an unlikely bug.

config X86_F00F_BUG
	def_bool y
	depends on M586MMX || M586TSC || M586 || M486 || M386

config X86_WP_WORKS_OK
	def_bool y
	depends on !M386

config X86_INVLPG
	def_bool y
	depends on X86_32 && !M386

config X86_BSWAP
	def_bool y
	depends on X86_32 && !M386

config X86_POPAD_OK
	def_bool y
	depends on X86_32 && !M386

config X86_ALIGNMENT_16
	def_bool y
	depends on MWINCHIP3D || MWINCHIPC6 || MCYRIXIII || X86_ELAN || MK6 || M586MMX || M586TSC || M586 || M486 || MVIAC3_2 || MGEODEGX1

config X86_INTEL_USERCOPY
	def_bool y
	depends on MPENTIUM4 || MPENTIUMM || MPENTIUMIII || MPENTIUMII || M586MMX || X86_GENERIC || MK8 || MK7 || MEFFICEON || MCORE2

config X86_USE_PPRO_CHECKSUM
	def_bool y
	depends on MWINCHIP3D || MWINCHIPC6 || MCYRIXIII || MK7 || MK6 || MPENTIUM4 || MPENTIUMM || MPENTIUMIII || MPENTIUMII || M686 || MK8 || MVIAC3_2 || MEFFICEON || MGEODE_LX || MCORE2

config X86_USE_3DNOW
	def_bool y
	depends on (MCYRIXIII || MK7 || MGEODE_LX) && !UML

config X86_OOSTORE
	def_bool y
	depends on (MWINCHIP3D || MWINCHIPC6) && MTRR

#
# P6_NOPs are a relatively minor optimization that require a family >=
# 6 processor, except that it is broken on certain VIA chips.
# Furthermore, AMD chips prefer a totally different sequence of NOPs
# (which work on all CPUs).  In addition, it looks like Virtual PC
# does not understand them.
#
# As a result, disallow these if we're not compiling for X86_64 (these
# NOPs do work on all x86-64 capable chips); the list of processors in
# the right-hand clause are the cores that benefit from this optimization.
#
config X86_P6_NOP
	def_bool y
	depends on X86_64
	depends on (MCORE2 || MPENTIUM4 || MPSC)

config X86_TSC
	def_bool y
	depends on ((MWINCHIP3D || MCRUSOE || MEFFICEON || MCYRIXIII || MK7 || MK6 || MPENTIUM4 || MPENTIUMM || MPENTIUMIII || MPENTIUMII || M686 || M586MMX || M586TSC || MK8 || MVIAC3_2 || MVIAC7 || MGEODEGX1 || MGEODE_LX || MCORE2) && !X86_NUMAQ) || X86_64

config X86_CMPXCHG64
	def_bool y
	depends on X86_PAE || X86_64

# this should be set for all -march=.. options where the compiler
# generates cmov.
config X86_CMOV
	def_bool y
	depends on (MK8 || MK7 || MCORE2 || MPENTIUM4 || MPENTIUMM || MPENTIUMIII || MPENTIUMII || M686 || MVIAC3_2 || MVIAC7 || MCRUSOE || MEFFICEON || X86_64)

config X86_MINIMUM_CPU_FAMILY
	int
	default "64" if X86_64
	default "6" if X86_32 && X86_P6_NOP
	default "4" if X86_32 && (X86_XADD || X86_CMPXCHG || X86_BSWAP || X86_WP_WORKS_OK)
	default "3"

config X86_DEBUGCTLMSR
	def_bool y
	depends on !(MK6 || MWINCHIPC6 || MWINCHIP3D || MCYRIXIII || M586MMX || M586TSC || M586 || M486 || M386)

menuconfig PROCESSOR_SELECT
	bool "Supported processor vendors" if EMBEDDED
	help
	  This lets you choose what x86 vendor support code your kernel
	  will include.

config CPU_SUP_INTEL
	default y
	bool "Support Intel processors" if PROCESSOR_SELECT
	help
	  This enables detection, tunings and quirks for Intel processors

	  You need this enabled if you want your kernel to run on an
	  Intel CPU. Disabling this option on other types of CPUs
	  makes the kernel a tiny bit smaller. Disabling it on an Intel
	  CPU might render the kernel unbootable.

	  If unsure, say N.

config CPU_SUP_CYRIX_32
	default y
	bool "Support Cyrix processors" if PROCESSOR_SELECT
	depends on !64BIT
	help
	  This enables detection, tunings and quirks for Cyrix processors

	  You need this enabled if you want your kernel to run on a
	  Cyrix CPU. Disabling this option on other types of CPUs
	  makes the kernel a tiny bit smaller. Disabling it on a Cyrix
	  CPU might render the kernel unbootable.

	  If unsure, say N.

config CPU_SUP_AMD
	default y
	bool "Support AMD processors" if PROCESSOR_SELECT
	help
	  This enables detection, tunings and quirks for AMD processors

	  You need this enabled if you want your kernel to run on an
	  AMD CPU. Disabling this option on other types of CPUs
	  makes the kernel a tiny bit smaller. Disabling it on an AMD
	  CPU might render the kernel unbootable.

	  If unsure, say N.

config CPU_SUP_CENTAUR_32
	default y
	bool "Support Centaur processors" if PROCESSOR_SELECT
	depends on !64BIT
	help
	  This enables detection, tunings and quirks for Centaur processors

	  You need this enabled if you want your kernel to run on a
	  Centaur CPU. Disabling this option on other types of CPUs
	  makes the kernel a tiny bit smaller. Disabling it on a Centaur
	  CPU might render the kernel unbootable.

	  If unsure, say N.

config CPU_SUP_CENTAUR_64
	default y
	bool "Support Centaur processors" if PROCESSOR_SELECT
	depends on 64BIT
	help
	  This enables detection, tunings and quirks for Centaur processors

	  You need this enabled if you want your kernel to run on a
	  Centaur CPU. Disabling this option on other types of CPUs
	  makes the kernel a tiny bit smaller. Disabling it on a Centaur
	  CPU might render the kernel unbootable.

	  If unsure, say N.

config CPU_SUP_TRANSMETA_32
	default y
	bool "Support Transmeta processors" if PROCESSOR_SELECT
	depends on !64BIT
	help
	  This enables detection, tunings and quirks for Transmeta processors

	  You need this enabled if you want your kernel to run on a
	  Transmeta CPU. Disabling this option on other types of CPUs
	  makes the kernel a tiny bit smaller. Disabling it on a Transmeta
	  CPU might render the kernel unbootable.

	  If unsure, say N.

config CPU_SUP_UMC_32
	default y
	bool "Support UMC processors" if PROCESSOR_SELECT
	depends on !64BIT
	help
	  This enables detection, tunings and quirks for UMC processors

	  You need this enabled if you want your kernel to run on a
	  UMC CPU. Disabling this option on other types of CPUs
	  makes the kernel a tiny bit smaller. Disabling it on a UMC
	  CPU might render the kernel unbootable.

	  If unsure, say N.

config X86_DS
<<<<<<< HEAD
	bool "Debug Store support"
	default y
	help
	  Add support for Debug Store.
	  This allows the kernel to provide a memory buffer to the hardware
	  to store various profiling and tracing events.

config X86_PTRACE_BTS
	bool "ptrace interface to Branch Trace Store"
	default y
	depends on (X86_DS && X86_DEBUGCTLMSR)
	help
	  Add a ptrace interface to allow collecting an execution trace
	  of the traced task.
	  This collects control flow changes in a (cyclic) buffer and allows
	  debuggers to fill in the gaps and show an execution trace of the debuggee.
=======
	def_bool X86_PTRACE_BTS
	depends on X86_DEBUGCTLMSR

config X86_PTRACE_BTS
	bool "Branch Trace Store"
	default y
	depends on X86_DEBUGCTLMSR
	help
	  This adds a ptrace interface to the hardware's branch trace store.

	  Debuggers may use it to collect an execution trace of the debugged
	  application in order to answer the question 'how did I get here?'.
	  Debuggers may trace user mode as well as kernel mode.

	  Say Y unless there is no application development on this machine
	  and you want to save a small amount of code size.
>>>>>>> c07f62e5
<|MERGE_RESOLUTION|>--- conflicted
+++ resolved
@@ -513,24 +513,6 @@
 	  If unsure, say N.
 
 config X86_DS
-<<<<<<< HEAD
-	bool "Debug Store support"
-	default y
-	help
-	  Add support for Debug Store.
-	  This allows the kernel to provide a memory buffer to the hardware
-	  to store various profiling and tracing events.
-
-config X86_PTRACE_BTS
-	bool "ptrace interface to Branch Trace Store"
-	default y
-	depends on (X86_DS && X86_DEBUGCTLMSR)
-	help
-	  Add a ptrace interface to allow collecting an execution trace
-	  of the traced task.
-	  This collects control flow changes in a (cyclic) buffer and allows
-	  debuggers to fill in the gaps and show an execution trace of the debuggee.
-=======
 	def_bool X86_PTRACE_BTS
 	depends on X86_DEBUGCTLMSR
 
@@ -546,5 +528,4 @@
 	  Debuggers may trace user mode as well as kernel mode.
 
 	  Say Y unless there is no application development on this machine
-	  and you want to save a small amount of code size.
->>>>>>> c07f62e5
+	  and you want to save a small amount of code size.