--- conflicted
+++ resolved
@@ -47,11 +47,7 @@
 	WARN_ONCE(1, "Bad FPU state detected at %pB, reinitializing FPU registers.",
 		  (void *)instruction_pointer(regs));
 
-<<<<<<< HEAD
-	__restore_fpregs_from_fpstate(&init_fpstate, xfeatures_mask_fpstate());
-=======
 	fpu_reset_from_exception_fixup();
->>>>>>> df0cc57e
 	return true;
 }
 
