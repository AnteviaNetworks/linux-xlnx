/* SPDX-License-Identifier: GPL-2.0 */
#ifndef _USB_VIDEO_H_
#define _USB_VIDEO_H_

#ifndef __KERNEL__
#error "The uvcvideo.h header is deprecated, use linux/uvcvideo.h instead."
#endif /* __KERNEL__ */

#include <linux/atomic.h>
#include <linux/kernel.h>
#include <linux/poll.h>
#include <linux/usb.h>
#include <linux/usb/video.h>
#include <linux/uvcvideo.h>
#include <linux/videodev2.h>
#include <linux/workqueue.h>
#include <media/media-device.h>
#include <media/v4l2-device.h>
#include <media/v4l2-event.h>
#include <media/v4l2-fh.h>
#include <media/videobuf2-v4l2.h>

/* --------------------------------------------------------------------------
 * UVC constants
 */

#define UVC_TERM_INPUT			0x0000
#define UVC_TERM_OUTPUT			0x8000
#define UVC_TERM_DIRECTION(term)	((term)->type & 0x8000)

#define UVC_ENTITY_TYPE(entity)		((entity)->type & 0x7fff)
#define UVC_ENTITY_IS_UNIT(entity)	(((entity)->type & 0xff00) == 0)
#define UVC_ENTITY_IS_TERM(entity)	(((entity)->type & 0xff00) != 0)
#define UVC_ENTITY_IS_ITERM(entity) \
	(UVC_ENTITY_IS_TERM(entity) && \
	((entity)->type & 0x8000) == UVC_TERM_INPUT)
#define UVC_ENTITY_IS_OTERM(entity) \
	(UVC_ENTITY_IS_TERM(entity) && \
	((entity)->type & 0x8000) == UVC_TERM_OUTPUT)

#define UVC_EXT_GPIO_UNIT		0x7ffe
#define UVC_EXT_GPIO_UNIT_ID		0x100

/* ------------------------------------------------------------------------
 * Driver specific constants.
 */

#define DRIVER_VERSION		"1.1.1"

/* Number of isochronous URBs. */
#define UVC_URBS		50
/* Maximum number of packets per URB. */
#define UVC_MAX_PACKETS		48
<<<<<<< HEAD
/* Maximum status buffer size in bytes of interrupt URB. */
#define UVC_MAX_STATUS_SIZE	16
=======
>>>>>>> 08485d4c

#define UVC_CTRL_CONTROL_TIMEOUT	5000
#define UVC_CTRL_STREAMING_TIMEOUT	5000

/* Maximum allowed number of control mappings per device */
#define UVC_MAX_CONTROL_MAPPINGS	1024
#define UVC_MAX_CONTROL_MENU_ENTRIES	32

/* Devices quirks */
#define UVC_QUIRK_STATUS_INTERVAL	0x00000001
#define UVC_QUIRK_PROBE_MINMAX		0x00000002
#define UVC_QUIRK_PROBE_EXTRAFIELDS	0x00000004
#define UVC_QUIRK_BUILTIN_ISIGHT	0x00000008
#define UVC_QUIRK_STREAM_NO_FID		0x00000010
#define UVC_QUIRK_IGNORE_SELECTOR_UNIT	0x00000020
#define UVC_QUIRK_FIX_BANDWIDTH		0x00000080
#define UVC_QUIRK_PROBE_DEF		0x00000100
#define UVC_QUIRK_RESTRICT_FRAME_RATE	0x00000200
#define UVC_QUIRK_RESTORE_CTRLS_ON_INIT	0x00000400
#define UVC_QUIRK_FORCE_Y8		0x00000800
#define UVC_QUIRK_FORCE_BPP		0x00001000
#define UVC_QUIRK_WAKE_AUTOSUSPEND	0x00002000

/* Format flags */
#define UVC_FMT_FLAG_COMPRESSED		0x00000001
#define UVC_FMT_FLAG_STREAM		0x00000002

/* ------------------------------------------------------------------------
 * Structures.
 */

struct gpio_desc;
struct sg_table;
struct uvc_device;

/*
 * TODO: Put the most frequently accessed fields at the beginning of
 * structures to maximize cache efficiency.
 */
struct uvc_control_info {
	struct list_head mappings;

	u8 entity[16];
	u8 index;	/* Bit index in bmControls */
	u8 selector;

	u16 size;
	u32 flags;
};

struct uvc_control_mapping {
	struct list_head list;
	struct list_head ev_subs;

	u32 id;
	char *name;
	u8 entity[16];
	u8 selector;

	u8 size;
	u8 offset;
	enum v4l2_ctrl_type v4l2_type;
	u32 data_type;

	const u32 *menu_mapping;
	const char (*menu_names)[UVC_MENU_NAME_LEN];
	unsigned long menu_mask;

	u32 master_id;
	s32 master_manual;
	u32 slave_ids[2];

	s32 (*get)(struct uvc_control_mapping *mapping, u8 query,
		   const u8 *data);
	void (*set)(struct uvc_control_mapping *mapping, s32 value,
		    u8 *data);
};

struct uvc_control {
	struct uvc_entity *entity;
	struct uvc_control_info info;

	u8 index;	/* Used to match the uvc_control entry with a uvc_control_info. */
	u8 dirty:1,
	   loaded:1,
	   modified:1,
	   cached:1,
	   initialized:1;

	u8 *uvc_data;

	struct uvc_fh *handle;	/* File handle that last changed the control. */
};

/*
 * The term 'entity' refers to both UVC units and UVC terminals.
 *
 * The type field is either the terminal type (wTerminalType in the terminal
 * descriptor), or the unit type (bDescriptorSubtype in the unit descriptor).
 * As the bDescriptorSubtype field is one byte long, the type value will
 * always have a null MSB for units. All terminal types defined by the UVC
 * specification have a non-null MSB, so it is safe to use the MSB to
 * differentiate between units and terminals as long as the descriptor parsing
 * code makes sure terminal types have a non-null MSB.
 *
 * For terminals, the type's most significant bit stores the terminal
 * direction (either UVC_TERM_INPUT or UVC_TERM_OUTPUT). The type field should
 * always be accessed with the UVC_ENTITY_* macros and never directly.
 */

#define UVC_ENTITY_FLAG_DEFAULT		(1 << 0)

struct uvc_entity {
	struct list_head list;		/* Entity as part of a UVC device. */
	struct list_head chain;		/* Entity as part of a video device chain. */
	unsigned int flags;

	/*
	 * Entities exposed by the UVC device use IDs 0-255, extra entities
	 * implemented by the driver (such as the GPIO entity) use IDs 256 and
	 * up.
	 */
	u16 id;
	u16 type;
	char name[64];
	u8 guid[16];

	/* Media controller-related fields. */
	struct video_device *vdev;
	struct v4l2_subdev subdev;
	unsigned int num_pads;
	unsigned int num_links;
	struct media_pad *pads;

	union {
		struct {
			u16 wObjectiveFocalLengthMin;
			u16 wObjectiveFocalLengthMax;
			u16 wOcularFocalLength;
			u8  bControlSize;
			u8  *bmControls;
		} camera;

		struct {
			u8  bControlSize;
			u8  *bmControls;
			u8  bTransportModeSize;
			u8  *bmTransportModes;
		} media;

		struct {
		} output;

		struct {
			u16 wMaxMultiplier;
			u8  bControlSize;
			u8  *bmControls;
			u8  bmVideoStandards;
		} processing;

		struct {
		} selector;

		struct {
			u8  bNumControls;
			u8  bControlSize;
			u8  *bmControls;
			u8  *bmControlsType;
		} extension;

		struct {
			u8  bControlSize;
			u8  *bmControls;
			struct gpio_desc *gpio_privacy;
			int irq;
		} gpio;
	};

	u8 bNrInPins;
	u8 *baSourceID;

	int (*get_info)(struct uvc_device *dev, struct uvc_entity *entity,
			u8 cs, u8 *caps);
	int (*get_cur)(struct uvc_device *dev, struct uvc_entity *entity,
		       u8 cs, void *data, u16 size);

	unsigned int ncontrols;
	struct uvc_control *controls;
};

struct uvc_frame {
	u8  bFrameIndex;
	u8  bmCapabilities;
	u16 wWidth;
	u16 wHeight;
	u32 dwMinBitRate;
	u32 dwMaxBitRate;
	u32 dwMaxVideoFrameBufferSize;
	u8  bFrameIntervalType;
	u32 dwDefaultFrameInterval;
	const u32 *dwFrameInterval;
};

struct uvc_format {
	u8 type;
	u8 index;
	u8 bpp;
	enum v4l2_colorspace colorspace;
	enum v4l2_xfer_func xfer_func;
	enum v4l2_ycbcr_encoding ycbcr_enc;
	u32 fcc;
	u32 flags;

	unsigned int nframes;
	const struct uvc_frame *frames;
};

struct uvc_streaming_header {
	u8 bNumFormats;
	u8 bEndpointAddress;
	u8 bTerminalLink;
	u8 bControlSize;
	u8 *bmaControls;
	/* The following fields are used by input headers only. */
	u8 bmInfo;
	u8 bStillCaptureMethod;
	u8 bTriggerSupport;
	u8 bTriggerUsage;
};

enum uvc_buffer_state {
	UVC_BUF_STATE_IDLE	= 0,
	UVC_BUF_STATE_QUEUED	= 1,
	UVC_BUF_STATE_ACTIVE	= 2,
	UVC_BUF_STATE_READY	= 3,
	UVC_BUF_STATE_DONE	= 4,
	UVC_BUF_STATE_ERROR	= 5,
};

struct uvc_buffer {
	struct vb2_v4l2_buffer buf;
	struct list_head queue;

	enum uvc_buffer_state state;
	unsigned int error;

	void *mem;
	unsigned int length;
	unsigned int bytesused;

	u32 pts;

	/* Asynchronous buffer handling. */
	struct kref ref;
};

#define UVC_QUEUE_DISCONNECTED		(1 << 0)
#define UVC_QUEUE_DROP_CORRUPTED	(1 << 1)
#define UVC_QUEUE_STOPPING		(1 << 2)

struct uvc_video_queue {
	struct vb2_queue queue;
	struct mutex mutex;			/* Protects queue */

	unsigned int flags;
	unsigned int buf_used;

	spinlock_t irqlock;			/* Protects irqqueue */
	struct list_head irqqueue;
};

struct uvc_video_chain {
	struct uvc_device *dev;
	struct list_head list;

	struct list_head entities;		/* All entities */
	struct uvc_entity *processing;		/* Processing unit */
	struct uvc_entity *selector;		/* Selector unit */

	struct mutex ctrl_mutex;		/* Protects ctrl.info */

	struct v4l2_prio_state prio;		/* V4L2 priority state */
	u32 caps;				/* V4L2 chain-wide caps */
	u8 ctrl_class_bitmap;			/* Bitmap of valid classes */
};

struct uvc_stats_frame {
	unsigned int size;		/* Number of bytes captured */
	unsigned int first_data;	/* Index of the first non-empty packet */

	unsigned int nb_packets;	/* Number of packets */
	unsigned int nb_empty;		/* Number of empty packets */
	unsigned int nb_invalid;	/* Number of packets with an invalid header */
	unsigned int nb_errors;		/* Number of packets with the error bit set */

	unsigned int nb_pts;		/* Number of packets with a PTS timestamp */
	unsigned int nb_pts_diffs;	/* Number of PTS differences inside a frame */
	unsigned int last_pts_diff;	/* Index of the last PTS difference */
	bool has_initial_pts;		/* Whether the first non-empty packet has a PTS */
	bool has_early_pts;		/* Whether a PTS is present before the first non-empty packet */
	u32 pts;			/* PTS of the last packet */

	unsigned int nb_scr;		/* Number of packets with a SCR timestamp */
	unsigned int nb_scr_diffs;	/* Number of SCR.STC differences inside a frame */
	u16 scr_sof;			/* SCR.SOF of the last packet */
	u32 scr_stc;			/* SCR.STC of the last packet */
};

struct uvc_stats_stream {
	ktime_t start_ts;		/* Stream start timestamp */
	ktime_t stop_ts;		/* Stream stop timestamp */

	unsigned int nb_frames;		/* Number of frames */

	unsigned int nb_packets;	/* Number of packets */
	unsigned int nb_empty;		/* Number of empty packets */
	unsigned int nb_invalid;	/* Number of packets with an invalid header */
	unsigned int nb_errors;		/* Number of packets with the error bit set */

	unsigned int nb_pts_constant;	/* Number of frames with constant PTS */
	unsigned int nb_pts_early;	/* Number of frames with early PTS */
	unsigned int nb_pts_initial;	/* Number of frames with initial PTS */

	unsigned int nb_scr_count_ok;	/* Number of frames with at least one SCR per non empty packet */
	unsigned int nb_scr_diffs_ok;	/* Number of frames with varying SCR.STC */
	unsigned int scr_sof_count;	/* STC.SOF counter accumulated since stream start */
	unsigned int scr_sof;		/* STC.SOF of the last packet */
	unsigned int min_sof;		/* Minimum STC.SOF value */
	unsigned int max_sof;		/* Maximum STC.SOF value */
};

#define UVC_METADATA_BUF_SIZE 10240

/**
 * struct uvc_copy_op: Context structure to schedule asynchronous memcpy
 *
 * @buf: active buf object for this operation
 * @dst: copy destination address
 * @src: copy source address
 * @len: copy length
 */
struct uvc_copy_op {
	struct uvc_buffer *buf;
	void *dst;
	const __u8 *src;
	size_t len;
};

/**
 * struct uvc_urb - URB context management structure
 *
 * @urb: the URB described by this context structure
 * @stream: UVC streaming context
 * @buffer: memory storage for the URB
 * @dma: Allocated DMA handle
 * @sgt: sgt_table with the urb locations in memory
 * @async_operations: counter to indicate the number of copy operations
 * @copy_operations: work descriptors for asynchronous copy operations
 * @work: work queue entry for asynchronous decode
 */
struct uvc_urb {
	struct urb *urb;
	struct uvc_streaming *stream;

	char *buffer;
	dma_addr_t dma;
	struct sg_table *sgt;

	unsigned int async_operations;
	struct uvc_copy_op copy_operations[UVC_MAX_PACKETS];
	struct work_struct work;
};

struct uvc_streaming {
	struct list_head list;
	struct uvc_device *dev;
	struct video_device vdev;
	struct uvc_video_chain *chain;
	atomic_t active;

	struct usb_interface *intf;
	int intfnum;
	u16 maxpsize;

	struct uvc_streaming_header header;
	enum v4l2_buf_type type;

	unsigned int nformats;
	const struct uvc_format *formats;

	struct uvc_streaming_control ctrl;
	const struct uvc_format *def_format;
	const struct uvc_format *cur_format;
	const struct uvc_frame *cur_frame;

	/*
	 * Protect access to ctrl, cur_format, cur_frame and hardware video
	 * probe control.
	 */
	struct mutex mutex;

	/* Buffers queue. */
	unsigned int frozen : 1;
	struct uvc_video_queue queue;
	struct workqueue_struct *async_wq;
	void (*decode)(struct uvc_urb *uvc_urb, struct uvc_buffer *buf,
		       struct uvc_buffer *meta_buf);

	struct {
		struct video_device vdev;
		struct uvc_video_queue queue;
		u32 format;
	} meta;

	/* Context data used by the bulk completion handler. */
	struct {
		u8 header[256];
		unsigned int header_size;
		int skip_payload;
		u32 payload_size;
		u32 max_payload_size;
	} bulk;

	struct uvc_urb uvc_urb[UVC_URBS];
	unsigned int urb_size;

	u32 sequence;
	u8 last_fid;

	/* debugfs */
	struct dentry *debugfs_dir;
	struct {
		struct uvc_stats_frame frame;
		struct uvc_stats_stream stream;
	} stats;

	/* Timestamps support. */
	struct uvc_clock {
		struct uvc_clock_sample {
			u32 dev_stc;
			u16 dev_sof;
			u16 host_sof;
			ktime_t host_time;
		} *samples;

		unsigned int head;
		unsigned int count;
		unsigned int size;

		u16 last_sof;
		u16 sof_offset;

		u8 last_scr[6];

		spinlock_t lock;
	} clock;
};

#define for_each_uvc_urb(uvc_urb, uvc_streaming) \
	for ((uvc_urb) = &(uvc_streaming)->uvc_urb[0]; \
	     (uvc_urb) < &(uvc_streaming)->uvc_urb[UVC_URBS]; \
	     ++(uvc_urb))

static inline u32 uvc_urb_index(const struct uvc_urb *uvc_urb)
{
	return uvc_urb - &uvc_urb->stream->uvc_urb[0];
}

struct uvc_device_info {
	u32	quirks;
	u32	meta_format;
	u16	uvc_version;
	const struct uvc_control_mapping **mappings;
};

struct uvc_status_streaming {
	u8	button;
} __packed;

struct uvc_status_control {
	u8	bSelector;
	u8	bAttribute;
	u8	bValue[11];
} __packed;

struct uvc_status {
	u8	bStatusType;
	u8	bOriginator;
	u8	bEvent;
	union {
		struct uvc_status_control control;
		struct uvc_status_streaming streaming;
	};
} __packed;

struct uvc_device {
	struct usb_device *udev;
	struct usb_interface *intf;
	unsigned long warnings;
	u32 quirks;
	int intfnum;
	char name[32];

	const struct uvc_device_info *info;

	struct mutex lock;		/* Protects users */
	unsigned int users;
	atomic_t nmappings;

	/* Video control interface */
#ifdef CONFIG_MEDIA_CONTROLLER
	struct media_device mdev;
#endif
	struct v4l2_device vdev;
	u16 uvc_version;
	u32 clock_frequency;

	struct list_head entities;
	struct list_head chains;

	/* Video Streaming interfaces */
	struct list_head streams;
	struct kref ref;

	/* Status Interrupt Endpoint */
	struct usb_host_endpoint *int_ep;
	struct urb *int_urb;
	struct uvc_status *status;
	bool flush_status;

	struct input_dev *input;
	char input_phys[64];

	struct uvc_ctrl_work {
		struct work_struct work;
		struct urb *urb;
		struct uvc_video_chain *chain;
		struct uvc_control *ctrl;
		const void *data;
	} async_ctrl;

	struct uvc_entity *gpio_unit;
};

enum uvc_handle_state {
	UVC_HANDLE_PASSIVE	= 0,
	UVC_HANDLE_ACTIVE	= 1,
};

struct uvc_fh {
	struct v4l2_fh vfh;
	struct uvc_video_chain *chain;
	struct uvc_streaming *stream;
	enum uvc_handle_state state;
};

struct uvc_driver {
	struct usb_driver driver;
};

/* ------------------------------------------------------------------------
 * Debugging, printing and logging
 */

#define UVC_DBG_PROBE		(1 << 0)
#define UVC_DBG_DESCR		(1 << 1)
#define UVC_DBG_CONTROL		(1 << 2)
#define UVC_DBG_FORMAT		(1 << 3)
#define UVC_DBG_CAPTURE		(1 << 4)
#define UVC_DBG_CALLS		(1 << 5)
#define UVC_DBG_FRAME		(1 << 7)
#define UVC_DBG_SUSPEND		(1 << 8)
#define UVC_DBG_STATUS		(1 << 9)
#define UVC_DBG_VIDEO		(1 << 10)
#define UVC_DBG_STATS		(1 << 11)
#define UVC_DBG_CLOCK		(1 << 12)

#define UVC_WARN_MINMAX		0
#define UVC_WARN_PROBE_DEF	1
#define UVC_WARN_XU_GET_RES	2

extern unsigned int uvc_clock_param;
extern unsigned int uvc_no_drop_param;
extern unsigned int uvc_dbg_param;
extern unsigned int uvc_timeout_param;
extern unsigned int uvc_hw_timestamps_param;

#define uvc_dbg(_dev, flag, fmt, ...)					\
do {									\
	if (uvc_dbg_param & UVC_DBG_##flag)				\
		dev_printk(KERN_DEBUG, &(_dev)->udev->dev, fmt,		\
			   ##__VA_ARGS__);				\
} while (0)

#define uvc_dbg_cont(flag, fmt, ...)					\
do {									\
	if (uvc_dbg_param & UVC_DBG_##flag)				\
		pr_cont(fmt, ##__VA_ARGS__);				\
} while (0)

#define uvc_warn_once(_dev, warn, fmt, ...)				\
do {									\
	if (!test_and_set_bit(warn, &(_dev)->warnings))			\
		dev_info(&(_dev)->udev->dev, fmt, ##__VA_ARGS__);	\
} while (0)

/* --------------------------------------------------------------------------
 * Internal functions.
 */

/* Core driver */
extern struct uvc_driver uvc_driver;

struct uvc_entity *uvc_entity_by_id(struct uvc_device *dev, int id);

/* Video buffers queue management. */
int uvc_queue_init(struct uvc_video_queue *queue, enum v4l2_buf_type type,
		   int drop_corrupted);
void uvc_queue_release(struct uvc_video_queue *queue);
int uvc_request_buffers(struct uvc_video_queue *queue,
			struct v4l2_requestbuffers *rb);
int uvc_query_buffer(struct uvc_video_queue *queue,
		     struct v4l2_buffer *v4l2_buf);
int uvc_create_buffers(struct uvc_video_queue *queue,
		       struct v4l2_create_buffers *v4l2_cb);
int uvc_queue_buffer(struct uvc_video_queue *queue,
		     struct media_device *mdev,
		     struct v4l2_buffer *v4l2_buf);
int uvc_export_buffer(struct uvc_video_queue *queue,
		      struct v4l2_exportbuffer *exp);
int uvc_dequeue_buffer(struct uvc_video_queue *queue,
		       struct v4l2_buffer *v4l2_buf, int nonblocking);
int uvc_queue_streamon(struct uvc_video_queue *queue, enum v4l2_buf_type type);
int uvc_queue_streamoff(struct uvc_video_queue *queue, enum v4l2_buf_type type);
void uvc_queue_cancel(struct uvc_video_queue *queue, int disconnect);
struct uvc_buffer *uvc_queue_next_buffer(struct uvc_video_queue *queue,
					 struct uvc_buffer *buf);
struct uvc_buffer *uvc_queue_get_current_buffer(struct uvc_video_queue *queue);
void uvc_queue_buffer_release(struct uvc_buffer *buf);
int uvc_queue_mmap(struct uvc_video_queue *queue,
		   struct vm_area_struct *vma);
__poll_t uvc_queue_poll(struct uvc_video_queue *queue, struct file *file,
			poll_table *wait);
#ifndef CONFIG_MMU
unsigned long uvc_queue_get_unmapped_area(struct uvc_video_queue *queue,
					  unsigned long pgoff);
#endif
int uvc_queue_allocated(struct uvc_video_queue *queue);
static inline int uvc_queue_streaming(struct uvc_video_queue *queue)
{
	return vb2_is_streaming(&queue->queue);
}

static inline struct uvc_streaming *
uvc_queue_to_stream(struct uvc_video_queue *queue)
{
	return container_of(queue, struct uvc_streaming, queue);
}

/* V4L2 interface */
extern const struct v4l2_ioctl_ops uvc_ioctl_ops;
extern const struct v4l2_file_operations uvc_fops;

/* Media controller */
int uvc_mc_register_entities(struct uvc_video_chain *chain);
void uvc_mc_cleanup_entity(struct uvc_entity *entity);

/* Video */
int uvc_video_init(struct uvc_streaming *stream);
int uvc_video_suspend(struct uvc_streaming *stream);
int uvc_video_resume(struct uvc_streaming *stream, int reset);
int uvc_video_start_streaming(struct uvc_streaming *stream);
void uvc_video_stop_streaming(struct uvc_streaming *stream);
int uvc_probe_video(struct uvc_streaming *stream,
		    struct uvc_streaming_control *probe);
int uvc_query_ctrl(struct uvc_device *dev, u8 query, u8 unit,
		   u8 intfnum, u8 cs, void *data, u16 size);
void uvc_video_clock_update(struct uvc_streaming *stream,
			    struct vb2_v4l2_buffer *vbuf,
			    struct uvc_buffer *buf);
int uvc_meta_register(struct uvc_streaming *stream);

int uvc_register_video_device(struct uvc_device *dev,
			      struct uvc_streaming *stream,
			      struct video_device *vdev,
			      struct uvc_video_queue *queue,
			      enum v4l2_buf_type type,
			      const struct v4l2_file_operations *fops,
			      const struct v4l2_ioctl_ops *ioctl_ops);

/* Status */
int uvc_status_init(struct uvc_device *dev);
void uvc_status_unregister(struct uvc_device *dev);
void uvc_status_cleanup(struct uvc_device *dev);
int uvc_status_start(struct uvc_device *dev, gfp_t flags);
void uvc_status_stop(struct uvc_device *dev);

/* Controls */
extern const struct uvc_control_mapping uvc_ctrl_power_line_mapping_limited;
extern const struct uvc_control_mapping uvc_ctrl_power_line_mapping_uvc11;
extern const struct v4l2_subscribed_event_ops uvc_ctrl_sub_ev_ops;

int uvc_query_v4l2_ctrl(struct uvc_video_chain *chain,
			struct v4l2_queryctrl *v4l2_ctrl);
int uvc_query_v4l2_menu(struct uvc_video_chain *chain,
			struct v4l2_querymenu *query_menu);

int uvc_ctrl_add_mapping(struct uvc_video_chain *chain,
			 const struct uvc_control_mapping *mapping);
int uvc_ctrl_init_device(struct uvc_device *dev);
void uvc_ctrl_cleanup_device(struct uvc_device *dev);
int uvc_ctrl_restore_values(struct uvc_device *dev);
bool uvc_ctrl_status_event_async(struct urb *urb, struct uvc_video_chain *chain,
				 struct uvc_control *ctrl, const u8 *data);
void uvc_ctrl_status_event(struct uvc_video_chain *chain,
			   struct uvc_control *ctrl, const u8 *data);

int uvc_ctrl_begin(struct uvc_video_chain *chain);
int __uvc_ctrl_commit(struct uvc_fh *handle, int rollback,
		      struct v4l2_ext_controls *ctrls);
static inline int uvc_ctrl_commit(struct uvc_fh *handle,
				  struct v4l2_ext_controls *ctrls)
{
	return __uvc_ctrl_commit(handle, 0, ctrls);
}
static inline int uvc_ctrl_rollback(struct uvc_fh *handle)
{
	return __uvc_ctrl_commit(handle, 1, NULL);
}

int uvc_ctrl_get(struct uvc_video_chain *chain, struct v4l2_ext_control *xctrl);
int uvc_ctrl_set(struct uvc_fh *handle, struct v4l2_ext_control *xctrl);
int uvc_ctrl_is_accessible(struct uvc_video_chain *chain, u32 v4l2_id,
			   const struct v4l2_ext_controls *ctrls,
			   unsigned long ioctl);

int uvc_xu_ctrl_query(struct uvc_video_chain *chain,
		      struct uvc_xu_control_query *xqry);

/* Utility functions */
struct usb_host_endpoint *uvc_find_endpoint(struct usb_host_interface *alts,
					    u8 epaddr);
u16 uvc_endpoint_max_bpi(struct usb_device *dev, struct usb_host_endpoint *ep);

/* Quirks support */
void uvc_video_decode_isight(struct uvc_urb *uvc_urb,
			     struct uvc_buffer *buf,
			     struct uvc_buffer *meta_buf);

/* debugfs and statistics */
void uvc_debugfs_init(void);
void uvc_debugfs_cleanup(void);
void uvc_debugfs_init_stream(struct uvc_streaming *stream);
void uvc_debugfs_cleanup_stream(struct uvc_streaming *stream);

size_t uvc_video_stats_dump(struct uvc_streaming *stream, char *buf,
			    size_t size);

#endif<|MERGE_RESOLUTION|>--- conflicted
+++ resolved
@@ -51,11 +51,6 @@
 #define UVC_URBS		50
 /* Maximum number of packets per URB. */
 #define UVC_MAX_PACKETS		48
-<<<<<<< HEAD
-/* Maximum status buffer size in bytes of interrupt URB. */
-#define UVC_MAX_STATUS_SIZE	16
-=======
->>>>>>> 08485d4c
 
 #define UVC_CTRL_CONTROL_TIMEOUT	5000
 #define UVC_CTRL_STREAMING_TIMEOUT	5000
