// SPDX-License-Identifier: GPL-2.0-or-later
/*
 * Video capture interface for Linux version 2
 *
 * A generic framework to process V4L2 ioctl commands.
 *
 * Authors:	Alan Cox, <alan@lxorguk.ukuu.org.uk> (version 1)
 *              Mauro Carvalho Chehab <mchehab@kernel.org> (version 2)
 */

#include <linux/compat.h>
#include <linux/mm.h>
#include <linux/module.h>
#include <linux/slab.h>
#include <linux/types.h>
#include <linux/kernel.h>
#include <linux/version.h>

#include <linux/v4l2-subdev.h>
#include <linux/videodev2.h>

#include <media/media-device.h> /* for media_set_bus_info() */
#include <media/v4l2-common.h>
#include <media/v4l2-ioctl.h>
#include <media/v4l2-ctrls.h>
#include <media/v4l2-fh.h>
#include <media/v4l2-event.h>
#include <media/v4l2-device.h>
#include <media/videobuf2-v4l2.h>
#include <media/v4l2-mc.h>
#include <media/v4l2-mem2mem.h>

#include <trace/events/v4l2.h>

#define is_valid_ioctl(vfd, cmd) test_bit(_IOC_NR(cmd), (vfd)->valid_ioctls)

struct std_descr {
	v4l2_std_id std;
	const char *descr;
};

static const struct std_descr standards[] = {
	{ V4L2_STD_NTSC,	"NTSC"      },
	{ V4L2_STD_NTSC_M,	"NTSC-M"    },
	{ V4L2_STD_NTSC_M_JP,	"NTSC-M-JP" },
	{ V4L2_STD_NTSC_M_KR,	"NTSC-M-KR" },
	{ V4L2_STD_NTSC_443,	"NTSC-443"  },
	{ V4L2_STD_PAL,		"PAL"       },
	{ V4L2_STD_PAL_BG,	"PAL-BG"    },
	{ V4L2_STD_PAL_B,	"PAL-B"     },
	{ V4L2_STD_PAL_B1,	"PAL-B1"    },
	{ V4L2_STD_PAL_G,	"PAL-G"     },
	{ V4L2_STD_PAL_H,	"PAL-H"     },
	{ V4L2_STD_PAL_I,	"PAL-I"     },
	{ V4L2_STD_PAL_DK,	"PAL-DK"    },
	{ V4L2_STD_PAL_D,	"PAL-D"     },
	{ V4L2_STD_PAL_D1,	"PAL-D1"    },
	{ V4L2_STD_PAL_K,	"PAL-K"     },
	{ V4L2_STD_PAL_M,	"PAL-M"     },
	{ V4L2_STD_PAL_N,	"PAL-N"     },
	{ V4L2_STD_PAL_Nc,	"PAL-Nc"    },
	{ V4L2_STD_PAL_60,	"PAL-60"    },
	{ V4L2_STD_SECAM,	"SECAM"     },
	{ V4L2_STD_SECAM_B,	"SECAM-B"   },
	{ V4L2_STD_SECAM_G,	"SECAM-G"   },
	{ V4L2_STD_SECAM_H,	"SECAM-H"   },
	{ V4L2_STD_SECAM_DK,	"SECAM-DK"  },
	{ V4L2_STD_SECAM_D,	"SECAM-D"   },
	{ V4L2_STD_SECAM_K,	"SECAM-K"   },
	{ V4L2_STD_SECAM_K1,	"SECAM-K1"  },
	{ V4L2_STD_SECAM_L,	"SECAM-L"   },
	{ V4L2_STD_SECAM_LC,	"SECAM-Lc"  },
	{ 0,			"Unknown"   }
};

/* video4linux standard ID conversion to standard name
 */
const char *v4l2_norm_to_name(v4l2_std_id id)
{
	u32 myid = id;
	int i;

	/* HACK: ppc32 architecture doesn't have __ucmpdi2 function to handle
	   64 bit comparisons. So, on that architecture, with some gcc
	   variants, compilation fails. Currently, the max value is 30bit wide.
	 */
	BUG_ON(myid != id);

	for (i = 0; standards[i].std; i++)
		if (myid == standards[i].std)
			break;
	return standards[i].descr;
}
EXPORT_SYMBOL(v4l2_norm_to_name);

/* Returns frame period for the given standard */
void v4l2_video_std_frame_period(int id, struct v4l2_fract *frameperiod)
{
	if (id & V4L2_STD_525_60) {
		frameperiod->numerator = 1001;
		frameperiod->denominator = 30000;
	} else {
		frameperiod->numerator = 1;
		frameperiod->denominator = 25;
	}
}
EXPORT_SYMBOL(v4l2_video_std_frame_period);

/* Fill in the fields of a v4l2_standard structure according to the
   'id' and 'transmission' parameters.  Returns negative on error.  */
int v4l2_video_std_construct(struct v4l2_standard *vs,
			     int id, const char *name)
{
	vs->id = id;
	v4l2_video_std_frame_period(id, &vs->frameperiod);
	vs->framelines = (id & V4L2_STD_525_60) ? 525 : 625;
	strscpy(vs->name, name, sizeof(vs->name));
	return 0;
}
EXPORT_SYMBOL(v4l2_video_std_construct);

/* Fill in the fields of a v4l2_standard structure according to the
 * 'id' and 'vs->index' parameters. Returns negative on error. */
int v4l_video_std_enumstd(struct v4l2_standard *vs, v4l2_std_id id)
{
	v4l2_std_id curr_id = 0;
	unsigned int index = vs->index, i, j = 0;
	const char *descr = "";

	/* Return -ENODATA if the id for the current input
	   or output is 0, meaning that it doesn't support this API. */
	if (id == 0)
		return -ENODATA;

	/* Return norm array in a canonical way */
	for (i = 0; i <= index && id; i++) {
		/* last std value in the standards array is 0, so this
		   while always ends there since (id & 0) == 0. */
		while ((id & standards[j].std) != standards[j].std)
			j++;
		curr_id = standards[j].std;
		descr = standards[j].descr;
		j++;
		if (curr_id == 0)
			break;
		if (curr_id != V4L2_STD_PAL &&
				curr_id != V4L2_STD_SECAM &&
				curr_id != V4L2_STD_NTSC)
			id &= ~curr_id;
	}
	if (i <= index)
		return -EINVAL;

	v4l2_video_std_construct(vs, curr_id, descr);
	return 0;
}

/* ----------------------------------------------------------------- */
/* some arrays for pretty-printing debug messages of enum types      */

const char *v4l2_field_names[] = {
	[V4L2_FIELD_ANY]        = "any",
	[V4L2_FIELD_NONE]       = "none",
	[V4L2_FIELD_TOP]        = "top",
	[V4L2_FIELD_BOTTOM]     = "bottom",
	[V4L2_FIELD_INTERLACED] = "interlaced",
	[V4L2_FIELD_SEQ_TB]     = "seq-tb",
	[V4L2_FIELD_SEQ_BT]     = "seq-bt",
	[V4L2_FIELD_ALTERNATE]  = "alternate",
	[V4L2_FIELD_INTERLACED_TB] = "interlaced-tb",
	[V4L2_FIELD_INTERLACED_BT] = "interlaced-bt",
};
EXPORT_SYMBOL(v4l2_field_names);

const char *v4l2_type_names[] = {
	[0]				   = "0",
	[V4L2_BUF_TYPE_VIDEO_CAPTURE]      = "vid-cap",
	[V4L2_BUF_TYPE_VIDEO_OVERLAY]      = "vid-overlay",
	[V4L2_BUF_TYPE_VIDEO_OUTPUT]       = "vid-out",
	[V4L2_BUF_TYPE_VBI_CAPTURE]        = "vbi-cap",
	[V4L2_BUF_TYPE_VBI_OUTPUT]         = "vbi-out",
	[V4L2_BUF_TYPE_SLICED_VBI_CAPTURE] = "sliced-vbi-cap",
	[V4L2_BUF_TYPE_SLICED_VBI_OUTPUT]  = "sliced-vbi-out",
	[V4L2_BUF_TYPE_VIDEO_OUTPUT_OVERLAY] = "vid-out-overlay",
	[V4L2_BUF_TYPE_VIDEO_CAPTURE_MPLANE] = "vid-cap-mplane",
	[V4L2_BUF_TYPE_VIDEO_OUTPUT_MPLANE] = "vid-out-mplane",
	[V4L2_BUF_TYPE_SDR_CAPTURE]        = "sdr-cap",
	[V4L2_BUF_TYPE_SDR_OUTPUT]         = "sdr-out",
	[V4L2_BUF_TYPE_META_CAPTURE]       = "meta-cap",
	[V4L2_BUF_TYPE_META_OUTPUT]	   = "meta-out",
};
EXPORT_SYMBOL(v4l2_type_names);

static const char *v4l2_memory_names[] = {
	[V4L2_MEMORY_MMAP]    = "mmap",
	[V4L2_MEMORY_USERPTR] = "userptr",
	[V4L2_MEMORY_OVERLAY] = "overlay",
	[V4L2_MEMORY_DMABUF] = "dmabuf",
};

#define prt_names(a, arr) (((unsigned)(a)) < ARRAY_SIZE(arr) ? arr[a] : "unknown")

/* ------------------------------------------------------------------ */
/* debug help functions                                               */

static void v4l_print_querycap(const void *arg, bool write_only)
{
	const struct v4l2_capability *p = arg;

	pr_cont("driver=%.*s, card=%.*s, bus=%.*s, version=0x%08x, capabilities=0x%08x, device_caps=0x%08x\n",
		(int)sizeof(p->driver), p->driver,
		(int)sizeof(p->card), p->card,
		(int)sizeof(p->bus_info), p->bus_info,
		p->version, p->capabilities, p->device_caps);
}

static void v4l_print_enuminput(const void *arg, bool write_only)
{
	const struct v4l2_input *p = arg;

	pr_cont("index=%u, name=%.*s, type=%u, audioset=0x%x, tuner=%u, std=0x%08Lx, status=0x%x, capabilities=0x%x\n",
		p->index, (int)sizeof(p->name), p->name, p->type, p->audioset,
		p->tuner, (unsigned long long)p->std, p->status,
		p->capabilities);
}

static void v4l_print_enumoutput(const void *arg, bool write_only)
{
	const struct v4l2_output *p = arg;

	pr_cont("index=%u, name=%.*s, type=%u, audioset=0x%x, modulator=%u, std=0x%08Lx, capabilities=0x%x\n",
		p->index, (int)sizeof(p->name), p->name, p->type, p->audioset,
		p->modulator, (unsigned long long)p->std, p->capabilities);
}

static void v4l_print_audio(const void *arg, bool write_only)
{
	const struct v4l2_audio *p = arg;

	if (write_only)
		pr_cont("index=%u, mode=0x%x\n", p->index, p->mode);
	else
		pr_cont("index=%u, name=%.*s, capability=0x%x, mode=0x%x\n",
			p->index, (int)sizeof(p->name), p->name,
			p->capability, p->mode);
}

static void v4l_print_audioout(const void *arg, bool write_only)
{
	const struct v4l2_audioout *p = arg;

	if (write_only)
		pr_cont("index=%u\n", p->index);
	else
		pr_cont("index=%u, name=%.*s, capability=0x%x, mode=0x%x\n",
			p->index, (int)sizeof(p->name), p->name,
			p->capability, p->mode);
}

static void v4l_print_fmtdesc(const void *arg, bool write_only)
{
	const struct v4l2_fmtdesc *p = arg;

	pr_cont("index=%u, type=%s, flags=0x%x, pixelformat=%p4cc, mbus_code=0x%04x, description='%.*s'\n",
		p->index, prt_names(p->type, v4l2_type_names),
		p->flags, &p->pixelformat, p->mbus_code,
		(int)sizeof(p->description), p->description);
}

static void v4l_print_format(const void *arg, bool write_only)
{
	const struct v4l2_format *p = arg;
	const struct v4l2_pix_format *pix;
	const struct v4l2_pix_format_mplane *mp;
	const struct v4l2_vbi_format *vbi;
	const struct v4l2_sliced_vbi_format *sliced;
	const struct v4l2_window *win;
	const struct v4l2_meta_format *meta;
	u32 pixelformat;
	u32 planes;
	unsigned i;

	pr_cont("type=%s", prt_names(p->type, v4l2_type_names));
	switch (p->type) {
	case V4L2_BUF_TYPE_VIDEO_CAPTURE:
	case V4L2_BUF_TYPE_VIDEO_OUTPUT:
		pix = &p->fmt.pix;
		pr_cont(", width=%u, height=%u, pixelformat=%p4cc, field=%s, bytesperline=%u, sizeimage=%u, colorspace=%d, flags=0x%x, ycbcr_enc=%u, quantization=%u, xfer_func=%u\n",
			pix->width, pix->height, &pix->pixelformat,
			prt_names(pix->field, v4l2_field_names),
			pix->bytesperline, pix->sizeimage,
			pix->colorspace, pix->flags, pix->ycbcr_enc,
			pix->quantization, pix->xfer_func);
		break;
	case V4L2_BUF_TYPE_VIDEO_CAPTURE_MPLANE:
	case V4L2_BUF_TYPE_VIDEO_OUTPUT_MPLANE:
		mp = &p->fmt.pix_mp;
		pixelformat = mp->pixelformat;
		pr_cont(", width=%u, height=%u, format=%p4cc, field=%s, colorspace=%d, num_planes=%u, flags=0x%x, ycbcr_enc=%u, quantization=%u, xfer_func=%u\n",
			mp->width, mp->height, &pixelformat,
			prt_names(mp->field, v4l2_field_names),
			mp->colorspace, mp->num_planes, mp->flags,
			mp->ycbcr_enc, mp->quantization, mp->xfer_func);
		planes = min_t(u32, mp->num_planes, VIDEO_MAX_PLANES);
		for (i = 0; i < planes; i++)
			printk(KERN_DEBUG "plane %u: bytesperline=%u sizeimage=%u\n", i,
					mp->plane_fmt[i].bytesperline,
					mp->plane_fmt[i].sizeimage);
		break;
	case V4L2_BUF_TYPE_VIDEO_OVERLAY:
	case V4L2_BUF_TYPE_VIDEO_OUTPUT_OVERLAY:
		win = &p->fmt.win;
		pr_cont(", wxh=%dx%d, x,y=%d,%d, field=%s, chromakey=0x%08x, global_alpha=0x%02x\n",
			win->w.width, win->w.height, win->w.left, win->w.top,
			prt_names(win->field, v4l2_field_names),
			win->chromakey, win->global_alpha);
		break;
	case V4L2_BUF_TYPE_VBI_CAPTURE:
	case V4L2_BUF_TYPE_VBI_OUTPUT:
		vbi = &p->fmt.vbi;
		pr_cont(", sampling_rate=%u, offset=%u, samples_per_line=%u, sample_format=%p4cc, start=%u,%u, count=%u,%u\n",
			vbi->sampling_rate, vbi->offset,
			vbi->samples_per_line, &vbi->sample_format,
			vbi->start[0], vbi->start[1],
			vbi->count[0], vbi->count[1]);
		break;
	case V4L2_BUF_TYPE_SLICED_VBI_CAPTURE:
	case V4L2_BUF_TYPE_SLICED_VBI_OUTPUT:
		sliced = &p->fmt.sliced;
		pr_cont(", service_set=0x%08x, io_size=%d\n",
				sliced->service_set, sliced->io_size);
		for (i = 0; i < 24; i++)
			printk(KERN_DEBUG "line[%02u]=0x%04x, 0x%04x\n", i,
				sliced->service_lines[0][i],
				sliced->service_lines[1][i]);
		break;
	case V4L2_BUF_TYPE_SDR_CAPTURE:
	case V4L2_BUF_TYPE_SDR_OUTPUT:
		pixelformat = p->fmt.sdr.pixelformat;
		pr_cont(", pixelformat=%p4cc\n", &pixelformat);
		break;
	case V4L2_BUF_TYPE_META_CAPTURE:
	case V4L2_BUF_TYPE_META_OUTPUT:
		meta = &p->fmt.meta;
		pixelformat = meta->dataformat;
		pr_cont(", dataformat=%p4cc, buffersize=%u, width=%u, height=%u, bytesperline=%u\n",
			&pixelformat, meta->buffersize, meta->width,
			meta->height, meta->bytesperline);
		break;
	}
}

static void v4l_print_framebuffer(const void *arg, bool write_only)
{
	const struct v4l2_framebuffer *p = arg;

	pr_cont("capability=0x%x, flags=0x%x, base=0x%p, width=%u, height=%u, pixelformat=%p4cc, bytesperline=%u, sizeimage=%u, colorspace=%d\n",
		p->capability, p->flags, p->base, p->fmt.width, p->fmt.height,
		&p->fmt.pixelformat, p->fmt.bytesperline, p->fmt.sizeimage,
		p->fmt.colorspace);
}

static void v4l_print_buftype(const void *arg, bool write_only)
{
	pr_cont("type=%s\n", prt_names(*(u32 *)arg, v4l2_type_names));
}

static void v4l_print_modulator(const void *arg, bool write_only)
{
	const struct v4l2_modulator *p = arg;

	if (write_only)
		pr_cont("index=%u, txsubchans=0x%x\n", p->index, p->txsubchans);
	else
		pr_cont("index=%u, name=%.*s, capability=0x%x, rangelow=%u, rangehigh=%u, txsubchans=0x%x\n",
			p->index, (int)sizeof(p->name), p->name, p->capability,
			p->rangelow, p->rangehigh, p->txsubchans);
}

static void v4l_print_tuner(const void *arg, bool write_only)
{
	const struct v4l2_tuner *p = arg;

	if (write_only)
		pr_cont("index=%u, audmode=%u\n", p->index, p->audmode);
	else
		pr_cont("index=%u, name=%.*s, type=%u, capability=0x%x, rangelow=%u, rangehigh=%u, signal=%u, afc=%d, rxsubchans=0x%x, audmode=%u\n",
			p->index, (int)sizeof(p->name), p->name, p->type,
			p->capability, p->rangelow,
			p->rangehigh, p->signal, p->afc,
			p->rxsubchans, p->audmode);
}

static void v4l_print_frequency(const void *arg, bool write_only)
{
	const struct v4l2_frequency *p = arg;

	pr_cont("tuner=%u, type=%u, frequency=%u\n",
				p->tuner, p->type, p->frequency);
}

static void v4l_print_standard(const void *arg, bool write_only)
{
	const struct v4l2_standard *p = arg;

	pr_cont("index=%u, id=0x%Lx, name=%.*s, fps=%u/%u, framelines=%u\n",
		p->index,
		(unsigned long long)p->id, (int)sizeof(p->name), p->name,
		p->frameperiod.numerator,
		p->frameperiod.denominator,
		p->framelines);
}

static void v4l_print_std(const void *arg, bool write_only)
{
	pr_cont("std=0x%08Lx\n", *(const long long unsigned *)arg);
}

static void v4l_print_hw_freq_seek(const void *arg, bool write_only)
{
	const struct v4l2_hw_freq_seek *p = arg;

	pr_cont("tuner=%u, type=%u, seek_upward=%u, wrap_around=%u, spacing=%u, rangelow=%u, rangehigh=%u\n",
		p->tuner, p->type, p->seek_upward, p->wrap_around, p->spacing,
		p->rangelow, p->rangehigh);
}

static void v4l_print_requestbuffers(const void *arg, bool write_only)
{
	const struct v4l2_requestbuffers *p = arg;

	pr_cont("count=%d, type=%s, memory=%s\n",
		p->count,
		prt_names(p->type, v4l2_type_names),
		prt_names(p->memory, v4l2_memory_names));
}

static void v4l_print_buffer(const void *arg, bool write_only)
{
	const struct v4l2_buffer *p = arg;
	const struct v4l2_timecode *tc = &p->timecode;
	const struct v4l2_plane *plane;
	int i;

	pr_cont("%02d:%02d:%02d.%06ld index=%d, type=%s, request_fd=%d, flags=0x%08x, field=%s, sequence=%d, memory=%s",
			(int)p->timestamp.tv_sec / 3600,
			((int)p->timestamp.tv_sec / 60) % 60,
			((int)p->timestamp.tv_sec % 60),
			(long)p->timestamp.tv_usec,
			p->index,
			prt_names(p->type, v4l2_type_names), p->request_fd,
			p->flags, prt_names(p->field, v4l2_field_names),
			p->sequence, prt_names(p->memory, v4l2_memory_names));

	if (V4L2_TYPE_IS_MULTIPLANAR(p->type) && p->m.planes) {
		pr_cont("\n");
		for (i = 0; i < p->length; ++i) {
			plane = &p->m.planes[i];
			printk(KERN_DEBUG
				"plane %d: bytesused=%d, data_offset=0x%08x, offset/userptr=0x%lx, length=%d\n",
				i, plane->bytesused, plane->data_offset,
				plane->m.userptr, plane->length);
		}
	} else {
		pr_cont(", bytesused=%d, offset/userptr=0x%lx, length=%d\n",
			p->bytesused, p->m.userptr, p->length);
	}

	printk(KERN_DEBUG "timecode=%02d:%02d:%02d type=%d, flags=0x%08x, frames=%d, userbits=0x%08x\n",
			tc->hours, tc->minutes, tc->seconds,
			tc->type, tc->flags, tc->frames, *(__u32 *)tc->userbits);
}

static void v4l_print_exportbuffer(const void *arg, bool write_only)
{
	const struct v4l2_exportbuffer *p = arg;

	pr_cont("fd=%d, type=%s, index=%u, plane=%u, flags=0x%08x\n",
		p->fd, prt_names(p->type, v4l2_type_names),
		p->index, p->plane, p->flags);
}

static void v4l_print_create_buffers(const void *arg, bool write_only)
{
	const struct v4l2_create_buffers *p = arg;

	pr_cont("index=%d, count=%d, memory=%s, capabilities=0x%08x, max num buffers=%u, ",
		p->index, p->count, prt_names(p->memory, v4l2_memory_names),
		p->capabilities, p->max_num_buffers);
	v4l_print_format(&p->format, write_only);
}

static void v4l_print_remove_buffers(const void *arg, bool write_only)
{
	const struct v4l2_remove_buffers *p = arg;

	pr_cont("type=%s, index=%u, count=%u\n",
		prt_names(p->type, v4l2_type_names), p->index, p->count);
}

static void v4l_print_streamparm(const void *arg, bool write_only)
{
	const struct v4l2_streamparm *p = arg;

	pr_cont("type=%s", prt_names(p->type, v4l2_type_names));

	if (p->type == V4L2_BUF_TYPE_VIDEO_CAPTURE ||
	    p->type == V4L2_BUF_TYPE_VIDEO_CAPTURE_MPLANE) {
		const struct v4l2_captureparm *c = &p->parm.capture;

		pr_cont(", capability=0x%x, capturemode=0x%x, timeperframe=%d/%d, extendedmode=%d, readbuffers=%d\n",
			c->capability, c->capturemode,
			c->timeperframe.numerator, c->timeperframe.denominator,
			c->extendedmode, c->readbuffers);
	} else if (p->type == V4L2_BUF_TYPE_VIDEO_OUTPUT ||
		   p->type == V4L2_BUF_TYPE_VIDEO_OUTPUT_MPLANE) {
		const struct v4l2_outputparm *c = &p->parm.output;

		pr_cont(", capability=0x%x, outputmode=0x%x, timeperframe=%d/%d, extendedmode=%d, writebuffers=%d\n",
			c->capability, c->outputmode,
			c->timeperframe.numerator, c->timeperframe.denominator,
			c->extendedmode, c->writebuffers);
	} else {
		pr_cont("\n");
	}
}

static void v4l_print_queryctrl(const void *arg, bool write_only)
{
	const struct v4l2_queryctrl *p = arg;

	pr_cont("id=0x%x, type=%d, name=%.*s, min/max=%d/%d, step=%d, default=%d, flags=0x%08x\n",
			p->id, p->type, (int)sizeof(p->name), p->name,
			p->minimum, p->maximum,
			p->step, p->default_value, p->flags);
}

static void v4l_print_query_ext_ctrl(const void *arg, bool write_only)
{
	const struct v4l2_query_ext_ctrl *p = arg;

	pr_cont("id=0x%x, type=%d, name=%.*s, min/max=%lld/%lld, step=%lld, default=%lld, flags=0x%08x, elem_size=%u, elems=%u, nr_of_dims=%u, dims=%u,%u,%u,%u\n",
			p->id, p->type, (int)sizeof(p->name), p->name,
			p->minimum, p->maximum,
			p->step, p->default_value, p->flags,
			p->elem_size, p->elems, p->nr_of_dims,
			p->dims[0], p->dims[1], p->dims[2], p->dims[3]);
}

static void v4l_print_querymenu(const void *arg, bool write_only)
{
	const struct v4l2_querymenu *p = arg;

	pr_cont("id=0x%x, index=%d\n", p->id, p->index);
}

static void v4l_print_control(const void *arg, bool write_only)
{
	const struct v4l2_control *p = arg;
	const char *name = v4l2_ctrl_get_name(p->id);

	if (name)
		pr_cont("name=%s, ", name);
	pr_cont("id=0x%x, value=%d\n", p->id, p->value);
}

static void v4l_print_ext_controls(const void *arg, bool write_only)
{
	const struct v4l2_ext_controls *p = arg;
	int i;

	pr_cont("which=0x%x, count=%d, error_idx=%d, request_fd=%d",
			p->which, p->count, p->error_idx, p->request_fd);
	for (i = 0; i < p->count; i++) {
		unsigned int id = p->controls[i].id;
		const char *name = v4l2_ctrl_get_name(id);

		if (name)
			pr_cont(", name=%s", name);
		if (!p->controls[i].size)
			pr_cont(", id/val=0x%x/0x%x", id, p->controls[i].value);
		else
			pr_cont(", id/size=0x%x/%u", id, p->controls[i].size);
	}
	pr_cont("\n");
}

static void v4l_print_cropcap(const void *arg, bool write_only)
{
	const struct v4l2_cropcap *p = arg;

	pr_cont("type=%s, bounds wxh=%dx%d, x,y=%d,%d, defrect wxh=%dx%d, x,y=%d,%d, pixelaspect %d/%d\n",
		prt_names(p->type, v4l2_type_names),
		p->bounds.width, p->bounds.height,
		p->bounds.left, p->bounds.top,
		p->defrect.width, p->defrect.height,
		p->defrect.left, p->defrect.top,
		p->pixelaspect.numerator, p->pixelaspect.denominator);
}

static void v4l_print_crop(const void *arg, bool write_only)
{
	const struct v4l2_crop *p = arg;

	pr_cont("type=%s, wxh=%dx%d, x,y=%d,%d\n",
		prt_names(p->type, v4l2_type_names),
		p->c.width, p->c.height,
		p->c.left, p->c.top);
}

static void v4l_print_selection(const void *arg, bool write_only)
{
	const struct v4l2_selection *p = arg;

	pr_cont("type=%s, target=%d, flags=0x%x, wxh=%dx%d, x,y=%d,%d\n",
		prt_names(p->type, v4l2_type_names),
		p->target, p->flags,
		p->r.width, p->r.height, p->r.left, p->r.top);
}

static void v4l_print_jpegcompression(const void *arg, bool write_only)
{
	const struct v4l2_jpegcompression *p = arg;

	pr_cont("quality=%d, APPn=%d, APP_len=%d, COM_len=%d, jpeg_markers=0x%x\n",
		p->quality, p->APPn, p->APP_len,
		p->COM_len, p->jpeg_markers);
}

static void v4l_print_enc_idx(const void *arg, bool write_only)
{
	const struct v4l2_enc_idx *p = arg;

	pr_cont("entries=%d, entries_cap=%d\n",
			p->entries, p->entries_cap);
}

static void v4l_print_encoder_cmd(const void *arg, bool write_only)
{
	const struct v4l2_encoder_cmd *p = arg;

	pr_cont("cmd=%d, flags=0x%x\n",
			p->cmd, p->flags);
}

static void v4l_print_decoder_cmd(const void *arg, bool write_only)
{
	const struct v4l2_decoder_cmd *p = arg;

	pr_cont("cmd=%d, flags=0x%x\n", p->cmd, p->flags);

	if (p->cmd == V4L2_DEC_CMD_START)
		pr_info("speed=%d, format=%u\n",
				p->start.speed, p->start.format);
	else if (p->cmd == V4L2_DEC_CMD_STOP)
		pr_info("pts=%llu\n", p->stop.pts);
}

static void v4l_print_dbg_chip_info(const void *arg, bool write_only)
{
	const struct v4l2_dbg_chip_info *p = arg;

	pr_cont("type=%u, ", p->match.type);
	if (p->match.type == V4L2_CHIP_MATCH_I2C_DRIVER)
		pr_cont("name=%.*s, ",
				(int)sizeof(p->match.name), p->match.name);
	else
		pr_cont("addr=%u, ", p->match.addr);
	pr_cont("name=%.*s\n", (int)sizeof(p->name), p->name);
}

static void v4l_print_dbg_register(const void *arg, bool write_only)
{
	const struct v4l2_dbg_register *p = arg;

	pr_cont("type=%u, ", p->match.type);
	if (p->match.type == V4L2_CHIP_MATCH_I2C_DRIVER)
		pr_cont("name=%.*s, ",
				(int)sizeof(p->match.name), p->match.name);
	else
		pr_cont("addr=%u, ", p->match.addr);
	pr_cont("reg=0x%llx, val=0x%llx\n",
			p->reg, p->val);
}

static void v4l_print_dv_timings(const void *arg, bool write_only)
{
	const struct v4l2_dv_timings *p = arg;

	switch (p->type) {
	case V4L2_DV_BT_656_1120:
		pr_cont("type=bt-656/1120, interlaced=%u, pixelclock=%llu, width=%u, height=%u, polarities=0x%x, hfrontporch=%u, hsync=%u, hbackporch=%u, vfrontporch=%u, vsync=%u, vbackporch=%u, il_vfrontporch=%u, il_vsync=%u, il_vbackporch=%u, standards=0x%x, flags=0x%x\n",
				p->bt.interlaced, p->bt.pixelclock,
				p->bt.width, p->bt.height,
				p->bt.polarities, p->bt.hfrontporch,
				p->bt.hsync, p->bt.hbackporch,
				p->bt.vfrontporch, p->bt.vsync,
				p->bt.vbackporch, p->bt.il_vfrontporch,
				p->bt.il_vsync, p->bt.il_vbackporch,
				p->bt.standards, p->bt.flags);
		break;
	default:
		pr_cont("type=%d\n", p->type);
		break;
	}
}

static void v4l_print_enum_dv_timings(const void *arg, bool write_only)
{
	const struct v4l2_enum_dv_timings *p = arg;

	pr_cont("index=%u, ", p->index);
	v4l_print_dv_timings(&p->timings, write_only);
}

static void v4l_print_dv_timings_cap(const void *arg, bool write_only)
{
	const struct v4l2_dv_timings_cap *p = arg;

	switch (p->type) {
	case V4L2_DV_BT_656_1120:
		pr_cont("type=bt-656/1120, width=%u-%u, height=%u-%u, pixelclock=%llu-%llu, standards=0x%x, capabilities=0x%x\n",
			p->bt.min_width, p->bt.max_width,
			p->bt.min_height, p->bt.max_height,
			p->bt.min_pixelclock, p->bt.max_pixelclock,
			p->bt.standards, p->bt.capabilities);
		break;
	default:
		pr_cont("type=%u\n", p->type);
		break;
	}
}

static void v4l_print_frmsizeenum(const void *arg, bool write_only)
{
	const struct v4l2_frmsizeenum *p = arg;

	pr_cont("index=%u, pixelformat=%p4cc, type=%u",
		p->index, &p->pixel_format, p->type);
	switch (p->type) {
	case V4L2_FRMSIZE_TYPE_DISCRETE:
		pr_cont(", wxh=%ux%u\n",
			p->discrete.width, p->discrete.height);
		break;
	case V4L2_FRMSIZE_TYPE_STEPWISE:
		pr_cont(", min=%ux%u, max=%ux%u, step=%ux%u\n",
				p->stepwise.min_width,
				p->stepwise.min_height,
				p->stepwise.max_width,
				p->stepwise.max_height,
				p->stepwise.step_width,
				p->stepwise.step_height);
		break;
	case V4L2_FRMSIZE_TYPE_CONTINUOUS:
	default:
		pr_cont("\n");
		break;
	}
}

static void v4l_print_frmivalenum(const void *arg, bool write_only)
{
	const struct v4l2_frmivalenum *p = arg;

	pr_cont("index=%u, pixelformat=%p4cc, wxh=%ux%u, type=%u",
		p->index, &p->pixel_format, p->width, p->height, p->type);
	switch (p->type) {
	case V4L2_FRMIVAL_TYPE_DISCRETE:
		pr_cont(", fps=%d/%d\n",
				p->discrete.numerator,
				p->discrete.denominator);
		break;
	case V4L2_FRMIVAL_TYPE_STEPWISE:
		pr_cont(", min=%d/%d, max=%d/%d, step=%d/%d\n",
				p->stepwise.min.numerator,
				p->stepwise.min.denominator,
				p->stepwise.max.numerator,
				p->stepwise.max.denominator,
				p->stepwise.step.numerator,
				p->stepwise.step.denominator);
		break;
	case V4L2_FRMIVAL_TYPE_CONTINUOUS:
	default:
		pr_cont("\n");
		break;
	}
}

static void v4l_print_event(const void *arg, bool write_only)
{
	const struct v4l2_event *p = arg;
	const struct v4l2_event_ctrl *c;

	pr_cont("type=0x%x, pending=%u, sequence=%u, id=%u, timestamp=%llu.%9.9llu\n",
			p->type, p->pending, p->sequence, p->id,
			p->timestamp.tv_sec, p->timestamp.tv_nsec);
	switch (p->type) {
	case V4L2_EVENT_VSYNC:
		printk(KERN_DEBUG "field=%s\n",
			prt_names(p->u.vsync.field, v4l2_field_names));
		break;
	case V4L2_EVENT_CTRL:
		c = &p->u.ctrl;
		printk(KERN_DEBUG "changes=0x%x, type=%u, ",
			c->changes, c->type);
		if (c->type == V4L2_CTRL_TYPE_INTEGER64)
			pr_cont("value64=%lld, ", c->value64);
		else
			pr_cont("value=%d, ", c->value);
		pr_cont("flags=0x%x, minimum=%d, maximum=%d, step=%d, default_value=%d\n",
			c->flags, c->minimum, c->maximum,
			c->step, c->default_value);
		break;
	case V4L2_EVENT_FRAME_SYNC:
		pr_cont("frame_sequence=%u\n",
			p->u.frame_sync.frame_sequence);
		break;
	}
}

static void v4l_print_event_subscription(const void *arg, bool write_only)
{
	const struct v4l2_event_subscription *p = arg;

	pr_cont("type=0x%x, id=0x%x, flags=0x%x\n",
			p->type, p->id, p->flags);
}

static void v4l_print_sliced_vbi_cap(const void *arg, bool write_only)
{
	const struct v4l2_sliced_vbi_cap *p = arg;
	int i;

	pr_cont("type=%s, service_set=0x%08x\n",
			prt_names(p->type, v4l2_type_names), p->service_set);
	for (i = 0; i < 24; i++)
		printk(KERN_DEBUG "line[%02u]=0x%04x, 0x%04x\n", i,
				p->service_lines[0][i],
				p->service_lines[1][i]);
}

static void v4l_print_freq_band(const void *arg, bool write_only)
{
	const struct v4l2_frequency_band *p = arg;

	pr_cont("tuner=%u, type=%u, index=%u, capability=0x%x, rangelow=%u, rangehigh=%u, modulation=0x%x\n",
			p->tuner, p->type, p->index,
			p->capability, p->rangelow,
			p->rangehigh, p->modulation);
}

static void v4l_print_edid(const void *arg, bool write_only)
{
	const struct v4l2_edid *p = arg;

	pr_cont("pad=%u, start_block=%u, blocks=%u\n",
		p->pad, p->start_block, p->blocks);
}

static void v4l_print_u32(const void *arg, bool write_only)
{
	pr_cont("value=%u\n", *(const u32 *)arg);
}

static void v4l_print_newline(const void *arg, bool write_only)
{
	pr_cont("\n");
}

static void v4l_print_default(const void *arg, bool write_only)
{
	pr_cont("driver-specific ioctl\n");
}

static bool check_ext_ctrls(struct v4l2_ext_controls *c, unsigned long ioctl)
{
	__u32 i;

	/* zero the reserved fields */
	c->reserved[0] = 0;
	for (i = 0; i < c->count; i++)
		c->controls[i].reserved2[0] = 0;

	switch (c->which) {
	case V4L2_CID_PRIVATE_BASE:
		/*
		 * V4L2_CID_PRIVATE_BASE cannot be used as control class
		 * when using extended controls.
		 * Only when passed in through VIDIOC_G_CTRL and VIDIOC_S_CTRL
		 * is it allowed for backwards compatibility.
		 */
		if (ioctl == VIDIOC_G_CTRL || ioctl == VIDIOC_S_CTRL)
			return false;
		break;
	case V4L2_CTRL_WHICH_DEF_VAL:
		/* Default value cannot be changed */
		if (ioctl == VIDIOC_S_EXT_CTRLS ||
		    ioctl == VIDIOC_TRY_EXT_CTRLS) {
			c->error_idx = c->count;
			return false;
		}
		return true;
	case V4L2_CTRL_WHICH_CUR_VAL:
		return true;
	case V4L2_CTRL_WHICH_REQUEST_VAL:
		c->error_idx = c->count;
		return false;
	}

	/* Check that all controls are from the same control class. */
	for (i = 0; i < c->count; i++) {
		if (V4L2_CTRL_ID2WHICH(c->controls[i].id) != c->which) {
			c->error_idx = ioctl == VIDIOC_TRY_EXT_CTRLS ? i :
								      c->count;
			return false;
		}
	}
	return true;
}

static int check_fmt(struct file *file, enum v4l2_buf_type type)
{
	const u32 vid_caps = V4L2_CAP_VIDEO_CAPTURE |
			     V4L2_CAP_VIDEO_CAPTURE_MPLANE |
			     V4L2_CAP_VIDEO_OUTPUT |
			     V4L2_CAP_VIDEO_OUTPUT_MPLANE |
			     V4L2_CAP_VIDEO_M2M | V4L2_CAP_VIDEO_M2M_MPLANE;
	const u32 meta_caps = V4L2_CAP_META_CAPTURE |
			      V4L2_CAP_META_OUTPUT;
	struct video_device *vfd = video_devdata(file);
	const struct v4l2_ioctl_ops *ops = vfd->ioctl_ops;
	bool is_vid = vfd->vfl_type == VFL_TYPE_VIDEO &&
		      (vfd->device_caps & vid_caps);
	bool is_vbi = vfd->vfl_type == VFL_TYPE_VBI;
	bool is_sdr = vfd->vfl_type == VFL_TYPE_SDR;
	bool is_tch = vfd->vfl_type == VFL_TYPE_TOUCH;
	bool is_meta = vfd->vfl_type == VFL_TYPE_VIDEO &&
		       (vfd->device_caps & meta_caps);
	bool is_rx = vfd->vfl_dir != VFL_DIR_TX;
	bool is_tx = vfd->vfl_dir != VFL_DIR_RX;

	if (ops == NULL)
		return -EINVAL;

	switch (type) {
	case V4L2_BUF_TYPE_VIDEO_CAPTURE:
		if ((is_vid || is_tch) && is_rx &&
		    (ops->vidioc_g_fmt_vid_cap || ops->vidioc_g_fmt_vid_cap_mplane))
			return 0;
		break;
	case V4L2_BUF_TYPE_VIDEO_CAPTURE_MPLANE:
		if ((is_vid || is_tch) && is_rx && ops->vidioc_g_fmt_vid_cap_mplane)
			return 0;
		break;
	case V4L2_BUF_TYPE_VIDEO_OVERLAY:
		if (is_vid && is_rx && ops->vidioc_g_fmt_vid_overlay)
			return 0;
		break;
	case V4L2_BUF_TYPE_VIDEO_OUTPUT:
		if (is_vid && is_tx &&
		    (ops->vidioc_g_fmt_vid_out || ops->vidioc_g_fmt_vid_out_mplane))
			return 0;
		break;
	case V4L2_BUF_TYPE_VIDEO_OUTPUT_MPLANE:
		if (is_vid && is_tx && ops->vidioc_g_fmt_vid_out_mplane)
			return 0;
		break;
	case V4L2_BUF_TYPE_VIDEO_OUTPUT_OVERLAY:
		if (is_vid && is_tx && ops->vidioc_g_fmt_vid_out_overlay)
			return 0;
		break;
	case V4L2_BUF_TYPE_VBI_CAPTURE:
		if (is_vbi && is_rx && ops->vidioc_g_fmt_vbi_cap)
			return 0;
		break;
	case V4L2_BUF_TYPE_VBI_OUTPUT:
		if (is_vbi && is_tx && ops->vidioc_g_fmt_vbi_out)
			return 0;
		break;
	case V4L2_BUF_TYPE_SLICED_VBI_CAPTURE:
		if (is_vbi && is_rx && ops->vidioc_g_fmt_sliced_vbi_cap)
			return 0;
		break;
	case V4L2_BUF_TYPE_SLICED_VBI_OUTPUT:
		if (is_vbi && is_tx && ops->vidioc_g_fmt_sliced_vbi_out)
			return 0;
		break;
	case V4L2_BUF_TYPE_SDR_CAPTURE:
		if (is_sdr && is_rx && ops->vidioc_g_fmt_sdr_cap)
			return 0;
		break;
	case V4L2_BUF_TYPE_SDR_OUTPUT:
		if (is_sdr && is_tx && ops->vidioc_g_fmt_sdr_out)
			return 0;
		break;
	case V4L2_BUF_TYPE_META_CAPTURE:
		if (is_meta && is_rx && ops->vidioc_g_fmt_meta_cap)
			return 0;
		break;
	case V4L2_BUF_TYPE_META_OUTPUT:
		if (is_meta && is_tx && ops->vidioc_g_fmt_meta_out)
			return 0;
		break;
	default:
		break;
	}
	return -EINVAL;
}

static void v4l_sanitize_colorspace(u32 pixelformat, u32 *colorspace,
				    u32 *encoding, u32 *quantization,
				    u32 *xfer_func)
{
	bool is_hsv = pixelformat == V4L2_PIX_FMT_HSV24 ||
		      pixelformat == V4L2_PIX_FMT_HSV32;

	if (!v4l2_is_colorspace_valid(*colorspace)) {
		*colorspace = V4L2_COLORSPACE_DEFAULT;
		*encoding = V4L2_YCBCR_ENC_DEFAULT;
		*quantization = V4L2_QUANTIZATION_DEFAULT;
		*xfer_func = V4L2_XFER_FUNC_DEFAULT;
	}

	if ((!is_hsv && !v4l2_is_ycbcr_enc_valid(*encoding)) ||
	    (is_hsv && !v4l2_is_hsv_enc_valid(*encoding)))
		*encoding = V4L2_YCBCR_ENC_DEFAULT;

	if (!v4l2_is_quant_valid(*quantization))
		*quantization = V4L2_QUANTIZATION_DEFAULT;

	if (!v4l2_is_xfer_func_valid(*xfer_func))
		*xfer_func = V4L2_XFER_FUNC_DEFAULT;
}

static void v4l_sanitize_format(struct v4l2_format *fmt)
{
	unsigned int offset;

	/* Make sure num_planes is not bogus */
	if (fmt->type == V4L2_BUF_TYPE_VIDEO_CAPTURE_MPLANE ||
	    fmt->type == V4L2_BUF_TYPE_VIDEO_OUTPUT_MPLANE)
		fmt->fmt.pix_mp.num_planes = min_t(u32, fmt->fmt.pix_mp.num_planes,
					       VIDEO_MAX_PLANES);

	/*
	 * The v4l2_pix_format structure has been extended with fields that were
	 * not previously required to be set to zero by applications. The priv
	 * field, when set to a magic value, indicates that the extended fields
	 * are valid. Otherwise they will contain undefined values. To simplify
	 * the API towards drivers zero the extended fields and set the priv
	 * field to the magic value when the extended pixel format structure
	 * isn't used by applications.
	 */
	if (fmt->type == V4L2_BUF_TYPE_VIDEO_CAPTURE ||
	    fmt->type == V4L2_BUF_TYPE_VIDEO_OUTPUT) {
		if (fmt->fmt.pix.priv != V4L2_PIX_FMT_PRIV_MAGIC) {
			fmt->fmt.pix.priv = V4L2_PIX_FMT_PRIV_MAGIC;

			offset = offsetof(struct v4l2_pix_format, priv)
			       + sizeof(fmt->fmt.pix.priv);
			memset(((void *)&fmt->fmt.pix) + offset, 0,
			       sizeof(fmt->fmt.pix) - offset);
		}
	}

	/* Replace invalid colorspace values with defaults. */
	if (fmt->type == V4L2_BUF_TYPE_VIDEO_CAPTURE ||
	    fmt->type == V4L2_BUF_TYPE_VIDEO_OUTPUT) {
		v4l_sanitize_colorspace(fmt->fmt.pix.pixelformat,
					&fmt->fmt.pix.colorspace,
					&fmt->fmt.pix.ycbcr_enc,
					&fmt->fmt.pix.quantization,
					&fmt->fmt.pix.xfer_func);
	} else if (fmt->type == V4L2_BUF_TYPE_VIDEO_CAPTURE_MPLANE ||
		   fmt->type == V4L2_BUF_TYPE_VIDEO_OUTPUT_MPLANE) {
		u32 ycbcr_enc = fmt->fmt.pix_mp.ycbcr_enc;
		u32 quantization = fmt->fmt.pix_mp.quantization;
		u32 xfer_func = fmt->fmt.pix_mp.xfer_func;

		v4l_sanitize_colorspace(fmt->fmt.pix_mp.pixelformat,
					&fmt->fmt.pix_mp.colorspace, &ycbcr_enc,
					&quantization, &xfer_func);

		fmt->fmt.pix_mp.ycbcr_enc = ycbcr_enc;
		fmt->fmt.pix_mp.quantization = quantization;
		fmt->fmt.pix_mp.xfer_func = xfer_func;
	}
}

static int v4l_querycap(const struct v4l2_ioctl_ops *ops,
				struct file *file, void *fh, void *arg)
{
	struct v4l2_capability *cap = (struct v4l2_capability *)arg;
	struct video_device *vfd = video_devdata(file);
	int ret;

	cap->version = LINUX_VERSION_CODE;
	cap->device_caps = vfd->device_caps;
	cap->capabilities = vfd->device_caps | V4L2_CAP_DEVICE_CAPS;

	media_set_bus_info(cap->bus_info, sizeof(cap->bus_info),
			   vfd->dev_parent);

	ret = ops->vidioc_querycap(file, fh, cap);

	/*
	 * Drivers must not change device_caps, so check for this and
	 * warn if this happened.
	 */
	WARN_ON(cap->device_caps != vfd->device_caps);
	/*
	 * Check that capabilities is a superset of
	 * vfd->device_caps | V4L2_CAP_DEVICE_CAPS
	 */
	WARN_ON((cap->capabilities &
		 (vfd->device_caps | V4L2_CAP_DEVICE_CAPS)) !=
		(vfd->device_caps | V4L2_CAP_DEVICE_CAPS));
	cap->capabilities |= V4L2_CAP_EXT_PIX_FORMAT;
	cap->device_caps |= V4L2_CAP_EXT_PIX_FORMAT;

	return ret;
}

static int v4l_g_input(const struct v4l2_ioctl_ops *ops,
		       struct file *file, void *fh, void *arg)
{
	struct video_device *vfd = video_devdata(file);

	if (vfd->device_caps & V4L2_CAP_IO_MC) {
		*(int *)arg = 0;
		return 0;
	}

	return ops->vidioc_g_input(file, fh, arg);
}

static int v4l_g_output(const struct v4l2_ioctl_ops *ops,
			struct file *file, void *fh, void *arg)
{
	struct video_device *vfd = video_devdata(file);

	if (vfd->device_caps & V4L2_CAP_IO_MC) {
		*(int *)arg = 0;
		return 0;
	}

	return ops->vidioc_g_output(file, fh, arg);
}

static int v4l_s_input(const struct v4l2_ioctl_ops *ops,
				struct file *file, void *fh, void *arg)
{
	struct video_device *vfd = video_devdata(file);
	int ret;

	ret = v4l_enable_media_source(vfd);
	if (ret)
		return ret;

	if (vfd->device_caps & V4L2_CAP_IO_MC)
		return  *(int *)arg ? -EINVAL : 0;

	return ops->vidioc_s_input(file, fh, *(unsigned int *)arg);
}

static int v4l_s_output(const struct v4l2_ioctl_ops *ops,
				struct file *file, void *fh, void *arg)
{
	struct video_device *vfd = video_devdata(file);

	if (vfd->device_caps & V4L2_CAP_IO_MC)
		return  *(int *)arg ? -EINVAL : 0;

	return ops->vidioc_s_output(file, fh, *(unsigned int *)arg);
}

static int v4l_g_priority(const struct v4l2_ioctl_ops *ops,
				struct file *file, void *fh, void *arg)
{
	struct video_device *vfd;
	u32 *p = arg;

	vfd = video_devdata(file);
	*p = v4l2_prio_max(vfd->prio);
	return 0;
}

static int v4l_s_priority(const struct v4l2_ioctl_ops *ops,
				struct file *file, void *fh, void *arg)
{
	struct video_device *vfd;
	struct v4l2_fh *vfh;
	u32 *p = arg;

	vfd = video_devdata(file);
	if (!test_bit(V4L2_FL_USES_V4L2_FH, &vfd->flags))
		return -ENOTTY;
	vfh = file->private_data;
	return v4l2_prio_change(vfd->prio, &vfh->prio, *p);
}

static int v4l_enuminput(const struct v4l2_ioctl_ops *ops,
				struct file *file, void *fh, void *arg)
{
	struct video_device *vfd = video_devdata(file);
	struct v4l2_input *p = arg;

	/*
	 * We set the flags for CAP_DV_TIMINGS &
	 * CAP_STD here based on ioctl handler provided by the
	 * driver. If the driver doesn't support these
	 * for a specific input, it must override these flags.
	 */
	if (is_valid_ioctl(vfd, VIDIOC_S_STD))
		p->capabilities |= V4L2_IN_CAP_STD;

	if (vfd->device_caps & V4L2_CAP_IO_MC) {
		if (p->index)
			return -EINVAL;
		strscpy(p->name, vfd->name, sizeof(p->name));
		p->type = V4L2_INPUT_TYPE_CAMERA;
		return 0;
	}

	return ops->vidioc_enum_input(file, fh, p);
}

static int v4l_enumoutput(const struct v4l2_ioctl_ops *ops,
				struct file *file, void *fh, void *arg)
{
	struct video_device *vfd = video_devdata(file);
	struct v4l2_output *p = arg;

	/*
	 * We set the flags for CAP_DV_TIMINGS &
	 * CAP_STD here based on ioctl handler provided by the
	 * driver. If the driver doesn't support these
	 * for a specific output, it must override these flags.
	 */
	if (is_valid_ioctl(vfd, VIDIOC_S_STD))
		p->capabilities |= V4L2_OUT_CAP_STD;

	if (vfd->device_caps & V4L2_CAP_IO_MC) {
		if (p->index)
			return -EINVAL;
		strscpy(p->name, vfd->name, sizeof(p->name));
		p->type = V4L2_OUTPUT_TYPE_ANALOG;
		return 0;
	}

	return ops->vidioc_enum_output(file, fh, p);
}

static void v4l_fill_fmtdesc(struct v4l2_fmtdesc *fmt)
{
	const unsigned sz = sizeof(fmt->description);
	const char *descr = NULL;
	u32 flags = 0;

	/*
	 * We depart from the normal coding style here since the descriptions
	 * should be aligned so it is easy to see which descriptions will be
	 * longer than 31 characters (the max length for a description).
	 * And frankly, this is easier to read anyway.
	 *
	 * Note that gcc will use O(log N) comparisons to find the right case.
	 */
	switch (fmt->pixelformat) {
	/* Max description length mask:	descr = "0123456789012345678901234567890" */
	case V4L2_PIX_FMT_RGB332:	descr = "8-bit RGB 3-3-2"; break;
	case V4L2_PIX_FMT_RGB444:	descr = "16-bit A/XRGB 4-4-4-4"; break;
	case V4L2_PIX_FMT_ARGB444:	descr = "16-bit ARGB 4-4-4-4"; break;
	case V4L2_PIX_FMT_XRGB444:	descr = "16-bit XRGB 4-4-4-4"; break;
	case V4L2_PIX_FMT_RGBA444:	descr = "16-bit RGBA 4-4-4-4"; break;
	case V4L2_PIX_FMT_RGBX444:	descr = "16-bit RGBX 4-4-4-4"; break;
	case V4L2_PIX_FMT_ABGR444:	descr = "16-bit ABGR 4-4-4-4"; break;
	case V4L2_PIX_FMT_XBGR444:	descr = "16-bit XBGR 4-4-4-4"; break;
	case V4L2_PIX_FMT_BGRA444:	descr = "16-bit BGRA 4-4-4-4"; break;
	case V4L2_PIX_FMT_BGRX444:	descr = "16-bit BGRX 4-4-4-4"; break;
	case V4L2_PIX_FMT_RGB555:	descr = "16-bit A/XRGB 1-5-5-5"; break;
	case V4L2_PIX_FMT_ARGB555:	descr = "16-bit ARGB 1-5-5-5"; break;
	case V4L2_PIX_FMT_XRGB555:	descr = "16-bit XRGB 1-5-5-5"; break;
	case V4L2_PIX_FMT_ABGR555:	descr = "16-bit ABGR 1-5-5-5"; break;
	case V4L2_PIX_FMT_XBGR555:	descr = "16-bit XBGR 1-5-5-5"; break;
	case V4L2_PIX_FMT_RGBA555:	descr = "16-bit RGBA 5-5-5-1"; break;
	case V4L2_PIX_FMT_RGBX555:	descr = "16-bit RGBX 5-5-5-1"; break;
	case V4L2_PIX_FMT_BGRA555:	descr = "16-bit BGRA 5-5-5-1"; break;
	case V4L2_PIX_FMT_BGRX555:	descr = "16-bit BGRX 5-5-5-1"; break;
	case V4L2_PIX_FMT_RGB565:	descr = "16-bit RGB 5-6-5"; break;
	case V4L2_PIX_FMT_RGB555X:	descr = "16-bit A/XRGB 1-5-5-5 BE"; break;
	case V4L2_PIX_FMT_ARGB555X:	descr = "16-bit ARGB 1-5-5-5 BE"; break;
	case V4L2_PIX_FMT_XRGB555X:	descr = "16-bit XRGB 1-5-5-5 BE"; break;
	case V4L2_PIX_FMT_RGB565X:	descr = "16-bit RGB 5-6-5 BE"; break;
	case V4L2_PIX_FMT_BGR666:	descr = "18-bit BGRX 6-6-6-14"; break;
	case V4L2_PIX_FMT_BGR24:	descr = "24-bit BGR 8-8-8"; break;
	case V4L2_PIX_FMT_RGB24:	descr = "24-bit RGB 8-8-8"; break;
	case V4L2_PIX_FMT_BGR32:	descr = "32-bit BGRA/X 8-8-8-8"; break;
	case V4L2_PIX_FMT_ABGR32:	descr = "32-bit BGRA 8-8-8-8"; break;
	case V4L2_PIX_FMT_XBGR32:	descr = "32-bit BGRX 8-8-8-8"; break;
	case V4L2_PIX_FMT_RGB32:	descr = "32-bit A/XRGB 8-8-8-8"; break;
	case V4L2_PIX_FMT_ARGB32:	descr = "32-bit ARGB 8-8-8-8"; break;
	case V4L2_PIX_FMT_XRGB32:	descr = "32-bit XRGB 8-8-8-8"; break;
	case V4L2_PIX_FMT_BGRA32:	descr = "32-bit ABGR 8-8-8-8"; break;
	case V4L2_PIX_FMT_BGRX32:	descr = "32-bit XBGR 8-8-8-8"; break;
	case V4L2_PIX_FMT_RGBA32:	descr = "32-bit RGBA 8-8-8-8"; break;
	case V4L2_PIX_FMT_RGBX32:	descr = "32-bit RGBX 8-8-8-8"; break;
	case V4L2_PIX_FMT_RGBX1010102:	descr = "32-bit RGBX 10-10-10-2"; break;
	case V4L2_PIX_FMT_RGBA1010102:	descr = "32-bit RGBA 10-10-10-2"; break;
	case V4L2_PIX_FMT_ARGB2101010:	descr = "32-bit ARGB 2-10-10-10"; break;
	case V4L2_PIX_FMT_BGR48:	descr = "48-bit BGR 16-16-16"; break;
	case V4L2_PIX_FMT_RGB48:	descr = "48-bit RGB 16-16-16"; break;
	case V4L2_PIX_FMT_BGR48_12:	descr = "12-bit Depth BGR"; break;
	case V4L2_PIX_FMT_ABGR64_12:	descr = "12-bit Depth BGRA"; break;
	case V4L2_PIX_FMT_XBGR30:	descr = "32-bit XBGR 2-10-10-10"; break;
	case V4L2_PIX_FMT_XBGR40:	descr = "40-bit XBGR 4-12-12-12"; break;
<<<<<<< HEAD
	case V4L2_PIX_FMT_BGR48:	descr = "48-bit BGR 16-16-16"; break;
=======
>>>>>>> a686015d
	case V4L2_PIX_FMT_GREY:		descr = "8-bit Greyscale"; break;
	case V4L2_PIX_FMT_Y4:		descr = "4-bit Greyscale"; break;
	case V4L2_PIX_FMT_Y6:		descr = "6-bit Greyscale"; break;
	case V4L2_PIX_FMT_Y10:		descr = "10-bit Greyscale"; break;
	case V4L2_PIX_FMT_Y12:		descr = "12-bit Greyscale"; break;
	case V4L2_PIX_FMT_Y012:		descr = "12-bit Greyscale (bits 15-4)"; break;
	case V4L2_PIX_FMT_Y14:		descr = "14-bit Greyscale"; break;
	case V4L2_PIX_FMT_Y16:		descr = "16-bit Greyscale"; break;
	case V4L2_PIX_FMT_Y16_BE:	descr = "16-bit Greyscale BE"; break;
	case V4L2_PIX_FMT_Y10BPACK:	descr = "10-bit Greyscale (Packed)"; break;
	case V4L2_PIX_FMT_Y10P:		descr = "10-bit Greyscale (MIPI Packed)"; break;
	case V4L2_PIX_FMT_IPU3_Y10:	descr = "10-bit greyscale (IPU3 Packed)"; break;
	case V4L2_PIX_FMT_Y12P:		descr = "12-bit Greyscale (MIPI Packed)"; break;
	case V4L2_PIX_FMT_Y14P:		descr = "14-bit Greyscale (MIPI Packed)"; break;
	case V4L2_PIX_FMT_Y8I:		descr = "Interleaved 8-bit Greyscale"; break;
	case V4L2_PIX_FMT_Y12I:		descr = "Interleaved 12-bit Greyscale"; break;
	case V4L2_PIX_FMT_Z16:		descr = "16-bit Depth"; break;
	case V4L2_PIX_FMT_INZI:		descr = "Planar 10:16 Greyscale Depth"; break;
	case V4L2_PIX_FMT_CNF4:		descr = "4-bit Depth Confidence (Packed)"; break;
	case V4L2_PIX_FMT_PAL8:		descr = "8-bit Palette"; break;
	case V4L2_PIX_FMT_UV8:		descr = "8-bit Chrominance UV 4-4"; break;
	case V4L2_PIX_FMT_YVU410:	descr = "Planar YVU 4:1:0"; break;
	case V4L2_PIX_FMT_YVU420:	descr = "Planar YVU 4:2:0"; break;
	case V4L2_PIX_FMT_YUYV:		descr = "YUYV 4:2:2"; break;
	case V4L2_PIX_FMT_YYUV:		descr = "YYUV 4:2:2"; break;
	case V4L2_PIX_FMT_YVYU:		descr = "YVYU 4:2:2"; break;
	case V4L2_PIX_FMT_UYVY:		descr = "UYVY 4:2:2"; break;
	case V4L2_PIX_FMT_VYUY:		descr = "VYUY 4:2:2"; break;
	case V4L2_PIX_FMT_YUV422P:	descr = "Planar YUV 4:2:2"; break;
	case V4L2_PIX_FMT_YUV444P:	descr = "3 Planar YUV 4:4:4 8-bit"; break;
	case V4L2_PIX_FMT_YUV411P:	descr = "Planar YUV 4:1:1"; break;
	case V4L2_PIX_FMT_X403:		descr = "3 Planar YUV 4:4:4 10-bit"; break;
	case V4L2_PIX_FMT_Y41P:		descr = "YUV 4:1:1 (Packed)"; break;
	case V4L2_PIX_FMT_YUV444:	descr = "16-bit A/XYUV 4-4-4-4"; break;
	case V4L2_PIX_FMT_XVUY32:	descr = "32-bit packed XVUY 8-8-8-8"; break;
	case V4L2_PIX_FMT_AVUY32:	descr = "32-bit packed AVUY 8-8-8-8"; break;
	case V4L2_PIX_FMT_VUY24:	descr = "24-bit packed VUY 8-8-8"; break;
	case V4L2_PIX_FMT_YUV555:	descr = "16-bit A/XYUV 1-5-5-5"; break;
	case V4L2_PIX_FMT_YUV565:	descr = "16-bit YUV 5-6-5"; break;
	case V4L2_PIX_FMT_YUV24:	descr = "24-bit YUV 4:4:4 8-8-8"; break;
	case V4L2_PIX_FMT_YUV32:	descr = "32-bit A/XYUV 8-8-8-8"; break;
	case V4L2_PIX_FMT_AYUV32:	descr = "32-bit AYUV 8-8-8-8"; break;
	case V4L2_PIX_FMT_XYUV32:	descr = "32-bit XYUV 8-8-8-8"; break;
	case V4L2_PIX_FMT_VUYA32:	descr = "32-bit VUYA 8-8-8-8"; break;
	case V4L2_PIX_FMT_VUYX32:	descr = "32-bit VUYX 8-8-8-8"; break;
	case V4L2_PIX_FMT_YUVA32:	descr = "32-bit YUVA 8-8-8-8"; break;
	case V4L2_PIX_FMT_YUVX32:	descr = "32-bit YUVX 8-8-8-8"; break;
	case V4L2_PIX_FMT_YUV410:	descr = "Planar YUV 4:1:0"; break;
	case V4L2_PIX_FMT_YUV420:	descr = "Planar YUV 4:2:0"; break;
	case V4L2_PIX_FMT_HI240:	descr = "8-bit Dithered RGB (BTTV)"; break;
	case V4L2_PIX_FMT_M420:		descr = "YUV 4:2:0 (M420)"; break;
	case V4L2_PIX_FMT_YUV48_12:	descr = "12-bit YUV 4:4:4 Packed"; break;
	case V4L2_PIX_FMT_XVUY10:	descr = "XVUY 2-10-10-10"; break;
	case V4L2_PIX_FMT_NV12:		descr = "Y/UV 4:2:0"; break;
	case V4L2_PIX_FMT_NV21:		descr = "Y/VU 4:2:0"; break;
	case V4L2_PIX_FMT_NV16:		descr = "Y/UV 4:2:2"; break;
	case V4L2_PIX_FMT_NV61:		descr = "Y/VU 4:2:2"; break;
	case V4L2_PIX_FMT_NV24:		descr = "Y/UV 4:4:4"; break;
	case V4L2_PIX_FMT_NV42:		descr = "Y/VU 4:4:4"; break;
	case V4L2_PIX_FMT_P010:		descr = "10-bit Y/UV 4:2:0"; break;
	case V4L2_PIX_FMT_P012:		descr = "12-bit Y/UV 4:2:0"; break;
	case V4L2_PIX_FMT_NV12_4L4:	descr = "Y/UV 4:2:0 (4x4 Linear)"; break;
	case V4L2_PIX_FMT_NV12_16L16:	descr = "Y/UV 4:2:0 (16x16 Linear)"; break;
	case V4L2_PIX_FMT_NV12_32L32:   descr = "Y/UV 4:2:0 (32x32 Linear)"; break;
	case V4L2_PIX_FMT_NV15_4L4:	descr = "10-bit Y/UV 4:2:0 (4x4 Linear)"; break;
	case V4L2_PIX_FMT_P010_4L4:	descr = "10-bit Y/UV 4:2:0 (4x4 Linear)"; break;
	case V4L2_PIX_FMT_NV12M:	descr = "Y/UV 4:2:0 (N-C)"; break;
	case V4L2_PIX_FMT_NV21M:	descr = "Y/VU 4:2:0 (N-C)"; break;
	case V4L2_PIX_FMT_NV16M:	descr = "Y/UV 4:2:2 (N-C)"; break;
	case V4L2_PIX_FMT_NV61M:	descr = "Y/VU 4:2:2 (N-C)"; break;
	case V4L2_PIX_FMT_NV12MT:	descr = "Y/UV 4:2:0 (64x32 MB, N-C)"; break;
	case V4L2_PIX_FMT_NV12MT_16X16:	descr = "Y/UV 4:2:0 (16x16 MB, N-C)"; break;
	case V4L2_PIX_FMT_P012M:	descr = "12-bit Y/UV 4:2:0 (N-C)"; break;
	case V4L2_PIX_FMT_XV20:		descr = "Y/CrCb 4:2:2 10-bit"; break;
	case V4L2_PIX_FMT_XV15:		descr = "Y/CrCb 4:2:0 10-bit"; break;
	case V4L2_PIX_FMT_XV20M:	descr = "Y/CrCb 4:2:2 10-bit (N-C)"; break;
	case V4L2_PIX_FMT_XV15M:	descr = "Y/CrCb 4:2:0 10-bit (N-C)"; break;
	case V4L2_PIX_FMT_YUV420M:	descr = "Planar YUV 4:2:0 (N-C)"; break;
	case V4L2_PIX_FMT_YVU420M:	descr = "Planar YVU 4:2:0 (N-C)"; break;
	case V4L2_PIX_FMT_YUV422M:	descr = "Planar YUV 4:2:2 (N-C)"; break;
	case V4L2_PIX_FMT_YVU422M:	descr = "Planar YVU 4:2:2 (N-C)"; break;
	case V4L2_PIX_FMT_YUV444M:	descr = "Planar YUV 4:4:4 (N-C)"; break;
	case V4L2_PIX_FMT_YVU444M:	descr = "Planar YVU 4:4:4 (N-C)"; break;
	case V4L2_PIX_FMT_X012:		descr = "Y/CbCr 4:2:0, 4-12-12-12"; break;
	case V4L2_PIX_FMT_X012M:	descr = "Y/CbCr 4:2:0, 4-12-12-12 (N-C)"; break;
	case V4L2_PIX_FMT_X212:		descr = "Y/CbCr 4:2:2, 4-12-12-12"; break;
	case V4L2_PIX_FMT_X212M:	descr = "Y/CbCr 4:2:2, 4-12-12-12 (N-C)"; break;
	case V4L2_PIX_FMT_X412:		descr = "Y/CbCr 4:4:4, 4-12-12-12"; break;
	case V4L2_PIX_FMT_X412M:	descr = "Y/CbCr 4:4:4, 4-12-12-12 (N-C)"; break;
	case V4L2_PIX_FMT_X016:		descr = "Y/CbCr 4:2:0, 16-16-16"; break;
	case V4L2_PIX_FMT_X016M:	descr = "Y/CbCr 4:2:0, 16-16-16 (N-C)"; break;
	case V4L2_PIX_FMT_X216:		descr = "Y/CbCr 4:2:2, 16-16-16"; break;
	case V4L2_PIX_FMT_X216M:	descr = "Y/CbCr 4:2:2, 16-16-16 (N-C)"; break;
	case V4L2_PIX_FMT_X416:		descr = "Y/CbCr 4:4:4, 16-16-16"; break;
	case V4L2_PIX_FMT_X416M:	descr = "Y/CbCr 4:4:4, 16-16-16 (N-C)"; break;
	case V4L2_PIX_FMT_SBGGR8:	descr = "8-bit Bayer BGBG/GRGR"; break;
	case V4L2_PIX_FMT_SGBRG8:	descr = "8-bit Bayer GBGB/RGRG"; break;
	case V4L2_PIX_FMT_SGRBG8:	descr = "8-bit Bayer GRGR/BGBG"; break;
	case V4L2_PIX_FMT_SRGGB8:	descr = "8-bit Bayer RGRG/GBGB"; break;
	case V4L2_PIX_FMT_SBGGR10:	descr = "10-bit Bayer BGBG/GRGR"; break;
	case V4L2_PIX_FMT_SGBRG10:	descr = "10-bit Bayer GBGB/RGRG"; break;
	case V4L2_PIX_FMT_SGRBG10:	descr = "10-bit Bayer GRGR/BGBG"; break;
	case V4L2_PIX_FMT_SRGGB10:	descr = "10-bit Bayer RGRG/GBGB"; break;
	case V4L2_PIX_FMT_SBGGR10P:	descr = "10-bit Bayer BGBG/GRGR Packed"; break;
	case V4L2_PIX_FMT_SGBRG10P:	descr = "10-bit Bayer GBGB/RGRG Packed"; break;
	case V4L2_PIX_FMT_SGRBG10P:	descr = "10-bit Bayer GRGR/BGBG Packed"; break;
	case V4L2_PIX_FMT_SRGGB10P:	descr = "10-bit Bayer RGRG/GBGB Packed"; break;
	case V4L2_PIX_FMT_IPU3_SBGGR10: descr = "10-bit bayer BGGR IPU3 Packed"; break;
	case V4L2_PIX_FMT_IPU3_SGBRG10: descr = "10-bit bayer GBRG IPU3 Packed"; break;
	case V4L2_PIX_FMT_IPU3_SGRBG10: descr = "10-bit bayer GRBG IPU3 Packed"; break;
	case V4L2_PIX_FMT_IPU3_SRGGB10: descr = "10-bit bayer RGGB IPU3 Packed"; break;
	case V4L2_PIX_FMT_SBGGR10ALAW8:	descr = "8-bit Bayer BGBG/GRGR (A-law)"; break;
	case V4L2_PIX_FMT_SGBRG10ALAW8:	descr = "8-bit Bayer GBGB/RGRG (A-law)"; break;
	case V4L2_PIX_FMT_SGRBG10ALAW8:	descr = "8-bit Bayer GRGR/BGBG (A-law)"; break;
	case V4L2_PIX_FMT_SRGGB10ALAW8:	descr = "8-bit Bayer RGRG/GBGB (A-law)"; break;
	case V4L2_PIX_FMT_SBGGR10DPCM8:	descr = "8-bit Bayer BGBG/GRGR (DPCM)"; break;
	case V4L2_PIX_FMT_SGBRG10DPCM8:	descr = "8-bit Bayer GBGB/RGRG (DPCM)"; break;
	case V4L2_PIX_FMT_SGRBG10DPCM8:	descr = "8-bit Bayer GRGR/BGBG (DPCM)"; break;
	case V4L2_PIX_FMT_SRGGB10DPCM8:	descr = "8-bit Bayer RGRG/GBGB (DPCM)"; break;
	case V4L2_PIX_FMT_SBGGR12:	descr = "12-bit Bayer BGBG/GRGR"; break;
	case V4L2_PIX_FMT_SGBRG12:	descr = "12-bit Bayer GBGB/RGRG"; break;
	case V4L2_PIX_FMT_SGRBG12:	descr = "12-bit Bayer GRGR/BGBG"; break;
	case V4L2_PIX_FMT_SRGGB12:	descr = "12-bit Bayer RGRG/GBGB"; break;
	case V4L2_PIX_FMT_SBGGR12P:	descr = "12-bit Bayer BGBG/GRGR Packed"; break;
	case V4L2_PIX_FMT_SGBRG12P:	descr = "12-bit Bayer GBGB/RGRG Packed"; break;
	case V4L2_PIX_FMT_SGRBG12P:	descr = "12-bit Bayer GRGR/BGBG Packed"; break;
	case V4L2_PIX_FMT_SRGGB12P:	descr = "12-bit Bayer RGRG/GBGB Packed"; break;
	case V4L2_PIX_FMT_SBGGR14:	descr = "14-bit Bayer BGBG/GRGR"; break;
	case V4L2_PIX_FMT_SGBRG14:	descr = "14-bit Bayer GBGB/RGRG"; break;
	case V4L2_PIX_FMT_SGRBG14:	descr = "14-bit Bayer GRGR/BGBG"; break;
	case V4L2_PIX_FMT_SRGGB14:	descr = "14-bit Bayer RGRG/GBGB"; break;
	case V4L2_PIX_FMT_SBGGR14P:	descr = "14-bit Bayer BGBG/GRGR Packed"; break;
	case V4L2_PIX_FMT_SGBRG14P:	descr = "14-bit Bayer GBGB/RGRG Packed"; break;
	case V4L2_PIX_FMT_SGRBG14P:	descr = "14-bit Bayer GRGR/BGBG Packed"; break;
	case V4L2_PIX_FMT_SRGGB14P:	descr = "14-bit Bayer RGRG/GBGB Packed"; break;
	case V4L2_PIX_FMT_SBGGR16:	descr = "16-bit Bayer BGBG/GRGR"; break;
	case V4L2_PIX_FMT_SGBRG16:	descr = "16-bit Bayer GBGB/RGRG"; break;
	case V4L2_PIX_FMT_SGRBG16:	descr = "16-bit Bayer GRGR/BGBG"; break;
	case V4L2_PIX_FMT_SRGGB16:	descr = "16-bit Bayer RGRG/GBGB"; break;
	case V4L2_PIX_FMT_SN9C20X_I420:	descr = "GSPCA SN9C20X I420"; break;
	case V4L2_PIX_FMT_SPCA501:	descr = "GSPCA SPCA501"; break;
	case V4L2_PIX_FMT_SPCA505:	descr = "GSPCA SPCA505"; break;
	case V4L2_PIX_FMT_SPCA508:	descr = "GSPCA SPCA508"; break;
	case V4L2_PIX_FMT_STV0680:	descr = "GSPCA STV0680"; break;
	case V4L2_PIX_FMT_TM6000:	descr = "A/V + VBI Mux Packet"; break;
	case V4L2_PIX_FMT_CIT_YYVYUY:	descr = "GSPCA CIT YYVYUY"; break;
	case V4L2_PIX_FMT_KONICA420:	descr = "GSPCA KONICA420"; break;
	case V4L2_PIX_FMT_MM21:		descr = "Mediatek 8-bit Block Format"; break;
	case V4L2_PIX_FMT_HSV24:	descr = "24-bit HSV 8-8-8"; break;
	case V4L2_PIX_FMT_HSV32:	descr = "32-bit XHSV 8-8-8-8"; break;
	case V4L2_SDR_FMT_CU8:		descr = "Complex U8"; break;
	case V4L2_SDR_FMT_CU16LE:	descr = "Complex U16LE"; break;
	case V4L2_SDR_FMT_CS8:		descr = "Complex S8"; break;
	case V4L2_SDR_FMT_CS14LE:	descr = "Complex S14LE"; break;
	case V4L2_SDR_FMT_RU12LE:	descr = "Real U12LE"; break;
	case V4L2_SDR_FMT_PCU16BE:	descr = "Planar Complex U16BE"; break;
	case V4L2_SDR_FMT_PCU18BE:	descr = "Planar Complex U18BE"; break;
	case V4L2_SDR_FMT_PCU20BE:	descr = "Planar Complex U20BE"; break;
	case V4L2_TCH_FMT_DELTA_TD16:	descr = "16-bit Signed Deltas"; break;
	case V4L2_TCH_FMT_DELTA_TD08:	descr = "8-bit Signed Deltas"; break;
	case V4L2_TCH_FMT_TU16:		descr = "16-bit Unsigned Touch Data"; break;
	case V4L2_TCH_FMT_TU08:		descr = "8-bit Unsigned Touch Data"; break;
	case V4L2_META_FMT_VSP1_HGO:	descr = "R-Car VSP1 1-D Histogram"; break;
	case V4L2_META_FMT_VSP1_HGT:	descr = "R-Car VSP1 2-D Histogram"; break;
	case V4L2_META_FMT_UVC:		descr = "UVC Payload Header Metadata"; break;
	case V4L2_META_FMT_D4XX:	descr = "Intel D4xx UVC Metadata"; break;
	case V4L2_META_FMT_VIVID:       descr = "Vivid Metadata"; break;
	case V4L2_META_FMT_RK_ISP1_PARAMS:	descr = "Rockchip ISP1 3A Parameters"; break;
	case V4L2_META_FMT_RK_ISP1_STAT_3A:	descr = "Rockchip ISP1 3A Statistics"; break;
	case V4L2_META_FMT_RK_ISP1_EXT_PARAMS:	descr = "Rockchip ISP1 Ext 3A Params"; break;
	case V4L2_PIX_FMT_NV12_8L128:	descr = "NV12 (8x128 Linear)"; break;
	case V4L2_PIX_FMT_NV12M_8L128:	descr = "NV12M (8x128 Linear)"; break;
	case V4L2_PIX_FMT_NV12_10BE_8L128:	descr = "10-bit NV12 (8x128 Linear, BE)"; break;
	case V4L2_PIX_FMT_NV12M_10BE_8L128:	descr = "10-bit NV12M (8x128 Linear, BE)"; break;
	case V4L2_PIX_FMT_Y210:		descr = "10-bit YUYV Packed"; break;
	case V4L2_PIX_FMT_Y212:		descr = "12-bit YUYV Packed"; break;
	case V4L2_PIX_FMT_Y216:		descr = "16-bit YUYV Packed"; break;
	case V4L2_META_FMT_RPI_BE_CFG:	descr = "RPi PiSP BE Config format"; break;
	case V4L2_META_FMT_GENERIC_8:	descr = "8-bit Generic Metadata"; break;
	case V4L2_META_FMT_GENERIC_CSI2_10:	descr = "8-bit Generic Meta, 10b CSI-2"; break;
	case V4L2_META_FMT_GENERIC_CSI2_12:	descr = "8-bit Generic Meta, 12b CSI-2"; break;
	case V4L2_META_FMT_GENERIC_CSI2_14:	descr = "8-bit Generic Meta, 14b CSI-2"; break;
	case V4L2_META_FMT_GENERIC_CSI2_16:	descr = "8-bit Generic Meta, 16b CSI-2"; break;
	case V4L2_META_FMT_GENERIC_CSI2_20:	descr = "8-bit Generic Meta, 20b CSI-2"; break;
	case V4L2_META_FMT_GENERIC_CSI2_24:	descr = "8-bit Generic Meta, 24b CSI-2"; break;

	default:
		/* Compressed formats */
		flags = V4L2_FMT_FLAG_COMPRESSED;
		switch (fmt->pixelformat) {
		/* Max description length mask:	descr = "0123456789012345678901234567890" */
		case V4L2_PIX_FMT_MJPEG:	descr = "Motion-JPEG"; break;
		case V4L2_PIX_FMT_JPEG:		descr = "JFIF JPEG"; break;
		case V4L2_PIX_FMT_DV:		descr = "1394"; break;
		case V4L2_PIX_FMT_MPEG:		descr = "MPEG-1/2/4"; break;
		case V4L2_PIX_FMT_H264:		descr = "H.264"; break;
		case V4L2_PIX_FMT_H264_NO_SC:	descr = "H.264 (No Start Codes)"; break;
		case V4L2_PIX_FMT_H264_MVC:	descr = "H.264 MVC"; break;
		case V4L2_PIX_FMT_H264_SLICE:	descr = "H.264 Parsed Slice Data"; break;
		case V4L2_PIX_FMT_H263:		descr = "H.263"; break;
		case V4L2_PIX_FMT_MPEG1:	descr = "MPEG-1 ES"; break;
		case V4L2_PIX_FMT_MPEG2:	descr = "MPEG-2 ES"; break;
		case V4L2_PIX_FMT_MPEG2_SLICE:	descr = "MPEG-2 Parsed Slice Data"; break;
		case V4L2_PIX_FMT_MPEG4:	descr = "MPEG-4 Part 2 ES"; break;
		case V4L2_PIX_FMT_XVID:		descr = "Xvid"; break;
		case V4L2_PIX_FMT_VC1_ANNEX_G:	descr = "VC-1 (SMPTE 412M Annex G)"; break;
		case V4L2_PIX_FMT_VC1_ANNEX_L:	descr = "VC-1 (SMPTE 412M Annex L)"; break;
		case V4L2_PIX_FMT_VP8:		descr = "VP8"; break;
		case V4L2_PIX_FMT_VP8_FRAME:    descr = "VP8 Frame"; break;
		case V4L2_PIX_FMT_VP9:		descr = "VP9"; break;
		case V4L2_PIX_FMT_VP9_FRAME:    descr = "VP9 Frame"; break;
		case V4L2_PIX_FMT_HEVC:		descr = "HEVC"; break; /* aka H.265 */
		case V4L2_PIX_FMT_HEVC_SLICE:	descr = "HEVC Parsed Slice Data"; break;
		case V4L2_PIX_FMT_FWHT:		descr = "FWHT"; break; /* used in vicodec */
		case V4L2_PIX_FMT_FWHT_STATELESS:	descr = "FWHT Stateless"; break; /* used in vicodec */
		case V4L2_PIX_FMT_SPK:		descr = "Sorenson Spark"; break;
		case V4L2_PIX_FMT_RV30:		descr = "RealVideo 8"; break;
		case V4L2_PIX_FMT_RV40:		descr = "RealVideo 9 & 10"; break;
		case V4L2_PIX_FMT_CPIA1:	descr = "GSPCA CPiA YUV"; break;
		case V4L2_PIX_FMT_WNVA:		descr = "WNVA"; break;
		case V4L2_PIX_FMT_SN9C10X:	descr = "GSPCA SN9C10X"; break;
		case V4L2_PIX_FMT_PWC1:		descr = "Raw Philips Webcam Type (Old)"; break;
		case V4L2_PIX_FMT_PWC2:		descr = "Raw Philips Webcam Type (New)"; break;
		case V4L2_PIX_FMT_ET61X251:	descr = "GSPCA ET61X251"; break;
		case V4L2_PIX_FMT_SPCA561:	descr = "GSPCA SPCA561"; break;
		case V4L2_PIX_FMT_PAC207:	descr = "GSPCA PAC207"; break;
		case V4L2_PIX_FMT_MR97310A:	descr = "GSPCA MR97310A"; break;
		case V4L2_PIX_FMT_JL2005BCD:	descr = "GSPCA JL2005BCD"; break;
		case V4L2_PIX_FMT_SN9C2028:	descr = "GSPCA SN9C2028"; break;
		case V4L2_PIX_FMT_SQ905C:	descr = "GSPCA SQ905C"; break;
		case V4L2_PIX_FMT_PJPG:		descr = "GSPCA PJPG"; break;
		case V4L2_PIX_FMT_OV511:	descr = "GSPCA OV511"; break;
		case V4L2_PIX_FMT_OV518:	descr = "GSPCA OV518"; break;
		case V4L2_PIX_FMT_JPGL:		descr = "JPEG Lite"; break;
		case V4L2_PIX_FMT_SE401:	descr = "GSPCA SE401"; break;
		case V4L2_PIX_FMT_S5C_UYVY_JPG:	descr = "S5C73MX interleaved UYVY/JPEG"; break;
		case V4L2_PIX_FMT_MT21C:	descr = "Mediatek Compressed Format"; break;
		case V4L2_PIX_FMT_QC08C:	descr = "QCOM Compressed 8-bit Format"; break;
		case V4L2_PIX_FMT_QC10C:	descr = "QCOM Compressed 10-bit Format"; break;
		case V4L2_PIX_FMT_AJPG:		descr = "Aspeed JPEG"; break;
		case V4L2_PIX_FMT_AV1_FRAME:	descr = "AV1 Frame"; break;
		case V4L2_PIX_FMT_MT2110T:	descr = "Mediatek 10bit Tile Mode"; break;
		case V4L2_PIX_FMT_MT2110R:	descr = "Mediatek 10bit Raster Mode"; break;
		case V4L2_PIX_FMT_HEXTILE:	descr = "Hextile Compressed Format"; break;
		case V4L2_PIX_FMT_PISP_COMP1_RGGB: descr = "PiSP 8b RGRG/GBGB mode1 compr"; break;
		case V4L2_PIX_FMT_PISP_COMP1_GRBG: descr = "PiSP 8b GRGR/BGBG mode1 compr"; break;
		case V4L2_PIX_FMT_PISP_COMP1_GBRG: descr = "PiSP 8b GBGB/RGRG mode1 compr"; break;
		case V4L2_PIX_FMT_PISP_COMP1_BGGR: descr = "PiSP 8b BGBG/GRGR mode1 compr"; break;
		case V4L2_PIX_FMT_PISP_COMP1_MONO: descr = "PiSP 8b monochrome mode1 compr"; break;
		case V4L2_PIX_FMT_PISP_COMP2_RGGB: descr = "PiSP 8b RGRG/GBGB mode2 compr"; break;
		case V4L2_PIX_FMT_PISP_COMP2_GRBG: descr = "PiSP 8b GRGR/BGBG mode2 compr"; break;
		case V4L2_PIX_FMT_PISP_COMP2_GBRG: descr = "PiSP 8b GBGB/RGRG mode2 compr"; break;
		case V4L2_PIX_FMT_PISP_COMP2_BGGR: descr = "PiSP 8b BGBG/GRGR mode2 compr"; break;
		case V4L2_PIX_FMT_PISP_COMP2_MONO: descr = "PiSP 8b monochrome mode2 compr"; break;
		default:
			if (fmt->description[0])
				return;
			WARN(1, "Unknown pixelformat 0x%08x\n", fmt->pixelformat);
			flags = 0;
			snprintf(fmt->description, sz, "%p4cc",
				 &fmt->pixelformat);
			break;
		}
	}

	if (fmt->type == V4L2_BUF_TYPE_META_CAPTURE) {
		switch (fmt->pixelformat) {
		case V4L2_META_FMT_GENERIC_8:
		case V4L2_META_FMT_GENERIC_CSI2_10:
		case V4L2_META_FMT_GENERIC_CSI2_12:
		case V4L2_META_FMT_GENERIC_CSI2_14:
		case V4L2_META_FMT_GENERIC_CSI2_16:
		case V4L2_META_FMT_GENERIC_CSI2_20:
		case V4L2_META_FMT_GENERIC_CSI2_24:
			fmt->flags |= V4L2_FMT_FLAG_META_LINE_BASED;
			break;
		default:
			fmt->flags &= ~V4L2_FMT_FLAG_META_LINE_BASED;
		}
	}

	if (descr)
		WARN_ON(strscpy(fmt->description, descr, sz) < 0);
	fmt->flags |= flags;
}

static int v4l_enum_fmt(const struct v4l2_ioctl_ops *ops,
				struct file *file, void *fh, void *arg)
{
	struct video_device *vdev = video_devdata(file);
	struct v4l2_fmtdesc *p = arg;
	int ret = check_fmt(file, p->type);
	u32 mbus_code;
	u32 cap_mask;

	if (ret)
		return ret;
	ret = -EINVAL;

	if (!(vdev->device_caps & V4L2_CAP_IO_MC))
		p->mbus_code = 0;

	mbus_code = p->mbus_code;
	memset_after(p, 0, type);
	p->mbus_code = mbus_code;

	switch (p->type) {
	case V4L2_BUF_TYPE_VIDEO_CAPTURE:
	case V4L2_BUF_TYPE_VIDEO_CAPTURE_MPLANE:
		cap_mask = V4L2_CAP_VIDEO_CAPTURE_MPLANE |
			   V4L2_CAP_VIDEO_M2M_MPLANE;
		if (!!(vdev->device_caps & cap_mask) !=
		    (p->type == V4L2_BUF_TYPE_VIDEO_CAPTURE_MPLANE))
			break;

		if (unlikely(!ops->vidioc_enum_fmt_vid_cap))
			break;
		ret = ops->vidioc_enum_fmt_vid_cap(file, fh, arg);
		break;
	case V4L2_BUF_TYPE_VIDEO_OVERLAY:
		if (unlikely(!ops->vidioc_enum_fmt_vid_overlay))
			break;
		ret = ops->vidioc_enum_fmt_vid_overlay(file, fh, arg);
		break;
	case V4L2_BUF_TYPE_VIDEO_OUTPUT:
	case V4L2_BUF_TYPE_VIDEO_OUTPUT_MPLANE:
		cap_mask = V4L2_CAP_VIDEO_OUTPUT_MPLANE |
			   V4L2_CAP_VIDEO_M2M_MPLANE;
		if (!!(vdev->device_caps & cap_mask) !=
		    (p->type == V4L2_BUF_TYPE_VIDEO_OUTPUT_MPLANE))
			break;

		if (unlikely(!ops->vidioc_enum_fmt_vid_out))
			break;
		ret = ops->vidioc_enum_fmt_vid_out(file, fh, arg);
		break;
	case V4L2_BUF_TYPE_SDR_CAPTURE:
		if (unlikely(!ops->vidioc_enum_fmt_sdr_cap))
			break;
		ret = ops->vidioc_enum_fmt_sdr_cap(file, fh, arg);
		break;
	case V4L2_BUF_TYPE_SDR_OUTPUT:
		if (unlikely(!ops->vidioc_enum_fmt_sdr_out))
			break;
		ret = ops->vidioc_enum_fmt_sdr_out(file, fh, arg);
		break;
	case V4L2_BUF_TYPE_META_CAPTURE:
		if (unlikely(!ops->vidioc_enum_fmt_meta_cap))
			break;
		ret = ops->vidioc_enum_fmt_meta_cap(file, fh, arg);
		break;
	case V4L2_BUF_TYPE_META_OUTPUT:
		if (unlikely(!ops->vidioc_enum_fmt_meta_out))
			break;
		ret = ops->vidioc_enum_fmt_meta_out(file, fh, arg);
		break;
	}
	if (ret == 0)
		v4l_fill_fmtdesc(p);
	return ret;
}

static void v4l_pix_format_touch(struct v4l2_pix_format *p)
{
	/*
	 * The v4l2_pix_format structure contains fields that make no sense for
	 * touch. Set them to default values in this case.
	 */

	p->field = V4L2_FIELD_NONE;
	p->colorspace = V4L2_COLORSPACE_RAW;
	p->flags = 0;
	p->ycbcr_enc = 0;
	p->quantization = 0;
	p->xfer_func = 0;
}

static int v4l_g_fmt(const struct v4l2_ioctl_ops *ops,
				struct file *file, void *fh, void *arg)
{
	struct v4l2_format *p = arg;
	struct video_device *vfd = video_devdata(file);
	int ret = check_fmt(file, p->type);

	if (ret)
		return ret;

	memset(&p->fmt, 0, sizeof(p->fmt));

	switch (p->type) {
	case V4L2_BUF_TYPE_VIDEO_CAPTURE:
		if (unlikely(!ops->vidioc_g_fmt_vid_cap))
			break;
		p->fmt.pix.priv = V4L2_PIX_FMT_PRIV_MAGIC;
		ret = ops->vidioc_g_fmt_vid_cap(file, fh, arg);
		/* just in case the driver zeroed it again */
		p->fmt.pix.priv = V4L2_PIX_FMT_PRIV_MAGIC;
		if (vfd->vfl_type == VFL_TYPE_TOUCH)
			v4l_pix_format_touch(&p->fmt.pix);
		return ret;
	case V4L2_BUF_TYPE_VIDEO_CAPTURE_MPLANE:
		return ops->vidioc_g_fmt_vid_cap_mplane(file, fh, arg);
	case V4L2_BUF_TYPE_VIDEO_OVERLAY:
		return ops->vidioc_g_fmt_vid_overlay(file, fh, arg);
	case V4L2_BUF_TYPE_VBI_CAPTURE:
		return ops->vidioc_g_fmt_vbi_cap(file, fh, arg);
	case V4L2_BUF_TYPE_SLICED_VBI_CAPTURE:
		return ops->vidioc_g_fmt_sliced_vbi_cap(file, fh, arg);
	case V4L2_BUF_TYPE_VIDEO_OUTPUT:
		if (unlikely(!ops->vidioc_g_fmt_vid_out))
			break;
		p->fmt.pix.priv = V4L2_PIX_FMT_PRIV_MAGIC;
		ret = ops->vidioc_g_fmt_vid_out(file, fh, arg);
		/* just in case the driver zeroed it again */
		p->fmt.pix.priv = V4L2_PIX_FMT_PRIV_MAGIC;
		return ret;
	case V4L2_BUF_TYPE_VIDEO_OUTPUT_MPLANE:
		return ops->vidioc_g_fmt_vid_out_mplane(file, fh, arg);
	case V4L2_BUF_TYPE_VIDEO_OUTPUT_OVERLAY:
		return ops->vidioc_g_fmt_vid_out_overlay(file, fh, arg);
	case V4L2_BUF_TYPE_VBI_OUTPUT:
		return ops->vidioc_g_fmt_vbi_out(file, fh, arg);
	case V4L2_BUF_TYPE_SLICED_VBI_OUTPUT:
		return ops->vidioc_g_fmt_sliced_vbi_out(file, fh, arg);
	case V4L2_BUF_TYPE_SDR_CAPTURE:
		return ops->vidioc_g_fmt_sdr_cap(file, fh, arg);
	case V4L2_BUF_TYPE_SDR_OUTPUT:
		return ops->vidioc_g_fmt_sdr_out(file, fh, arg);
	case V4L2_BUF_TYPE_META_CAPTURE:
		return ops->vidioc_g_fmt_meta_cap(file, fh, arg);
	case V4L2_BUF_TYPE_META_OUTPUT:
		return ops->vidioc_g_fmt_meta_out(file, fh, arg);
	}
	return -EINVAL;
}

static int v4l_s_fmt(const struct v4l2_ioctl_ops *ops,
				struct file *file, void *fh, void *arg)
{
	struct v4l2_format *p = arg;
	struct video_device *vfd = video_devdata(file);
	int ret = check_fmt(file, p->type);
	unsigned int i;

	if (ret)
		return ret;

	ret = v4l_enable_media_source(vfd);
	if (ret)
		return ret;
	v4l_sanitize_format(p);

	switch (p->type) {
	case V4L2_BUF_TYPE_VIDEO_CAPTURE:
		if (unlikely(!ops->vidioc_s_fmt_vid_cap))
			break;
		memset_after(p, 0, fmt.pix);
		ret = ops->vidioc_s_fmt_vid_cap(file, fh, arg);
		/* just in case the driver zeroed it again */
		p->fmt.pix.priv = V4L2_PIX_FMT_PRIV_MAGIC;
		if (vfd->vfl_type == VFL_TYPE_TOUCH)
			v4l_pix_format_touch(&p->fmt.pix);
		return ret;
	case V4L2_BUF_TYPE_VIDEO_CAPTURE_MPLANE:
		if (unlikely(!ops->vidioc_s_fmt_vid_cap_mplane))
			break;
		memset_after(p, 0, fmt.pix_mp.xfer_func);
		for (i = 0; i < p->fmt.pix_mp.num_planes; i++)
			memset_after(&p->fmt.pix_mp.plane_fmt[i],
				     0, bytesperline);
		return ops->vidioc_s_fmt_vid_cap_mplane(file, fh, arg);
	case V4L2_BUF_TYPE_VIDEO_OVERLAY:
		if (unlikely(!ops->vidioc_s_fmt_vid_overlay))
			break;
		memset_after(p, 0, fmt.win);
		p->fmt.win.clips = NULL;
		p->fmt.win.clipcount = 0;
		p->fmt.win.bitmap = NULL;
		return ops->vidioc_s_fmt_vid_overlay(file, fh, arg);
	case V4L2_BUF_TYPE_VBI_CAPTURE:
		if (unlikely(!ops->vidioc_s_fmt_vbi_cap))
			break;
		memset_after(p, 0, fmt.vbi.flags);
		return ops->vidioc_s_fmt_vbi_cap(file, fh, arg);
	case V4L2_BUF_TYPE_SLICED_VBI_CAPTURE:
		if (unlikely(!ops->vidioc_s_fmt_sliced_vbi_cap))
			break;
		memset_after(p, 0, fmt.sliced.io_size);
		return ops->vidioc_s_fmt_sliced_vbi_cap(file, fh, arg);
	case V4L2_BUF_TYPE_VIDEO_OUTPUT:
		if (unlikely(!ops->vidioc_s_fmt_vid_out))
			break;
		memset_after(p, 0, fmt.pix);
		ret = ops->vidioc_s_fmt_vid_out(file, fh, arg);
		/* just in case the driver zeroed it again */
		p->fmt.pix.priv = V4L2_PIX_FMT_PRIV_MAGIC;
		return ret;
	case V4L2_BUF_TYPE_VIDEO_OUTPUT_MPLANE:
		if (unlikely(!ops->vidioc_s_fmt_vid_out_mplane))
			break;
		memset_after(p, 0, fmt.pix_mp.xfer_func);
		for (i = 0; i < p->fmt.pix_mp.num_planes; i++)
			memset_after(&p->fmt.pix_mp.plane_fmt[i],
				     0, bytesperline);
		return ops->vidioc_s_fmt_vid_out_mplane(file, fh, arg);
	case V4L2_BUF_TYPE_VIDEO_OUTPUT_OVERLAY:
		if (unlikely(!ops->vidioc_s_fmt_vid_out_overlay))
			break;
		memset_after(p, 0, fmt.win);
		p->fmt.win.clips = NULL;
		p->fmt.win.clipcount = 0;
		p->fmt.win.bitmap = NULL;
		return ops->vidioc_s_fmt_vid_out_overlay(file, fh, arg);
	case V4L2_BUF_TYPE_VBI_OUTPUT:
		if (unlikely(!ops->vidioc_s_fmt_vbi_out))
			break;
		memset_after(p, 0, fmt.vbi.flags);
		return ops->vidioc_s_fmt_vbi_out(file, fh, arg);
	case V4L2_BUF_TYPE_SLICED_VBI_OUTPUT:
		if (unlikely(!ops->vidioc_s_fmt_sliced_vbi_out))
			break;
		memset_after(p, 0, fmt.sliced.io_size);
		return ops->vidioc_s_fmt_sliced_vbi_out(file, fh, arg);
	case V4L2_BUF_TYPE_SDR_CAPTURE:
		if (unlikely(!ops->vidioc_s_fmt_sdr_cap))
			break;
		memset_after(p, 0, fmt.sdr.buffersize);
		return ops->vidioc_s_fmt_sdr_cap(file, fh, arg);
	case V4L2_BUF_TYPE_SDR_OUTPUT:
		if (unlikely(!ops->vidioc_s_fmt_sdr_out))
			break;
		memset_after(p, 0, fmt.sdr.buffersize);
		return ops->vidioc_s_fmt_sdr_out(file, fh, arg);
	case V4L2_BUF_TYPE_META_CAPTURE:
		if (unlikely(!ops->vidioc_s_fmt_meta_cap))
			break;
		memset_after(p, 0, fmt.meta);
		return ops->vidioc_s_fmt_meta_cap(file, fh, arg);
	case V4L2_BUF_TYPE_META_OUTPUT:
		if (unlikely(!ops->vidioc_s_fmt_meta_out))
			break;
		memset_after(p, 0, fmt.meta);
		return ops->vidioc_s_fmt_meta_out(file, fh, arg);
	}
	return -EINVAL;
}

static int v4l_try_fmt(const struct v4l2_ioctl_ops *ops,
				struct file *file, void *fh, void *arg)
{
	struct v4l2_format *p = arg;
	struct video_device *vfd = video_devdata(file);
	int ret = check_fmt(file, p->type);
	unsigned int i;

	if (ret)
		return ret;

	v4l_sanitize_format(p);

	switch (p->type) {
	case V4L2_BUF_TYPE_VIDEO_CAPTURE:
		if (unlikely(!ops->vidioc_try_fmt_vid_cap))
			break;
		memset_after(p, 0, fmt.pix);
		ret = ops->vidioc_try_fmt_vid_cap(file, fh, arg);
		/* just in case the driver zeroed it again */
		p->fmt.pix.priv = V4L2_PIX_FMT_PRIV_MAGIC;
		if (vfd->vfl_type == VFL_TYPE_TOUCH)
			v4l_pix_format_touch(&p->fmt.pix);
		return ret;
	case V4L2_BUF_TYPE_VIDEO_CAPTURE_MPLANE:
		if (unlikely(!ops->vidioc_try_fmt_vid_cap_mplane))
			break;
		memset_after(p, 0, fmt.pix_mp.xfer_func);
		for (i = 0; i < p->fmt.pix_mp.num_planes; i++)
			memset_after(&p->fmt.pix_mp.plane_fmt[i],
				     0, bytesperline);
		return ops->vidioc_try_fmt_vid_cap_mplane(file, fh, arg);
	case V4L2_BUF_TYPE_VIDEO_OVERLAY:
		if (unlikely(!ops->vidioc_try_fmt_vid_overlay))
			break;
		memset_after(p, 0, fmt.win);
		p->fmt.win.clips = NULL;
		p->fmt.win.clipcount = 0;
		p->fmt.win.bitmap = NULL;
		return ops->vidioc_try_fmt_vid_overlay(file, fh, arg);
	case V4L2_BUF_TYPE_VBI_CAPTURE:
		if (unlikely(!ops->vidioc_try_fmt_vbi_cap))
			break;
		memset_after(p, 0, fmt.vbi.flags);
		return ops->vidioc_try_fmt_vbi_cap(file, fh, arg);
	case V4L2_BUF_TYPE_SLICED_VBI_CAPTURE:
		if (unlikely(!ops->vidioc_try_fmt_sliced_vbi_cap))
			break;
		memset_after(p, 0, fmt.sliced.io_size);
		return ops->vidioc_try_fmt_sliced_vbi_cap(file, fh, arg);
	case V4L2_BUF_TYPE_VIDEO_OUTPUT:
		if (unlikely(!ops->vidioc_try_fmt_vid_out))
			break;
		memset_after(p, 0, fmt.pix);
		ret = ops->vidioc_try_fmt_vid_out(file, fh, arg);
		/* just in case the driver zeroed it again */
		p->fmt.pix.priv = V4L2_PIX_FMT_PRIV_MAGIC;
		return ret;
	case V4L2_BUF_TYPE_VIDEO_OUTPUT_MPLANE:
		if (unlikely(!ops->vidioc_try_fmt_vid_out_mplane))
			break;
		memset_after(p, 0, fmt.pix_mp.xfer_func);
		for (i = 0; i < p->fmt.pix_mp.num_planes; i++)
			memset_after(&p->fmt.pix_mp.plane_fmt[i],
				     0, bytesperline);
		return ops->vidioc_try_fmt_vid_out_mplane(file, fh, arg);
	case V4L2_BUF_TYPE_VIDEO_OUTPUT_OVERLAY:
		if (unlikely(!ops->vidioc_try_fmt_vid_out_overlay))
			break;
		memset_after(p, 0, fmt.win);
		p->fmt.win.clips = NULL;
		p->fmt.win.clipcount = 0;
		p->fmt.win.bitmap = NULL;
		return ops->vidioc_try_fmt_vid_out_overlay(file, fh, arg);
	case V4L2_BUF_TYPE_VBI_OUTPUT:
		if (unlikely(!ops->vidioc_try_fmt_vbi_out))
			break;
		memset_after(p, 0, fmt.vbi.flags);
		return ops->vidioc_try_fmt_vbi_out(file, fh, arg);
	case V4L2_BUF_TYPE_SLICED_VBI_OUTPUT:
		if (unlikely(!ops->vidioc_try_fmt_sliced_vbi_out))
			break;
		memset_after(p, 0, fmt.sliced.io_size);
		return ops->vidioc_try_fmt_sliced_vbi_out(file, fh, arg);
	case V4L2_BUF_TYPE_SDR_CAPTURE:
		if (unlikely(!ops->vidioc_try_fmt_sdr_cap))
			break;
		memset_after(p, 0, fmt.sdr.buffersize);
		return ops->vidioc_try_fmt_sdr_cap(file, fh, arg);
	case V4L2_BUF_TYPE_SDR_OUTPUT:
		if (unlikely(!ops->vidioc_try_fmt_sdr_out))
			break;
		memset_after(p, 0, fmt.sdr.buffersize);
		return ops->vidioc_try_fmt_sdr_out(file, fh, arg);
	case V4L2_BUF_TYPE_META_CAPTURE:
		if (unlikely(!ops->vidioc_try_fmt_meta_cap))
			break;
		memset_after(p, 0, fmt.meta);
		return ops->vidioc_try_fmt_meta_cap(file, fh, arg);
	case V4L2_BUF_TYPE_META_OUTPUT:
		if (unlikely(!ops->vidioc_try_fmt_meta_out))
			break;
		memset_after(p, 0, fmt.meta);
		return ops->vidioc_try_fmt_meta_out(file, fh, arg);
	}
	return -EINVAL;
}

static int v4l_streamon(const struct v4l2_ioctl_ops *ops,
				struct file *file, void *fh, void *arg)
{
	return ops->vidioc_streamon(file, fh, *(unsigned int *)arg);
}

static int v4l_streamoff(const struct v4l2_ioctl_ops *ops,
				struct file *file, void *fh, void *arg)
{
	return ops->vidioc_streamoff(file, fh, *(unsigned int *)arg);
}

static int v4l_g_tuner(const struct v4l2_ioctl_ops *ops,
				struct file *file, void *fh, void *arg)
{
	struct video_device *vfd = video_devdata(file);
	struct v4l2_tuner *p = arg;
	int err;

	p->type = (vfd->vfl_type == VFL_TYPE_RADIO) ?
			V4L2_TUNER_RADIO : V4L2_TUNER_ANALOG_TV;
	err = ops->vidioc_g_tuner(file, fh, p);
	if (!err)
		p->capability |= V4L2_TUNER_CAP_FREQ_BANDS;
	return err;
}

static int v4l_s_tuner(const struct v4l2_ioctl_ops *ops,
				struct file *file, void *fh, void *arg)
{
	struct video_device *vfd = video_devdata(file);
	struct v4l2_tuner *p = arg;
	int ret;

	ret = v4l_enable_media_source(vfd);
	if (ret)
		return ret;
	p->type = (vfd->vfl_type == VFL_TYPE_RADIO) ?
			V4L2_TUNER_RADIO : V4L2_TUNER_ANALOG_TV;
	return ops->vidioc_s_tuner(file, fh, p);
}

static int v4l_g_modulator(const struct v4l2_ioctl_ops *ops,
				struct file *file, void *fh, void *arg)
{
	struct video_device *vfd = video_devdata(file);
	struct v4l2_modulator *p = arg;
	int err;

	if (vfd->vfl_type == VFL_TYPE_RADIO)
		p->type = V4L2_TUNER_RADIO;

	err = ops->vidioc_g_modulator(file, fh, p);
	if (!err)
		p->capability |= V4L2_TUNER_CAP_FREQ_BANDS;
	return err;
}

static int v4l_s_modulator(const struct v4l2_ioctl_ops *ops,
				struct file *file, void *fh, void *arg)
{
	struct video_device *vfd = video_devdata(file);
	struct v4l2_modulator *p = arg;

	if (vfd->vfl_type == VFL_TYPE_RADIO)
		p->type = V4L2_TUNER_RADIO;

	return ops->vidioc_s_modulator(file, fh, p);
}

static int v4l_g_frequency(const struct v4l2_ioctl_ops *ops,
				struct file *file, void *fh, void *arg)
{
	struct video_device *vfd = video_devdata(file);
	struct v4l2_frequency *p = arg;

	if (vfd->vfl_type == VFL_TYPE_SDR)
		p->type = V4L2_TUNER_SDR;
	else
		p->type = (vfd->vfl_type == VFL_TYPE_RADIO) ?
				V4L2_TUNER_RADIO : V4L2_TUNER_ANALOG_TV;
	return ops->vidioc_g_frequency(file, fh, p);
}

static int v4l_s_frequency(const struct v4l2_ioctl_ops *ops,
				struct file *file, void *fh, void *arg)
{
	struct video_device *vfd = video_devdata(file);
	const struct v4l2_frequency *p = arg;
	enum v4l2_tuner_type type;
	int ret;

	ret = v4l_enable_media_source(vfd);
	if (ret)
		return ret;
	if (vfd->vfl_type == VFL_TYPE_SDR) {
		if (p->type != V4L2_TUNER_SDR && p->type != V4L2_TUNER_RF)
			return -EINVAL;
	} else {
		type = (vfd->vfl_type == VFL_TYPE_RADIO) ?
				V4L2_TUNER_RADIO : V4L2_TUNER_ANALOG_TV;
		if (type != p->type)
			return -EINVAL;
	}
	return ops->vidioc_s_frequency(file, fh, p);
}

static int v4l_enumstd(const struct v4l2_ioctl_ops *ops,
				struct file *file, void *fh, void *arg)
{
	struct video_device *vfd = video_devdata(file);
	struct v4l2_standard *p = arg;

	return v4l_video_std_enumstd(p, vfd->tvnorms);
}

static int v4l_s_std(const struct v4l2_ioctl_ops *ops,
				struct file *file, void *fh, void *arg)
{
	struct video_device *vfd = video_devdata(file);
	v4l2_std_id id = *(v4l2_std_id *)arg, norm;
	int ret;

	ret = v4l_enable_media_source(vfd);
	if (ret)
		return ret;
	norm = id & vfd->tvnorms;
	if (vfd->tvnorms && !norm)	/* Check if std is supported */
		return -EINVAL;

	/* Calls the specific handler */
	return ops->vidioc_s_std(file, fh, norm);
}

static int v4l_querystd(const struct v4l2_ioctl_ops *ops,
				struct file *file, void *fh, void *arg)
{
	struct video_device *vfd = video_devdata(file);
	v4l2_std_id *p = arg;
	int ret;

	ret = v4l_enable_media_source(vfd);
	if (ret)
		return ret;
	/*
	 * If no signal is detected, then the driver should return
	 * V4L2_STD_UNKNOWN. Otherwise it should return tvnorms with
	 * any standards that do not apply removed.
	 *
	 * This means that tuners, audio and video decoders can join
	 * their efforts to improve the standards detection.
	 */
	*p = vfd->tvnorms;
	return ops->vidioc_querystd(file, fh, arg);
}

static int v4l_s_hw_freq_seek(const struct v4l2_ioctl_ops *ops,
				struct file *file, void *fh, void *arg)
{
	struct video_device *vfd = video_devdata(file);
	struct v4l2_hw_freq_seek *p = arg;
	enum v4l2_tuner_type type;
	int ret;

	ret = v4l_enable_media_source(vfd);
	if (ret)
		return ret;
	/* s_hw_freq_seek is not supported for SDR for now */
	if (vfd->vfl_type == VFL_TYPE_SDR)
		return -EINVAL;

	type = (vfd->vfl_type == VFL_TYPE_RADIO) ?
		V4L2_TUNER_RADIO : V4L2_TUNER_ANALOG_TV;
	if (p->type != type)
		return -EINVAL;
	return ops->vidioc_s_hw_freq_seek(file, fh, p);
}

static int v4l_s_fbuf(const struct v4l2_ioctl_ops *ops,
		      struct file *file, void *fh, void *arg)
{
	struct v4l2_framebuffer *p = arg;

	p->base = NULL;
	return ops->vidioc_s_fbuf(file, fh, p);
}

static int v4l_overlay(const struct v4l2_ioctl_ops *ops,
				struct file *file, void *fh, void *arg)
{
	return ops->vidioc_overlay(file, fh, *(unsigned int *)arg);
}

static int v4l_reqbufs(const struct v4l2_ioctl_ops *ops,
				struct file *file, void *fh, void *arg)
{
	struct video_device *vfd = video_devdata(file);
	struct v4l2_requestbuffers *p = arg;
	int ret = check_fmt(file, p->type);

	if (ret)
		return ret;

	memset_after(p, 0, flags);

	p->capabilities = 0;
	if (is_valid_ioctl(vfd, VIDIOC_REMOVE_BUFS))
		p->capabilities = V4L2_BUF_CAP_SUPPORTS_REMOVE_BUFS;

	return ops->vidioc_reqbufs(file, fh, p);
}

static int v4l_querybuf(const struct v4l2_ioctl_ops *ops,
				struct file *file, void *fh, void *arg)
{
	struct v4l2_buffer *p = arg;
	int ret = check_fmt(file, p->type);

	return ret ? ret : ops->vidioc_querybuf(file, fh, p);
}

static int v4l_qbuf(const struct v4l2_ioctl_ops *ops,
				struct file *file, void *fh, void *arg)
{
	struct v4l2_buffer *p = arg;
	int ret = check_fmt(file, p->type);

	return ret ? ret : ops->vidioc_qbuf(file, fh, p);
}

static int v4l_dqbuf(const struct v4l2_ioctl_ops *ops,
				struct file *file, void *fh, void *arg)
{
	struct v4l2_buffer *p = arg;
	int ret = check_fmt(file, p->type);

	return ret ? ret : ops->vidioc_dqbuf(file, fh, p);
}

static int v4l_create_bufs(const struct v4l2_ioctl_ops *ops,
				struct file *file, void *fh, void *arg)
{
	struct video_device *vfd = video_devdata(file);
	struct v4l2_create_buffers *create = arg;
	int ret = check_fmt(file, create->format.type);

	if (ret)
		return ret;

	memset_after(create, 0, flags);

	v4l_sanitize_format(&create->format);

	create->capabilities = 0;
	if (is_valid_ioctl(vfd, VIDIOC_REMOVE_BUFS))
		create->capabilities = V4L2_BUF_CAP_SUPPORTS_REMOVE_BUFS;

	ret = ops->vidioc_create_bufs(file, fh, create);

	if (create->format.type == V4L2_BUF_TYPE_VIDEO_CAPTURE ||
	    create->format.type == V4L2_BUF_TYPE_VIDEO_OUTPUT)
		create->format.fmt.pix.priv = V4L2_PIX_FMT_PRIV_MAGIC;

	return ret;
}

static int v4l_prepare_buf(const struct v4l2_ioctl_ops *ops,
				struct file *file, void *fh, void *arg)
{
	struct v4l2_buffer *b = arg;
	int ret = check_fmt(file, b->type);

	return ret ? ret : ops->vidioc_prepare_buf(file, fh, b);
}

static int v4l_remove_bufs(const struct v4l2_ioctl_ops *ops,
			   struct file *file, void *fh, void *arg)
{
	struct v4l2_remove_buffers *remove = arg;

	if (ops->vidioc_remove_bufs)
		return ops->vidioc_remove_bufs(file, fh, remove);

	return -ENOTTY;
}

static int v4l_g_parm(const struct v4l2_ioctl_ops *ops,
				struct file *file, void *fh, void *arg)
{
	struct video_device *vfd = video_devdata(file);
	struct v4l2_streamparm *p = arg;
	v4l2_std_id std;
	int ret = check_fmt(file, p->type);

	if (ret)
		return ret;
	if (ops->vidioc_g_parm)
		return ops->vidioc_g_parm(file, fh, p);
	if (p->type != V4L2_BUF_TYPE_VIDEO_CAPTURE &&
	    p->type != V4L2_BUF_TYPE_VIDEO_CAPTURE_MPLANE)
		return -EINVAL;
	if (vfd->device_caps & V4L2_CAP_READWRITE)
		p->parm.capture.readbuffers = 2;
	ret = ops->vidioc_g_std(file, fh, &std);
	if (ret == 0)
		v4l2_video_std_frame_period(std, &p->parm.capture.timeperframe);
	return ret;
}

static int v4l_s_parm(const struct v4l2_ioctl_ops *ops,
				struct file *file, void *fh, void *arg)
{
	struct v4l2_streamparm *p = arg;
	int ret = check_fmt(file, p->type);

	if (ret)
		return ret;

	/* Note: extendedmode is never used in drivers */
	if (V4L2_TYPE_IS_OUTPUT(p->type)) {
		memset(p->parm.output.reserved, 0,
		       sizeof(p->parm.output.reserved));
		p->parm.output.extendedmode = 0;
		p->parm.output.outputmode &= V4L2_MODE_HIGHQUALITY;
	} else {
		memset(p->parm.capture.reserved, 0,
		       sizeof(p->parm.capture.reserved));
		p->parm.capture.extendedmode = 0;
		p->parm.capture.capturemode &= V4L2_MODE_HIGHQUALITY;
	}
	return ops->vidioc_s_parm(file, fh, p);
}

static int v4l_queryctrl(const struct v4l2_ioctl_ops *ops,
				struct file *file, void *fh, void *arg)
{
	struct video_device *vfd = video_devdata(file);
	struct v4l2_queryctrl *p = arg;
	struct v4l2_fh *vfh =
		test_bit(V4L2_FL_USES_V4L2_FH, &vfd->flags) ? fh : NULL;

	if (vfh && vfh->ctrl_handler)
		return v4l2_queryctrl(vfh->ctrl_handler, p);
	if (vfd->ctrl_handler)
		return v4l2_queryctrl(vfd->ctrl_handler, p);
	if (ops->vidioc_queryctrl)
		return ops->vidioc_queryctrl(file, fh, p);
	return -ENOTTY;
}

static int v4l_query_ext_ctrl(const struct v4l2_ioctl_ops *ops,
				struct file *file, void *fh, void *arg)
{
	struct video_device *vfd = video_devdata(file);
	struct v4l2_query_ext_ctrl *p = arg;
	struct v4l2_fh *vfh =
		test_bit(V4L2_FL_USES_V4L2_FH, &vfd->flags) ? fh : NULL;

	if (vfh && vfh->ctrl_handler)
		return v4l2_query_ext_ctrl(vfh->ctrl_handler, p);
	if (vfd->ctrl_handler)
		return v4l2_query_ext_ctrl(vfd->ctrl_handler, p);
	if (ops->vidioc_query_ext_ctrl)
		return ops->vidioc_query_ext_ctrl(file, fh, p);
	return -ENOTTY;
}

static int v4l_querymenu(const struct v4l2_ioctl_ops *ops,
				struct file *file, void *fh, void *arg)
{
	struct video_device *vfd = video_devdata(file);
	struct v4l2_querymenu *p = arg;
	struct v4l2_fh *vfh =
		test_bit(V4L2_FL_USES_V4L2_FH, &vfd->flags) ? fh : NULL;

	if (vfh && vfh->ctrl_handler)
		return v4l2_querymenu(vfh->ctrl_handler, p);
	if (vfd->ctrl_handler)
		return v4l2_querymenu(vfd->ctrl_handler, p);
	if (ops->vidioc_querymenu)
		return ops->vidioc_querymenu(file, fh, p);
	return -ENOTTY;
}

static int v4l_g_ctrl(const struct v4l2_ioctl_ops *ops,
				struct file *file, void *fh, void *arg)
{
	struct video_device *vfd = video_devdata(file);
	struct v4l2_control *p = arg;
	struct v4l2_fh *vfh =
		test_bit(V4L2_FL_USES_V4L2_FH, &vfd->flags) ? fh : NULL;
	struct v4l2_ext_controls ctrls;
	struct v4l2_ext_control ctrl;

	if (vfh && vfh->ctrl_handler)
		return v4l2_g_ctrl(vfh->ctrl_handler, p);
	if (vfd->ctrl_handler)
		return v4l2_g_ctrl(vfd->ctrl_handler, p);
	if (ops->vidioc_g_ctrl)
		return ops->vidioc_g_ctrl(file, fh, p);
	if (ops->vidioc_g_ext_ctrls == NULL)
		return -ENOTTY;

	ctrls.which = V4L2_CTRL_ID2WHICH(p->id);
	ctrls.count = 1;
	ctrls.controls = &ctrl;
	ctrl.id = p->id;
	ctrl.value = p->value;
	if (check_ext_ctrls(&ctrls, VIDIOC_G_CTRL)) {
		int ret = ops->vidioc_g_ext_ctrls(file, fh, &ctrls);

		if (ret == 0)
			p->value = ctrl.value;
		return ret;
	}
	return -EINVAL;
}

static int v4l_s_ctrl(const struct v4l2_ioctl_ops *ops,
				struct file *file, void *fh, void *arg)
{
	struct video_device *vfd = video_devdata(file);
	struct v4l2_control *p = arg;
	struct v4l2_fh *vfh =
		test_bit(V4L2_FL_USES_V4L2_FH, &vfd->flags) ? fh : NULL;
	struct v4l2_ext_controls ctrls;
	struct v4l2_ext_control ctrl;
	int ret;

	if (vfh && vfh->ctrl_handler)
		return v4l2_s_ctrl(vfh, vfh->ctrl_handler, p);
	if (vfd->ctrl_handler)
		return v4l2_s_ctrl(NULL, vfd->ctrl_handler, p);
	if (ops->vidioc_s_ctrl)
		return ops->vidioc_s_ctrl(file, fh, p);
	if (ops->vidioc_s_ext_ctrls == NULL)
		return -ENOTTY;

	ctrls.which = V4L2_CTRL_ID2WHICH(p->id);
	ctrls.count = 1;
	ctrls.controls = &ctrl;
	ctrl.id = p->id;
	ctrl.value = p->value;
	if (!check_ext_ctrls(&ctrls, VIDIOC_S_CTRL))
		return -EINVAL;
	ret = ops->vidioc_s_ext_ctrls(file, fh, &ctrls);
	p->value = ctrl.value;
	return ret;
}

static int v4l_g_ext_ctrls(const struct v4l2_ioctl_ops *ops,
				struct file *file, void *fh, void *arg)
{
	struct video_device *vfd = video_devdata(file);
	struct v4l2_ext_controls *p = arg;
	struct v4l2_fh *vfh =
		test_bit(V4L2_FL_USES_V4L2_FH, &vfd->flags) ? fh : NULL;

	p->error_idx = p->count;
	if (vfh && vfh->ctrl_handler)
		return v4l2_g_ext_ctrls(vfh->ctrl_handler,
					vfd, vfd->v4l2_dev->mdev, p);
	if (vfd->ctrl_handler)
		return v4l2_g_ext_ctrls(vfd->ctrl_handler,
					vfd, vfd->v4l2_dev->mdev, p);
	if (ops->vidioc_g_ext_ctrls == NULL)
		return -ENOTTY;
	return check_ext_ctrls(p, VIDIOC_G_EXT_CTRLS) ?
				ops->vidioc_g_ext_ctrls(file, fh, p) : -EINVAL;
}

static int v4l_s_ext_ctrls(const struct v4l2_ioctl_ops *ops,
				struct file *file, void *fh, void *arg)
{
	struct video_device *vfd = video_devdata(file);
	struct v4l2_ext_controls *p = arg;
	struct v4l2_fh *vfh =
		test_bit(V4L2_FL_USES_V4L2_FH, &vfd->flags) ? fh : NULL;

	p->error_idx = p->count;
	if (vfh && vfh->ctrl_handler)
		return v4l2_s_ext_ctrls(vfh, vfh->ctrl_handler,
					vfd, vfd->v4l2_dev->mdev, p);
	if (vfd->ctrl_handler)
		return v4l2_s_ext_ctrls(NULL, vfd->ctrl_handler,
					vfd, vfd->v4l2_dev->mdev, p);
	if (ops->vidioc_s_ext_ctrls == NULL)
		return -ENOTTY;
	return check_ext_ctrls(p, VIDIOC_S_EXT_CTRLS) ?
				ops->vidioc_s_ext_ctrls(file, fh, p) : -EINVAL;
}

static int v4l_try_ext_ctrls(const struct v4l2_ioctl_ops *ops,
				struct file *file, void *fh, void *arg)
{
	struct video_device *vfd = video_devdata(file);
	struct v4l2_ext_controls *p = arg;
	struct v4l2_fh *vfh =
		test_bit(V4L2_FL_USES_V4L2_FH, &vfd->flags) ? fh : NULL;

	p->error_idx = p->count;
	if (vfh && vfh->ctrl_handler)
		return v4l2_try_ext_ctrls(vfh->ctrl_handler,
					  vfd, vfd->v4l2_dev->mdev, p);
	if (vfd->ctrl_handler)
		return v4l2_try_ext_ctrls(vfd->ctrl_handler,
					  vfd, vfd->v4l2_dev->mdev, p);
	if (ops->vidioc_try_ext_ctrls == NULL)
		return -ENOTTY;
	return check_ext_ctrls(p, VIDIOC_TRY_EXT_CTRLS) ?
			ops->vidioc_try_ext_ctrls(file, fh, p) : -EINVAL;
}

/*
 * The selection API specified originally that the _MPLANE buffer types
 * shouldn't be used. The reasons for this are lost in the mists of time
 * (or just really crappy memories). Regardless, this is really annoying
 * for userspace. So to keep things simple we map _MPLANE buffer types
 * to their 'regular' counterparts before calling the driver. And we
 * restore it afterwards. This way applications can use either buffer
 * type and drivers don't need to check for both.
 */
static int v4l_g_selection(const struct v4l2_ioctl_ops *ops,
			   struct file *file, void *fh, void *arg)
{
	struct v4l2_selection *p = arg;
	u32 old_type = p->type;
	int ret;

	if (p->type == V4L2_BUF_TYPE_VIDEO_CAPTURE_MPLANE)
		p->type = V4L2_BUF_TYPE_VIDEO_CAPTURE;
	else if (p->type == V4L2_BUF_TYPE_VIDEO_OUTPUT_MPLANE)
		p->type = V4L2_BUF_TYPE_VIDEO_OUTPUT;
	ret = ops->vidioc_g_selection(file, fh, p);
	p->type = old_type;
	return ret;
}

static int v4l_s_selection(const struct v4l2_ioctl_ops *ops,
			   struct file *file, void *fh, void *arg)
{
	struct v4l2_selection *p = arg;
	u32 old_type = p->type;
	int ret;

	if (p->type == V4L2_BUF_TYPE_VIDEO_CAPTURE_MPLANE)
		p->type = V4L2_BUF_TYPE_VIDEO_CAPTURE;
	else if (p->type == V4L2_BUF_TYPE_VIDEO_OUTPUT_MPLANE)
		p->type = V4L2_BUF_TYPE_VIDEO_OUTPUT;
	ret = ops->vidioc_s_selection(file, fh, p);
	p->type = old_type;
	return ret;
}

static int v4l_g_crop(const struct v4l2_ioctl_ops *ops,
				struct file *file, void *fh, void *arg)
{
	struct video_device *vfd = video_devdata(file);
	struct v4l2_crop *p = arg;
	struct v4l2_selection s = {
		.type = p->type,
	};
	int ret;

	/* simulate capture crop using selection api */

	/* crop means compose for output devices */
	if (V4L2_TYPE_IS_OUTPUT(p->type))
		s.target = V4L2_SEL_TGT_COMPOSE;
	else
		s.target = V4L2_SEL_TGT_CROP;

	if (test_bit(V4L2_FL_QUIRK_INVERTED_CROP, &vfd->flags))
		s.target = s.target == V4L2_SEL_TGT_COMPOSE ?
			V4L2_SEL_TGT_CROP : V4L2_SEL_TGT_COMPOSE;

	ret = v4l_g_selection(ops, file, fh, &s);

	/* copying results to old structure on success */
	if (!ret)
		p->c = s.r;
	return ret;
}

static int v4l_s_crop(const struct v4l2_ioctl_ops *ops,
				struct file *file, void *fh, void *arg)
{
	struct video_device *vfd = video_devdata(file);
	struct v4l2_crop *p = arg;
	struct v4l2_selection s = {
		.type = p->type,
		.r = p->c,
	};

	/* simulate capture crop using selection api */

	/* crop means compose for output devices */
	if (V4L2_TYPE_IS_OUTPUT(p->type))
		s.target = V4L2_SEL_TGT_COMPOSE;
	else
		s.target = V4L2_SEL_TGT_CROP;

	if (test_bit(V4L2_FL_QUIRK_INVERTED_CROP, &vfd->flags))
		s.target = s.target == V4L2_SEL_TGT_COMPOSE ?
			V4L2_SEL_TGT_CROP : V4L2_SEL_TGT_COMPOSE;

	return v4l_s_selection(ops, file, fh, &s);
}

static int v4l_cropcap(const struct v4l2_ioctl_ops *ops,
				struct file *file, void *fh, void *arg)
{
	struct video_device *vfd = video_devdata(file);
	struct v4l2_cropcap *p = arg;
	struct v4l2_selection s = { .type = p->type };
	int ret = 0;

	/* setting trivial pixelaspect */
	p->pixelaspect.numerator = 1;
	p->pixelaspect.denominator = 1;

	if (s.type == V4L2_BUF_TYPE_VIDEO_CAPTURE_MPLANE)
		s.type = V4L2_BUF_TYPE_VIDEO_CAPTURE;
	else if (s.type == V4L2_BUF_TYPE_VIDEO_OUTPUT_MPLANE)
		s.type = V4L2_BUF_TYPE_VIDEO_OUTPUT;

	/*
	 * The determine_valid_ioctls() call already should ensure
	 * that this can never happen, but just in case...
	 */
	if (WARN_ON(!ops->vidioc_g_selection))
		return -ENOTTY;

	if (ops->vidioc_g_pixelaspect)
		ret = ops->vidioc_g_pixelaspect(file, fh, s.type,
						&p->pixelaspect);

	/*
	 * Ignore ENOTTY or ENOIOCTLCMD error returns, just use the
	 * square pixel aspect ratio in that case.
	 */
	if (ret && ret != -ENOTTY && ret != -ENOIOCTLCMD)
		return ret;

	/* Use g_selection() to fill in the bounds and defrect rectangles */

	/* obtaining bounds */
	if (V4L2_TYPE_IS_OUTPUT(p->type))
		s.target = V4L2_SEL_TGT_COMPOSE_BOUNDS;
	else
		s.target = V4L2_SEL_TGT_CROP_BOUNDS;

	if (test_bit(V4L2_FL_QUIRK_INVERTED_CROP, &vfd->flags))
		s.target = s.target == V4L2_SEL_TGT_COMPOSE_BOUNDS ?
			V4L2_SEL_TGT_CROP_BOUNDS : V4L2_SEL_TGT_COMPOSE_BOUNDS;

	ret = v4l_g_selection(ops, file, fh, &s);
	if (ret)
		return ret;
	p->bounds = s.r;

	/* obtaining defrect */
	if (s.target == V4L2_SEL_TGT_COMPOSE_BOUNDS)
		s.target = V4L2_SEL_TGT_COMPOSE_DEFAULT;
	else
		s.target = V4L2_SEL_TGT_CROP_DEFAULT;

	ret = v4l_g_selection(ops, file, fh, &s);
	if (ret)
		return ret;
	p->defrect = s.r;

	return 0;
}

static int v4l_log_status(const struct v4l2_ioctl_ops *ops,
				struct file *file, void *fh, void *arg)
{
	struct video_device *vfd = video_devdata(file);
	int ret;

	if (vfd->v4l2_dev)
		pr_info("%s: =================  START STATUS  =================\n",
			vfd->v4l2_dev->name);
	ret = ops->vidioc_log_status(file, fh);
	if (vfd->v4l2_dev)
		pr_info("%s: ==================  END STATUS  ==================\n",
			vfd->v4l2_dev->name);
	return ret;
}

static int v4l_dbg_g_register(const struct v4l2_ioctl_ops *ops,
				struct file *file, void *fh, void *arg)
{
#ifdef CONFIG_VIDEO_ADV_DEBUG
	struct v4l2_dbg_register *p = arg;
	struct video_device *vfd = video_devdata(file);
	struct v4l2_subdev *sd;
	int idx = 0;

	if (!capable(CAP_SYS_ADMIN))
		return -EPERM;
	if (p->match.type == V4L2_CHIP_MATCH_SUBDEV) {
		if (vfd->v4l2_dev == NULL)
			return -EINVAL;
		v4l2_device_for_each_subdev(sd, vfd->v4l2_dev)
			if (p->match.addr == idx++)
				return v4l2_subdev_call(sd, core, g_register, p);
		return -EINVAL;
	}
	if (ops->vidioc_g_register && p->match.type == V4L2_CHIP_MATCH_BRIDGE &&
	    (ops->vidioc_g_chip_info || p->match.addr == 0))
		return ops->vidioc_g_register(file, fh, p);
	return -EINVAL;
#else
	return -ENOTTY;
#endif
}

static int v4l_dbg_s_register(const struct v4l2_ioctl_ops *ops,
				struct file *file, void *fh, void *arg)
{
#ifdef CONFIG_VIDEO_ADV_DEBUG
	const struct v4l2_dbg_register *p = arg;
	struct video_device *vfd = video_devdata(file);
	struct v4l2_subdev *sd;
	int idx = 0;

	if (!capable(CAP_SYS_ADMIN))
		return -EPERM;
	if (p->match.type == V4L2_CHIP_MATCH_SUBDEV) {
		if (vfd->v4l2_dev == NULL)
			return -EINVAL;
		v4l2_device_for_each_subdev(sd, vfd->v4l2_dev)
			if (p->match.addr == idx++)
				return v4l2_subdev_call(sd, core, s_register, p);
		return -EINVAL;
	}
	if (ops->vidioc_s_register && p->match.type == V4L2_CHIP_MATCH_BRIDGE &&
	    (ops->vidioc_g_chip_info || p->match.addr == 0))
		return ops->vidioc_s_register(file, fh, p);
	return -EINVAL;
#else
	return -ENOTTY;
#endif
}

static int v4l_dbg_g_chip_info(const struct v4l2_ioctl_ops *ops,
				struct file *file, void *fh, void *arg)
{
#ifdef CONFIG_VIDEO_ADV_DEBUG
	struct video_device *vfd = video_devdata(file);
	struct v4l2_dbg_chip_info *p = arg;
	struct v4l2_subdev *sd;
	int idx = 0;

	switch (p->match.type) {
	case V4L2_CHIP_MATCH_BRIDGE:
		if (ops->vidioc_s_register)
			p->flags |= V4L2_CHIP_FL_WRITABLE;
		if (ops->vidioc_g_register)
			p->flags |= V4L2_CHIP_FL_READABLE;
		strscpy(p->name, vfd->v4l2_dev->name, sizeof(p->name));
		if (ops->vidioc_g_chip_info)
			return ops->vidioc_g_chip_info(file, fh, arg);
		if (p->match.addr)
			return -EINVAL;
		return 0;

	case V4L2_CHIP_MATCH_SUBDEV:
		if (vfd->v4l2_dev == NULL)
			break;
		v4l2_device_for_each_subdev(sd, vfd->v4l2_dev) {
			if (p->match.addr != idx++)
				continue;
			if (sd->ops->core && sd->ops->core->s_register)
				p->flags |= V4L2_CHIP_FL_WRITABLE;
			if (sd->ops->core && sd->ops->core->g_register)
				p->flags |= V4L2_CHIP_FL_READABLE;
			strscpy(p->name, sd->name, sizeof(p->name));
			return 0;
		}
		break;
	}
	return -EINVAL;
#else
	return -ENOTTY;
#endif
}

static int v4l_dqevent(const struct v4l2_ioctl_ops *ops,
				struct file *file, void *fh, void *arg)
{
	return v4l2_event_dequeue(fh, arg, file->f_flags & O_NONBLOCK);
}

static int v4l_subscribe_event(const struct v4l2_ioctl_ops *ops,
				struct file *file, void *fh, void *arg)
{
	return ops->vidioc_subscribe_event(fh, arg);
}

static int v4l_unsubscribe_event(const struct v4l2_ioctl_ops *ops,
				struct file *file, void *fh, void *arg)
{
	return ops->vidioc_unsubscribe_event(fh, arg);
}

static int v4l_g_sliced_vbi_cap(const struct v4l2_ioctl_ops *ops,
				struct file *file, void *fh, void *arg)
{
	struct v4l2_sliced_vbi_cap *p = arg;
	int ret = check_fmt(file, p->type);

	if (ret)
		return ret;

	/* Clear up to type, everything after type is zeroed already */
	memset(p, 0, offsetof(struct v4l2_sliced_vbi_cap, type));

	return ops->vidioc_g_sliced_vbi_cap(file, fh, p);
}

static int v4l_enum_freq_bands(const struct v4l2_ioctl_ops *ops,
				struct file *file, void *fh, void *arg)
{
	struct video_device *vfd = video_devdata(file);
	struct v4l2_frequency_band *p = arg;
	enum v4l2_tuner_type type;
	int err;

	if (vfd->vfl_type == VFL_TYPE_SDR) {
		if (p->type != V4L2_TUNER_SDR && p->type != V4L2_TUNER_RF)
			return -EINVAL;
		type = p->type;
	} else {
		type = (vfd->vfl_type == VFL_TYPE_RADIO) ?
				V4L2_TUNER_RADIO : V4L2_TUNER_ANALOG_TV;
		if (type != p->type)
			return -EINVAL;
	}
	if (ops->vidioc_enum_freq_bands) {
		err = ops->vidioc_enum_freq_bands(file, fh, p);
		if (err != -ENOTTY)
			return err;
	}
	if (is_valid_ioctl(vfd, VIDIOC_G_TUNER)) {
		struct v4l2_tuner t = {
			.index = p->tuner,
			.type = type,
		};

		if (p->index)
			return -EINVAL;
		err = ops->vidioc_g_tuner(file, fh, &t);
		if (err)
			return err;
		p->capability = t.capability | V4L2_TUNER_CAP_FREQ_BANDS;
		p->rangelow = t.rangelow;
		p->rangehigh = t.rangehigh;
		p->modulation = (type == V4L2_TUNER_RADIO) ?
			V4L2_BAND_MODULATION_FM : V4L2_BAND_MODULATION_VSB;
		return 0;
	}
	if (is_valid_ioctl(vfd, VIDIOC_G_MODULATOR)) {
		struct v4l2_modulator m = {
			.index = p->tuner,
		};

		if (type != V4L2_TUNER_RADIO)
			return -EINVAL;
		if (p->index)
			return -EINVAL;
		err = ops->vidioc_g_modulator(file, fh, &m);
		if (err)
			return err;
		p->capability = m.capability | V4L2_TUNER_CAP_FREQ_BANDS;
		p->rangelow = m.rangelow;
		p->rangehigh = m.rangehigh;
		p->modulation = (type == V4L2_TUNER_RADIO) ?
			V4L2_BAND_MODULATION_FM : V4L2_BAND_MODULATION_VSB;
		return 0;
	}
	return -ENOTTY;
}

struct v4l2_ioctl_info {
	unsigned int ioctl;
	u32 flags;
	const char * const name;
	int (*func)(const struct v4l2_ioctl_ops *ops, struct file *file,
		    void *fh, void *p);
	void (*debug)(const void *arg, bool write_only);
};

/* This control needs a priority check */
#define INFO_FL_PRIO		(1 << 0)
/* This control can be valid if the filehandle passes a control handler. */
#define INFO_FL_CTRL		(1 << 1)
/* Queuing ioctl */
#define INFO_FL_QUEUE		(1 << 2)
/* Always copy back result, even on error */
#define INFO_FL_ALWAYS_COPY	(1 << 3)
/* Zero struct from after the field to the end */
#define INFO_FL_CLEAR(v4l2_struct, field)			\
	((offsetof(struct v4l2_struct, field) +			\
	  sizeof_field(struct v4l2_struct, field)) << 16)
#define INFO_FL_CLEAR_MASK	(_IOC_SIZEMASK << 16)

#define DEFINE_V4L_STUB_FUNC(_vidioc)				\
	static int v4l_stub_ ## _vidioc(			\
			const struct v4l2_ioctl_ops *ops,	\
			struct file *file, void *fh, void *p)	\
	{							\
		return ops->vidioc_ ## _vidioc(file, fh, p);	\
	}

#define IOCTL_INFO(_ioctl, _func, _debug, _flags)		\
	[_IOC_NR(_ioctl)] = {					\
		.ioctl = _ioctl,				\
		.flags = _flags,				\
		.name = #_ioctl,				\
		.func = _func,					\
		.debug = _debug,				\
	}

DEFINE_V4L_STUB_FUNC(g_fbuf)
DEFINE_V4L_STUB_FUNC(expbuf)
DEFINE_V4L_STUB_FUNC(g_std)
DEFINE_V4L_STUB_FUNC(g_audio)
DEFINE_V4L_STUB_FUNC(s_audio)
DEFINE_V4L_STUB_FUNC(g_edid)
DEFINE_V4L_STUB_FUNC(s_edid)
DEFINE_V4L_STUB_FUNC(g_audout)
DEFINE_V4L_STUB_FUNC(s_audout)
DEFINE_V4L_STUB_FUNC(g_jpegcomp)
DEFINE_V4L_STUB_FUNC(s_jpegcomp)
DEFINE_V4L_STUB_FUNC(enumaudio)
DEFINE_V4L_STUB_FUNC(enumaudout)
DEFINE_V4L_STUB_FUNC(enum_framesizes)
DEFINE_V4L_STUB_FUNC(enum_frameintervals)
DEFINE_V4L_STUB_FUNC(g_enc_index)
DEFINE_V4L_STUB_FUNC(encoder_cmd)
DEFINE_V4L_STUB_FUNC(try_encoder_cmd)
DEFINE_V4L_STUB_FUNC(decoder_cmd)
DEFINE_V4L_STUB_FUNC(try_decoder_cmd)
DEFINE_V4L_STUB_FUNC(s_dv_timings)
DEFINE_V4L_STUB_FUNC(g_dv_timings)
DEFINE_V4L_STUB_FUNC(enum_dv_timings)
DEFINE_V4L_STUB_FUNC(query_dv_timings)
DEFINE_V4L_STUB_FUNC(dv_timings_cap)

static const struct v4l2_ioctl_info v4l2_ioctls[] = {
	IOCTL_INFO(VIDIOC_QUERYCAP, v4l_querycap, v4l_print_querycap, 0),
	IOCTL_INFO(VIDIOC_ENUM_FMT, v4l_enum_fmt, v4l_print_fmtdesc, 0),
	IOCTL_INFO(VIDIOC_G_FMT, v4l_g_fmt, v4l_print_format, 0),
	IOCTL_INFO(VIDIOC_S_FMT, v4l_s_fmt, v4l_print_format, INFO_FL_PRIO),
	IOCTL_INFO(VIDIOC_REQBUFS, v4l_reqbufs, v4l_print_requestbuffers, INFO_FL_PRIO | INFO_FL_QUEUE),
	IOCTL_INFO(VIDIOC_QUERYBUF, v4l_querybuf, v4l_print_buffer, INFO_FL_QUEUE | INFO_FL_CLEAR(v4l2_buffer, length)),
	IOCTL_INFO(VIDIOC_G_FBUF, v4l_stub_g_fbuf, v4l_print_framebuffer, 0),
	IOCTL_INFO(VIDIOC_S_FBUF, v4l_s_fbuf, v4l_print_framebuffer, INFO_FL_PRIO),
	IOCTL_INFO(VIDIOC_OVERLAY, v4l_overlay, v4l_print_u32, INFO_FL_PRIO),
	IOCTL_INFO(VIDIOC_QBUF, v4l_qbuf, v4l_print_buffer, INFO_FL_QUEUE),
	IOCTL_INFO(VIDIOC_EXPBUF, v4l_stub_expbuf, v4l_print_exportbuffer, INFO_FL_QUEUE | INFO_FL_CLEAR(v4l2_exportbuffer, flags)),
	IOCTL_INFO(VIDIOC_DQBUF, v4l_dqbuf, v4l_print_buffer, INFO_FL_QUEUE),
	IOCTL_INFO(VIDIOC_STREAMON, v4l_streamon, v4l_print_buftype, INFO_FL_PRIO | INFO_FL_QUEUE),
	IOCTL_INFO(VIDIOC_STREAMOFF, v4l_streamoff, v4l_print_buftype, INFO_FL_PRIO | INFO_FL_QUEUE),
	IOCTL_INFO(VIDIOC_G_PARM, v4l_g_parm, v4l_print_streamparm, INFO_FL_CLEAR(v4l2_streamparm, type)),
	IOCTL_INFO(VIDIOC_S_PARM, v4l_s_parm, v4l_print_streamparm, INFO_FL_PRIO),
	IOCTL_INFO(VIDIOC_G_STD, v4l_stub_g_std, v4l_print_std, 0),
	IOCTL_INFO(VIDIOC_S_STD, v4l_s_std, v4l_print_std, INFO_FL_PRIO),
	IOCTL_INFO(VIDIOC_ENUMSTD, v4l_enumstd, v4l_print_standard, INFO_FL_CLEAR(v4l2_standard, index)),
	IOCTL_INFO(VIDIOC_ENUMINPUT, v4l_enuminput, v4l_print_enuminput, INFO_FL_CLEAR(v4l2_input, index)),
	IOCTL_INFO(VIDIOC_G_CTRL, v4l_g_ctrl, v4l_print_control, INFO_FL_CTRL | INFO_FL_CLEAR(v4l2_control, id)),
	IOCTL_INFO(VIDIOC_S_CTRL, v4l_s_ctrl, v4l_print_control, INFO_FL_PRIO | INFO_FL_CTRL),
	IOCTL_INFO(VIDIOC_G_TUNER, v4l_g_tuner, v4l_print_tuner, INFO_FL_CLEAR(v4l2_tuner, index)),
	IOCTL_INFO(VIDIOC_S_TUNER, v4l_s_tuner, v4l_print_tuner, INFO_FL_PRIO),
	IOCTL_INFO(VIDIOC_G_AUDIO, v4l_stub_g_audio, v4l_print_audio, 0),
	IOCTL_INFO(VIDIOC_S_AUDIO, v4l_stub_s_audio, v4l_print_audio, INFO_FL_PRIO),
	IOCTL_INFO(VIDIOC_QUERYCTRL, v4l_queryctrl, v4l_print_queryctrl, INFO_FL_CTRL | INFO_FL_CLEAR(v4l2_queryctrl, id)),
	IOCTL_INFO(VIDIOC_QUERYMENU, v4l_querymenu, v4l_print_querymenu, INFO_FL_CTRL | INFO_FL_CLEAR(v4l2_querymenu, index)),
	IOCTL_INFO(VIDIOC_G_INPUT, v4l_g_input, v4l_print_u32, 0),
	IOCTL_INFO(VIDIOC_S_INPUT, v4l_s_input, v4l_print_u32, INFO_FL_PRIO),
	IOCTL_INFO(VIDIOC_G_EDID, v4l_stub_g_edid, v4l_print_edid, INFO_FL_ALWAYS_COPY),
	IOCTL_INFO(VIDIOC_S_EDID, v4l_stub_s_edid, v4l_print_edid, INFO_FL_PRIO | INFO_FL_ALWAYS_COPY),
	IOCTL_INFO(VIDIOC_G_OUTPUT, v4l_g_output, v4l_print_u32, 0),
	IOCTL_INFO(VIDIOC_S_OUTPUT, v4l_s_output, v4l_print_u32, INFO_FL_PRIO),
	IOCTL_INFO(VIDIOC_ENUMOUTPUT, v4l_enumoutput, v4l_print_enumoutput, INFO_FL_CLEAR(v4l2_output, index)),
	IOCTL_INFO(VIDIOC_G_AUDOUT, v4l_stub_g_audout, v4l_print_audioout, 0),
	IOCTL_INFO(VIDIOC_S_AUDOUT, v4l_stub_s_audout, v4l_print_audioout, INFO_FL_PRIO),
	IOCTL_INFO(VIDIOC_G_MODULATOR, v4l_g_modulator, v4l_print_modulator, INFO_FL_CLEAR(v4l2_modulator, index)),
	IOCTL_INFO(VIDIOC_S_MODULATOR, v4l_s_modulator, v4l_print_modulator, INFO_FL_PRIO),
	IOCTL_INFO(VIDIOC_G_FREQUENCY, v4l_g_frequency, v4l_print_frequency, INFO_FL_CLEAR(v4l2_frequency, tuner)),
	IOCTL_INFO(VIDIOC_S_FREQUENCY, v4l_s_frequency, v4l_print_frequency, INFO_FL_PRIO),
	IOCTL_INFO(VIDIOC_CROPCAP, v4l_cropcap, v4l_print_cropcap, INFO_FL_CLEAR(v4l2_cropcap, type)),
	IOCTL_INFO(VIDIOC_G_CROP, v4l_g_crop, v4l_print_crop, INFO_FL_CLEAR(v4l2_crop, type)),
	IOCTL_INFO(VIDIOC_S_CROP, v4l_s_crop, v4l_print_crop, INFO_FL_PRIO),
	IOCTL_INFO(VIDIOC_G_SELECTION, v4l_g_selection, v4l_print_selection, INFO_FL_CLEAR(v4l2_selection, r)),
	IOCTL_INFO(VIDIOC_S_SELECTION, v4l_s_selection, v4l_print_selection, INFO_FL_PRIO | INFO_FL_CLEAR(v4l2_selection, r)),
	IOCTL_INFO(VIDIOC_G_JPEGCOMP, v4l_stub_g_jpegcomp, v4l_print_jpegcompression, 0),
	IOCTL_INFO(VIDIOC_S_JPEGCOMP, v4l_stub_s_jpegcomp, v4l_print_jpegcompression, INFO_FL_PRIO),
	IOCTL_INFO(VIDIOC_QUERYSTD, v4l_querystd, v4l_print_std, 0),
	IOCTL_INFO(VIDIOC_TRY_FMT, v4l_try_fmt, v4l_print_format, 0),
	IOCTL_INFO(VIDIOC_ENUMAUDIO, v4l_stub_enumaudio, v4l_print_audio, INFO_FL_CLEAR(v4l2_audio, index)),
	IOCTL_INFO(VIDIOC_ENUMAUDOUT, v4l_stub_enumaudout, v4l_print_audioout, INFO_FL_CLEAR(v4l2_audioout, index)),
	IOCTL_INFO(VIDIOC_G_PRIORITY, v4l_g_priority, v4l_print_u32, 0),
	IOCTL_INFO(VIDIOC_S_PRIORITY, v4l_s_priority, v4l_print_u32, INFO_FL_PRIO),
	IOCTL_INFO(VIDIOC_G_SLICED_VBI_CAP, v4l_g_sliced_vbi_cap, v4l_print_sliced_vbi_cap, INFO_FL_CLEAR(v4l2_sliced_vbi_cap, type)),
	IOCTL_INFO(VIDIOC_LOG_STATUS, v4l_log_status, v4l_print_newline, 0),
	IOCTL_INFO(VIDIOC_G_EXT_CTRLS, v4l_g_ext_ctrls, v4l_print_ext_controls, INFO_FL_CTRL | INFO_FL_ALWAYS_COPY),
	IOCTL_INFO(VIDIOC_S_EXT_CTRLS, v4l_s_ext_ctrls, v4l_print_ext_controls, INFO_FL_PRIO | INFO_FL_CTRL | INFO_FL_ALWAYS_COPY),
	IOCTL_INFO(VIDIOC_TRY_EXT_CTRLS, v4l_try_ext_ctrls, v4l_print_ext_controls, INFO_FL_CTRL | INFO_FL_ALWAYS_COPY),
	IOCTL_INFO(VIDIOC_ENUM_FRAMESIZES, v4l_stub_enum_framesizes, v4l_print_frmsizeenum, INFO_FL_CLEAR(v4l2_frmsizeenum, pixel_format)),
	IOCTL_INFO(VIDIOC_ENUM_FRAMEINTERVALS, v4l_stub_enum_frameintervals, v4l_print_frmivalenum, INFO_FL_CLEAR(v4l2_frmivalenum, height)),
	IOCTL_INFO(VIDIOC_G_ENC_INDEX, v4l_stub_g_enc_index, v4l_print_enc_idx, 0),
	IOCTL_INFO(VIDIOC_ENCODER_CMD, v4l_stub_encoder_cmd, v4l_print_encoder_cmd, INFO_FL_PRIO | INFO_FL_CLEAR(v4l2_encoder_cmd, flags)),
	IOCTL_INFO(VIDIOC_TRY_ENCODER_CMD, v4l_stub_try_encoder_cmd, v4l_print_encoder_cmd, INFO_FL_CLEAR(v4l2_encoder_cmd, flags)),
	IOCTL_INFO(VIDIOC_DECODER_CMD, v4l_stub_decoder_cmd, v4l_print_decoder_cmd, INFO_FL_PRIO),
	IOCTL_INFO(VIDIOC_TRY_DECODER_CMD, v4l_stub_try_decoder_cmd, v4l_print_decoder_cmd, 0),
	IOCTL_INFO(VIDIOC_DBG_S_REGISTER, v4l_dbg_s_register, v4l_print_dbg_register, 0),
	IOCTL_INFO(VIDIOC_DBG_G_REGISTER, v4l_dbg_g_register, v4l_print_dbg_register, 0),
	IOCTL_INFO(VIDIOC_S_HW_FREQ_SEEK, v4l_s_hw_freq_seek, v4l_print_hw_freq_seek, INFO_FL_PRIO),
	IOCTL_INFO(VIDIOC_S_DV_TIMINGS, v4l_stub_s_dv_timings, v4l_print_dv_timings, INFO_FL_PRIO | INFO_FL_CLEAR(v4l2_dv_timings, bt.flags)),
	IOCTL_INFO(VIDIOC_G_DV_TIMINGS, v4l_stub_g_dv_timings, v4l_print_dv_timings, 0),
	IOCTL_INFO(VIDIOC_DQEVENT, v4l_dqevent, v4l_print_event, 0),
	IOCTL_INFO(VIDIOC_SUBSCRIBE_EVENT, v4l_subscribe_event, v4l_print_event_subscription, 0),
	IOCTL_INFO(VIDIOC_UNSUBSCRIBE_EVENT, v4l_unsubscribe_event, v4l_print_event_subscription, 0),
	IOCTL_INFO(VIDIOC_CREATE_BUFS, v4l_create_bufs, v4l_print_create_buffers, INFO_FL_PRIO | INFO_FL_QUEUE),
	IOCTL_INFO(VIDIOC_PREPARE_BUF, v4l_prepare_buf, v4l_print_buffer, INFO_FL_QUEUE),
	IOCTL_INFO(VIDIOC_ENUM_DV_TIMINGS, v4l_stub_enum_dv_timings, v4l_print_enum_dv_timings, INFO_FL_CLEAR(v4l2_enum_dv_timings, pad)),
	IOCTL_INFO(VIDIOC_QUERY_DV_TIMINGS, v4l_stub_query_dv_timings, v4l_print_dv_timings, INFO_FL_ALWAYS_COPY),
	IOCTL_INFO(VIDIOC_DV_TIMINGS_CAP, v4l_stub_dv_timings_cap, v4l_print_dv_timings_cap, INFO_FL_CLEAR(v4l2_dv_timings_cap, pad)),
	IOCTL_INFO(VIDIOC_ENUM_FREQ_BANDS, v4l_enum_freq_bands, v4l_print_freq_band, 0),
	IOCTL_INFO(VIDIOC_DBG_G_CHIP_INFO, v4l_dbg_g_chip_info, v4l_print_dbg_chip_info, INFO_FL_CLEAR(v4l2_dbg_chip_info, match)),
	IOCTL_INFO(VIDIOC_QUERY_EXT_CTRL, v4l_query_ext_ctrl, v4l_print_query_ext_ctrl, INFO_FL_CTRL | INFO_FL_CLEAR(v4l2_query_ext_ctrl, id)),
	IOCTL_INFO(VIDIOC_REMOVE_BUFS, v4l_remove_bufs, v4l_print_remove_buffers, INFO_FL_PRIO | INFO_FL_QUEUE | INFO_FL_CLEAR(v4l2_remove_buffers, type)),
};
#define V4L2_IOCTLS ARRAY_SIZE(v4l2_ioctls)

static bool v4l2_is_known_ioctl(unsigned int cmd)
{
	if (_IOC_NR(cmd) >= V4L2_IOCTLS)
		return false;
	return v4l2_ioctls[_IOC_NR(cmd)].ioctl == cmd;
}

static struct mutex *v4l2_ioctl_get_lock(struct video_device *vdev,
					 struct v4l2_fh *vfh, unsigned int cmd,
					 void *arg)
{
	if (_IOC_NR(cmd) >= V4L2_IOCTLS)
		return vdev->lock;
	if (vfh && vfh->m2m_ctx &&
	    (v4l2_ioctls[_IOC_NR(cmd)].flags & INFO_FL_QUEUE)) {
		if (vfh->m2m_ctx->q_lock)
			return vfh->m2m_ctx->q_lock;
	}
	if (vdev->queue && vdev->queue->lock &&
			(v4l2_ioctls[_IOC_NR(cmd)].flags & INFO_FL_QUEUE))
		return vdev->queue->lock;
	return vdev->lock;
}

/* Common ioctl debug function. This function can be used by
   external ioctl messages as well as internal V4L ioctl */
void v4l_printk_ioctl(const char *prefix, unsigned int cmd)
{
	const char *dir, *type;

	if (prefix)
		printk(KERN_DEBUG "%s: ", prefix);

	switch (_IOC_TYPE(cmd)) {
	case 'd':
		type = "v4l2_int";
		break;
	case 'V':
		if (!v4l2_is_known_ioctl(cmd)) {
			type = "v4l2";
			break;
		}
		pr_cont("%s", v4l2_ioctls[_IOC_NR(cmd)].name);
		return;
	default:
		type = "unknown";
		break;
	}

	switch (_IOC_DIR(cmd)) {
	case _IOC_NONE:              dir = "--"; break;
	case _IOC_READ:              dir = "r-"; break;
	case _IOC_WRITE:             dir = "-w"; break;
	case _IOC_READ | _IOC_WRITE: dir = "rw"; break;
	default:                     dir = "*ERR*"; break;
	}
	pr_cont("%s ioctl '%c', dir=%s, #%d (0x%08x)",
		type, _IOC_TYPE(cmd), dir, _IOC_NR(cmd), cmd);
}
EXPORT_SYMBOL(v4l_printk_ioctl);

static long __video_do_ioctl(struct file *file,
		unsigned int cmd, void *arg)
{
	struct video_device *vfd = video_devdata(file);
	struct mutex *req_queue_lock = NULL;
	struct mutex *lock; /* ioctl serialization mutex */
	const struct v4l2_ioctl_ops *ops = vfd->ioctl_ops;
	bool write_only = false;
	struct v4l2_ioctl_info default_info;
	const struct v4l2_ioctl_info *info;
	void *fh = file->private_data;
	struct v4l2_fh *vfh = NULL;
	int dev_debug = vfd->dev_debug;
	long ret = -ENOTTY;

	if (ops == NULL) {
		pr_warn("%s: has no ioctl_ops.\n",
				video_device_node_name(vfd));
		return ret;
	}

	if (test_bit(V4L2_FL_USES_V4L2_FH, &vfd->flags))
		vfh = file->private_data;

	/*
	 * We need to serialize streamon/off with queueing new requests.
	 * These ioctls may trigger the cancellation of a streaming
	 * operation, and that should not be mixed with queueing a new
	 * request at the same time.
	 */
	if (v4l2_device_supports_requests(vfd->v4l2_dev) &&
	    (cmd == VIDIOC_STREAMON || cmd == VIDIOC_STREAMOFF)) {
		req_queue_lock = &vfd->v4l2_dev->mdev->req_queue_mutex;

		if (mutex_lock_interruptible(req_queue_lock))
			return -ERESTARTSYS;
	}

	lock = v4l2_ioctl_get_lock(vfd, vfh, cmd, arg);

	if (lock && mutex_lock_interruptible(lock)) {
		if (req_queue_lock)
			mutex_unlock(req_queue_lock);
		return -ERESTARTSYS;
	}

	if (!video_is_registered(vfd)) {
		ret = -ENODEV;
		goto unlock;
	}

	if (v4l2_is_known_ioctl(cmd)) {
		info = &v4l2_ioctls[_IOC_NR(cmd)];

		if (!is_valid_ioctl(vfd, cmd) &&
		    !((info->flags & INFO_FL_CTRL) && vfh && vfh->ctrl_handler))
			goto done;

		if (vfh && (info->flags & INFO_FL_PRIO)) {
			ret = v4l2_prio_check(vfd->prio, vfh->prio);
			if (ret)
				goto done;
		}
	} else {
		default_info.ioctl = cmd;
		default_info.flags = 0;
		default_info.debug = v4l_print_default;
		info = &default_info;
	}

	write_only = _IOC_DIR(cmd) == _IOC_WRITE;
	if (info != &default_info) {
		ret = info->func(ops, file, fh, arg);
	} else if (!ops->vidioc_default) {
		ret = -ENOTTY;
	} else {
		ret = ops->vidioc_default(file, fh,
			vfh ? v4l2_prio_check(vfd->prio, vfh->prio) >= 0 : 0,
			cmd, arg);
	}

done:
	if (dev_debug & (V4L2_DEV_DEBUG_IOCTL | V4L2_DEV_DEBUG_IOCTL_ARG)) {
		if (!(dev_debug & V4L2_DEV_DEBUG_STREAMING) &&
		    (cmd == VIDIOC_QBUF || cmd == VIDIOC_DQBUF))
			goto unlock;

		v4l_printk_ioctl(video_device_node_name(vfd), cmd);
		if (ret < 0)
			pr_cont(": error %ld", ret);
		if (!(dev_debug & V4L2_DEV_DEBUG_IOCTL_ARG))
			pr_cont("\n");
		else if (_IOC_DIR(cmd) == _IOC_NONE)
			info->debug(arg, write_only);
		else {
			pr_cont(": ");
			info->debug(arg, write_only);
		}
	}

unlock:
	if (lock)
		mutex_unlock(lock);
	if (req_queue_lock)
		mutex_unlock(req_queue_lock);
	return ret;
}

static int check_array_args(unsigned int cmd, void *parg, size_t *array_size,
			    void __user **user_ptr, void ***kernel_ptr)
{
	int ret = 0;

	switch (cmd) {
	case VIDIOC_PREPARE_BUF:
	case VIDIOC_QUERYBUF:
	case VIDIOC_QBUF:
	case VIDIOC_DQBUF: {
		struct v4l2_buffer *buf = parg;

		if (V4L2_TYPE_IS_MULTIPLANAR(buf->type) && buf->length > 0) {
			if (buf->length > VIDEO_MAX_PLANES) {
				ret = -EINVAL;
				break;
			}
			*user_ptr = (void __user *)buf->m.planes;
			*kernel_ptr = (void **)&buf->m.planes;
			*array_size = sizeof(struct v4l2_plane) * buf->length;
			ret = 1;
		}
		break;
	}

	case VIDIOC_G_EDID:
	case VIDIOC_S_EDID: {
		struct v4l2_edid *edid = parg;

		if (edid->blocks) {
			if (edid->blocks > 256) {
				ret = -EINVAL;
				break;
			}
			*user_ptr = (void __user *)edid->edid;
			*kernel_ptr = (void **)&edid->edid;
			*array_size = edid->blocks * 128;
			ret = 1;
		}
		break;
	}

	case VIDIOC_S_EXT_CTRLS:
	case VIDIOC_G_EXT_CTRLS:
	case VIDIOC_TRY_EXT_CTRLS: {
		struct v4l2_ext_controls *ctrls = parg;

		if (ctrls->count != 0) {
			if (ctrls->count > V4L2_CID_MAX_CTRLS) {
				ret = -EINVAL;
				break;
			}
			*user_ptr = (void __user *)ctrls->controls;
			*kernel_ptr = (void **)&ctrls->controls;
			*array_size = sizeof(struct v4l2_ext_control)
				    * ctrls->count;
			ret = 1;
		}
		break;
	}

	case VIDIOC_SUBDEV_G_ROUTING:
	case VIDIOC_SUBDEV_S_ROUTING: {
		struct v4l2_subdev_routing *routing = parg;

		if (routing->len_routes > 256)
			return -E2BIG;

		*user_ptr = u64_to_user_ptr(routing->routes);
		*kernel_ptr = (void **)&routing->routes;
		*array_size = sizeof(struct v4l2_subdev_route)
			    * routing->len_routes;
		ret = 1;
		break;
	}
	}

	return ret;
}

static unsigned int video_translate_cmd(unsigned int cmd)
{
#if !defined(CONFIG_64BIT) && defined(CONFIG_COMPAT_32BIT_TIME)
	switch (cmd) {
	case VIDIOC_DQEVENT_TIME32:
		return VIDIOC_DQEVENT;
	case VIDIOC_QUERYBUF_TIME32:
		return VIDIOC_QUERYBUF;
	case VIDIOC_QBUF_TIME32:
		return VIDIOC_QBUF;
	case VIDIOC_DQBUF_TIME32:
		return VIDIOC_DQBUF;
	case VIDIOC_PREPARE_BUF_TIME32:
		return VIDIOC_PREPARE_BUF;
	}
#endif
	if (in_compat_syscall())
		return v4l2_compat_translate_cmd(cmd);

	return cmd;
}

static int video_get_user(void __user *arg, void *parg,
			  unsigned int real_cmd, unsigned int cmd,
			  bool *always_copy)
{
	unsigned int n = _IOC_SIZE(real_cmd);
	int err = 0;

	if (!(_IOC_DIR(cmd) & _IOC_WRITE)) {
		/* read-only ioctl */
		memset(parg, 0, n);
		return 0;
	}

	/*
	 * In some cases, only a few fields are used as input,
	 * i.e. when the app sets "index" and then the driver
	 * fills in the rest of the structure for the thing
	 * with that index.  We only need to copy up the first
	 * non-input field.
	 */
	if (v4l2_is_known_ioctl(real_cmd)) {
		u32 flags = v4l2_ioctls[_IOC_NR(real_cmd)].flags;

		if (flags & INFO_FL_CLEAR_MASK)
			n = (flags & INFO_FL_CLEAR_MASK) >> 16;
		*always_copy = flags & INFO_FL_ALWAYS_COPY;
	}

	if (cmd == real_cmd) {
		if (copy_from_user(parg, (void __user *)arg, n))
			err = -EFAULT;
	} else if (in_compat_syscall()) {
		memset(parg, 0, n);
		err = v4l2_compat_get_user(arg, parg, cmd);
	} else {
		memset(parg, 0, n);
#if !defined(CONFIG_64BIT) && defined(CONFIG_COMPAT_32BIT_TIME)
		switch (cmd) {
		case VIDIOC_QUERYBUF_TIME32:
		case VIDIOC_QBUF_TIME32:
		case VIDIOC_DQBUF_TIME32:
		case VIDIOC_PREPARE_BUF_TIME32: {
			struct v4l2_buffer_time32 vb32;
			struct v4l2_buffer *vb = parg;

			if (copy_from_user(&vb32, arg, sizeof(vb32)))
				return -EFAULT;

			*vb = (struct v4l2_buffer) {
				.index		= vb32.index,
				.type		= vb32.type,
				.bytesused	= vb32.bytesused,
				.flags		= vb32.flags,
				.field		= vb32.field,
				.timestamp.tv_sec	= vb32.timestamp.tv_sec,
				.timestamp.tv_usec	= vb32.timestamp.tv_usec,
				.timecode	= vb32.timecode,
				.sequence	= vb32.sequence,
				.memory		= vb32.memory,
				.m.userptr	= vb32.m.userptr,
				.length		= vb32.length,
				.request_fd	= vb32.request_fd,
			};
			break;
		}
		}
#endif
	}

	/* zero out anything we don't copy from userspace */
	if (!err && n < _IOC_SIZE(real_cmd))
		memset((u8 *)parg + n, 0, _IOC_SIZE(real_cmd) - n);
	return err;
}

static int video_put_user(void __user *arg, void *parg,
			  unsigned int real_cmd, unsigned int cmd)
{
	if (!(_IOC_DIR(cmd) & _IOC_READ))
		return 0;

	if (cmd == real_cmd) {
		/*  Copy results into user buffer  */
		if (copy_to_user(arg, parg, _IOC_SIZE(cmd)))
			return -EFAULT;
		return 0;
	}

	if (in_compat_syscall())
		return v4l2_compat_put_user(arg, parg, cmd);

#if !defined(CONFIG_64BIT) && defined(CONFIG_COMPAT_32BIT_TIME)
	switch (cmd) {
	case VIDIOC_DQEVENT_TIME32: {
		struct v4l2_event *ev = parg;
		struct v4l2_event_time32 ev32;

		memset(&ev32, 0, sizeof(ev32));

		ev32.type	= ev->type;
		ev32.pending	= ev->pending;
		ev32.sequence	= ev->sequence;
		ev32.timestamp.tv_sec	= ev->timestamp.tv_sec;
		ev32.timestamp.tv_nsec	= ev->timestamp.tv_nsec;
		ev32.id		= ev->id;

		memcpy(&ev32.u, &ev->u, sizeof(ev->u));
		memcpy(&ev32.reserved, &ev->reserved, sizeof(ev->reserved));

		if (copy_to_user(arg, &ev32, sizeof(ev32)))
			return -EFAULT;
		break;
	}
	case VIDIOC_QUERYBUF_TIME32:
	case VIDIOC_QBUF_TIME32:
	case VIDIOC_DQBUF_TIME32:
	case VIDIOC_PREPARE_BUF_TIME32: {
		struct v4l2_buffer *vb = parg;
		struct v4l2_buffer_time32 vb32;

		memset(&vb32, 0, sizeof(vb32));

		vb32.index	= vb->index;
		vb32.type	= vb->type;
		vb32.bytesused	= vb->bytesused;
		vb32.flags	= vb->flags;
		vb32.field	= vb->field;
		vb32.timestamp.tv_sec	= vb->timestamp.tv_sec;
		vb32.timestamp.tv_usec	= vb->timestamp.tv_usec;
		vb32.timecode	= vb->timecode;
		vb32.sequence	= vb->sequence;
		vb32.memory	= vb->memory;
		vb32.m.userptr	= vb->m.userptr;
		vb32.length	= vb->length;
		vb32.request_fd	= vb->request_fd;

		if (copy_to_user(arg, &vb32, sizeof(vb32)))
			return -EFAULT;
		break;
	}
	}
#endif

	return 0;
}

long
video_usercopy(struct file *file, unsigned int orig_cmd, unsigned long arg,
	       v4l2_kioctl func)
{
	char	sbuf[128];
	void    *mbuf = NULL, *array_buf = NULL;
	void	*parg = (void *)arg;
	long	err  = -EINVAL;
	bool	has_array_args;
	bool	always_copy = false;
	size_t  array_size = 0;
	void __user *user_ptr = NULL;
	void	**kernel_ptr = NULL;
	unsigned int cmd = video_translate_cmd(orig_cmd);
	const size_t ioc_size = _IOC_SIZE(cmd);

	/*  Copy arguments into temp kernel buffer  */
	if (_IOC_DIR(cmd) != _IOC_NONE) {
		if (ioc_size <= sizeof(sbuf)) {
			parg = sbuf;
		} else {
			/* too big to allocate from stack */
			mbuf = kmalloc(ioc_size, GFP_KERNEL);
			if (NULL == mbuf)
				return -ENOMEM;
			parg = mbuf;
		}

		err = video_get_user((void __user *)arg, parg, cmd,
				     orig_cmd, &always_copy);
		if (err)
			goto out;
	}

	err = check_array_args(cmd, parg, &array_size, &user_ptr, &kernel_ptr);
	if (err < 0)
		goto out;
	has_array_args = err;

	if (has_array_args) {
		array_buf = kvmalloc(array_size, GFP_KERNEL);
		err = -ENOMEM;
		if (array_buf == NULL)
			goto out;
		if (in_compat_syscall())
			err = v4l2_compat_get_array_args(file, array_buf,
							 user_ptr, array_size,
							 orig_cmd, parg);
		else
			err = copy_from_user(array_buf, user_ptr, array_size) ?
								-EFAULT : 0;
		if (err)
			goto out;
		*kernel_ptr = array_buf;
	}

	/* Handles IOCTL */
	err = func(file, cmd, parg);
	if (err == -ENOTTY || err == -ENOIOCTLCMD) {
		err = -ENOTTY;
		goto out;
	}

	if (err == 0) {
		if (cmd == VIDIOC_DQBUF)
			trace_v4l2_dqbuf(video_devdata(file)->minor, parg);
		else if (cmd == VIDIOC_QBUF)
			trace_v4l2_qbuf(video_devdata(file)->minor, parg);
	}

	/*
	 * Some ioctls can return an error, but still have valid
	 * results that must be returned.
	 *
	 * FIXME: subdev IOCTLS are partially handled here and partially in
	 * v4l2-subdev.c and the 'always_copy' flag can only be set for IOCTLS
	 * defined here as part of the 'v4l2_ioctls' array. As
	 * VIDIOC_SUBDEV_[GS]_ROUTING needs to return results to applications
	 * even in case of failure, but it is not defined here as part of the
	 * 'v4l2_ioctls' array, insert an ad-hoc check to address that.
	 */
	if (cmd == VIDIOC_SUBDEV_G_ROUTING || cmd == VIDIOC_SUBDEV_S_ROUTING)
		always_copy = true;

	if (err < 0 && !always_copy)
		goto out;

	if (has_array_args) {
		*kernel_ptr = (void __force *)user_ptr;
		if (in_compat_syscall()) {
			int put_err;

			put_err = v4l2_compat_put_array_args(file, user_ptr,
							     array_buf,
							     array_size,
							     orig_cmd, parg);
			if (put_err)
				err = put_err;
		} else if (copy_to_user(user_ptr, array_buf, array_size)) {
			err = -EFAULT;
		}
	}

	if (video_put_user((void __user *)arg, parg, cmd, orig_cmd))
		err = -EFAULT;
out:
	kvfree(array_buf);
	kfree(mbuf);
	return err;
}

long video_ioctl2(struct file *file,
	       unsigned int cmd, unsigned long arg)
{
	return video_usercopy(file, cmd, arg, __video_do_ioctl);
}
EXPORT_SYMBOL(video_ioctl2);<|MERGE_RESOLUTION|>--- conflicted
+++ resolved
@@ -1313,10 +1313,6 @@
 	case V4L2_PIX_FMT_ABGR64_12:	descr = "12-bit Depth BGRA"; break;
 	case V4L2_PIX_FMT_XBGR30:	descr = "32-bit XBGR 2-10-10-10"; break;
 	case V4L2_PIX_FMT_XBGR40:	descr = "40-bit XBGR 4-12-12-12"; break;
-<<<<<<< HEAD
-	case V4L2_PIX_FMT_BGR48:	descr = "48-bit BGR 16-16-16"; break;
-=======
->>>>>>> a686015d
 	case V4L2_PIX_FMT_GREY:		descr = "8-bit Greyscale"; break;
 	case V4L2_PIX_FMT_Y4:		descr = "4-bit Greyscale"; break;
 	case V4L2_PIX_FMT_Y6:		descr = "6-bit Greyscale"; break;
