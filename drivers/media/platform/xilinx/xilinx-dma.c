--- conflicted
+++ resolved
@@ -406,15 +406,9 @@
 		size = ((size_t)dma->r.width * dma->fmtinfo->bpl_factor *
 			padding_factor_nume * bpl_nume) /
 			((size_t)padding_factor_deno * bpl_deno);
-<<<<<<< HEAD
-		dma->sgl[0].size = size;
-
-		dma->sgl[0].icg = bpl - dma->sgl[0].size;
-=======
 		dma->sgl.size = size;
 
 		dma->sgl.icg = bpl - dma->sgl.size;
->>>>>>> a686015d
 		dma->xt.numf = dma->r.height;
 
 		/*
@@ -424,11 +418,7 @@
 
 		/* Handling contiguous data with mplanes */
 		if (dma->fmtinfo->buffers == 1) {
-<<<<<<< HEAD
-			dma->sgl[0].dst_icg = (size_t)bpl *
-=======
 			dma->sgl.dst_icg = (size_t)bpl *
->>>>>>> a686015d
 					      (pix_mp->height - dma->r.height);
 		} else {
 			/* Handling non-contiguous data with mplanes */
@@ -437,11 +427,7 @@
 					vb2_dma_contig_plane_dma_addr(vb, 1);
 				luma_size = bpl * dma->xt.numf;
 				if (chroma_addr > addr)
-<<<<<<< HEAD
-					dma->sgl[0].dst_icg = chroma_addr -
-=======
 					dma->sgl.dst_icg = chroma_addr -
->>>>>>> a686015d
 						addr - luma_size;
 			}
 			/* Handle the 3rd plane for Y_U_V8 */
@@ -453,11 +439,7 @@
 				u32 chroma_size = bpl * dma->xt.numf;
 
 				if (third_plane_addr > chroma_addr)
-<<<<<<< HEAD
-					dma->sgl[0].dst_icg = third_plane_addr -
-=======
 					dma->sgl.dst_icg = third_plane_addr -
->>>>>>> a686015d
 						chroma_addr - chroma_size;
 			}
 		}
@@ -478,21 +460,12 @@
 		size = ((size_t)dma->r.width * dma->fmtinfo->bpl_factor *
 			padding_factor_nume * bpl_nume) /
 			((size_t)padding_factor_deno * bpl_deno);
-<<<<<<< HEAD
-		dma->sgl[0].size = size;
-		dma->sgl[0].icg = bpl - dma->sgl[0].size;
-		dma->xt.numf = dma->r.height;
-		dma->sgl[0].dst_icg = 0;
-		dst_icg = (size_t)bpl * (pix->height - dma->r.height);
-		dma->sgl[0].dst_icg = dst_icg;
-=======
 		dma->sgl.size = size;
 		dma->sgl.icg = bpl - dma->sgl.size;
 		dma->xt.numf = dma->r.height;
 		dma->sgl.dst_icg = 0;
 		dst_icg = (size_t)bpl * (pix->height - dma->r.height);
 		dma->sgl.dst_icg = dst_icg;
->>>>>>> a686015d
 	}
 
 	desc = dmaengine_prep_interleaved_dma(dma->dma, &dma->xt, flags);
@@ -736,11 +709,7 @@
 	 * input like V4L2_INPUT_TYPE_TUNER and V4L2_INPUT_TYPE_TOUCH.
 	 */
 	i->type = V4L2_INPUT_TYPE_CAMERA;
-<<<<<<< HEAD
-	strlcpy((char *)i->name, (char *)subdev->name, sizeof(i->name));
-=======
 	strscpy((char *)i->name, (char *)subdev->name, sizeof(i->name));
->>>>>>> a686015d
 
 	return 0;
 }
