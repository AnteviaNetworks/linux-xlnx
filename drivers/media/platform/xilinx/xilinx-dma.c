// SPDX-License-Identifier: GPL-2.0
/*
 * Xilinx Video DMA
 *
 * Copyright (C) 2013-2015 Ideas on Board
 * Copyright (C) 2013-2015 Xilinx, Inc.
 *
 * Contacts: Hyun Kwon <hyun.kwon@xilinx.com>
 *           Laurent Pinchart <laurent.pinchart@ideasonboard.com>
 */

#include <linux/dma/xilinx_dma.h>
#include <linux/dma/xilinx_frmbuf.h>
#include <linux/lcm.h>
#include <linux/list.h>
#include <linux/module.h>
#include <linux/of.h>
#include <linux/slab.h>
#include <linux/xilinx-v4l2-controls.h>

#include <media/v4l2-dev.h>
#include <media/v4l2-fh.h>
#include <media/v4l2-ioctl.h>
#include <media/videobuf2-v4l2.h>
#include <media/videobuf2-dma-contig.h>

#include "xilinx-dma.h"
#include "xilinx-vip.h"
#include "xilinx-vipp.h"

#define XVIP_DMA_DEF_FORMAT		V4L2_PIX_FMT_YUYV
#define XVIP_DMA_DEF_WIDTH		1920
#define XVIP_DMA_DEF_HEIGHT		1080
#define XVIP_DMA_DEF_WIDTH_ALIGN	2
/* Minimum and maximum widths are expressed in bytes */
#define XVIP_DMA_MIN_WIDTH		1U
#define XVIP_DMA_MAX_WIDTH		65535U
#define XVIP_DMA_MIN_HEIGHT		1U
#define XVIP_DMA_MAX_HEIGHT		8191U

/* -----------------------------------------------------------------------------
 * Helper functions
 */

static struct v4l2_subdev *
xvip_dma_remote_subdev(struct media_pad *local, u32 *pad)
{
	struct media_pad *remote;

	remote = media_pad_remote_pad_first(local);
	if (!remote || !is_media_entity_v4l2_subdev(remote->entity))
		return NULL;

	if (pad)
		*pad = remote->index;

	return media_entity_to_v4l2_subdev(remote->entity);
}

static int xvip_dma_verify_format(struct xvip_dma *dma)
{
	struct v4l2_subdev_format fmt = {
		.which = V4L2_SUBDEV_FORMAT_ACTIVE,
	};
	struct v4l2_subdev *subdev;
	int ret;

	subdev = xvip_dma_remote_subdev(&dma->pad, &fmt.pad);
	if (!subdev)
		return -EPIPE;

	ret = v4l2_subdev_call(subdev, pad, get_fmt, NULL, &fmt);
	if (ret < 0)
		return ret == -ENOIOCTLCMD ? -EINVAL : ret;

	if (dma->fmtinfo->code != fmt.format.code)
		return -EINVAL;

	/*
	 * Crop rectangle contains format resolution by default, and crop
	 * rectangle if s_selection is executed.
	 */
	if (dma->r.width != fmt.format.width ||
	    dma->r.height != fmt.format.height)
		return -EINVAL;

	return 0;
}

/* -----------------------------------------------------------------------------
 * Pipeline Stream Management
 */

/**
 * xvip_pipeline_set_stream - Enable/disable streaming on a pipeline
 * @pipe: The pipeline
 * @on: Turn the stream on when true or off when false
 *
 * The pipeline is shared between all DMA engines connect at its input and
 * output. While the stream state of DMA engines can be controlled
 * independently, pipelines have a shared stream state that enable or disable
 * all entities in the pipeline. For this reason the pipeline uses a streaming
 * counter that tracks the number of DMA engines that have requested the stream
 * to be enabled. This will walk the graph starting from each DMA and enable or
 * disable the entities in the path.
 *
 * When called with the @on argument set to true, this function will increment
 * the pipeline streaming count. If the streaming count reaches the number of
 * DMA engines in the pipeline it will enable all entities that belong to the
 * pipeline.
 *
 * Similarly, when called with the @on argument set to false, this function will
 * decrement the pipeline streaming count and disable all entities in the
 * pipeline when the streaming count reaches zero.
 *
 * Return: 0 if successful, or the return value of the failed video::s_stream
 * operation otherwise. Stopping the pipeline never fails. The pipeline state is
 * not updated when the operation fails.
 */
static int xvip_pipeline_set_stream(struct xvip_pipeline *pipe, bool on)
{
	struct xvip_composite_device *xdev;
	int ret = 0;

	mutex_lock(&pipe->lock);
	xdev = pipe->xdev;

	if (on) {
		if (pipe->stream_count == pipe->num_dmas - 1 || xdev->atomic_streamon) {
			ret = xvip_graph_pipeline_start_stop(xdev, pipe, true);
			if (ret < 0)
				goto done;
		}
		pipe->stream_count++;
	} else {
		if (--pipe->stream_count == 0)
			xvip_graph_pipeline_start_stop(xdev, pipe, false);
	}

done:
	mutex_unlock(&pipe->lock);
	return ret;
}

static int xvip_pipeline_validate(struct xvip_pipeline *pipe,
				  struct xvip_dma *start)
{
	struct media_pipeline_pad_iter iter;
	unsigned int num_inputs = 0;
	unsigned int num_outputs = 0;
	struct media_pad *pad;

	/* Locate the video nodes in the pipeline. */
	media_pipeline_for_each_pad(&pipe->pipe, &iter, pad) {
		struct xvip_dma *dma;

		if (pad->entity->function != MEDIA_ENT_F_IO_V4L)
			continue;

		dma = to_xvip_dma(media_entity_to_video_device(pad->entity));

		if (dma->pad.flags & MEDIA_PAD_FL_SINK)
			num_outputs++;
		else
			num_inputs++;
	}

<<<<<<< HEAD
	mutex_unlock(&mdev->graph_mutex);

	media_graph_walk_cleanup(&graph);

=======
>>>>>>> 08485d4c
	/* We need at least one DMA to proceed */
	if (num_outputs == 0 && num_inputs == 0)
		return -EPIPE;

	pipe->num_dmas = num_inputs + num_outputs;
	pipe->xdev = start->xdev;

	return 0;
}

static void __xvip_pipeline_cleanup(struct xvip_pipeline *pipe)
{
	pipe->num_dmas = 0;
}

/**
 * xvip_pipeline_cleanup - Cleanup the pipeline after streaming
 * @pipe: the pipeline
 *
 * Decrease the pipeline use count and clean it up if we were the last user.
 */
static void xvip_pipeline_cleanup(struct xvip_pipeline *pipe)
{
	mutex_lock(&pipe->lock);

	/* If we're the last user clean up the pipeline. */
	if (--pipe->use_count == 0)
		__xvip_pipeline_cleanup(pipe);

	mutex_unlock(&pipe->lock);
}

/**
 * xvip_pipeline_prepare - Prepare the pipeline for streaming
 * @pipe: the pipeline
 * @dma: DMA engine at one end of the pipeline
 *
 * Validate the pipeline if no user exists yet, otherwise just increase the use
 * count.
 *
 * Return: 0 if successful or -EPIPE if the pipeline is not valid.
 */
static int xvip_pipeline_prepare(struct xvip_pipeline *pipe,
				 struct xvip_dma *dma)
{
	int ret;

	mutex_lock(&pipe->lock);

	/* If we're the first user validate and initialize the pipeline. */
	if (pipe->use_count == 0) {
		ret = xvip_pipeline_validate(pipe, dma);
		if (ret < 0) {
			__xvip_pipeline_cleanup(pipe);
			goto done;
		}
	}

	pipe->use_count++;
	ret = 0;

done:
	mutex_unlock(&pipe->lock);
	return ret;
}

/* -----------------------------------------------------------------------------
 * videobuf2 queue operations
 */

/**
 * struct xvip_dma_buffer - Video DMA buffer
 * @buf: vb2 buffer base object
 * @queue: buffer list entry in the DMA engine queued buffers list
 * @dma: DMA channel that uses the buffer
 * @desc: Descriptor associated with this structure
 */
struct xvip_dma_buffer {
	struct vb2_v4l2_buffer buf;
	struct list_head queue;
	struct xvip_dma *dma;
	struct dma_async_tx_descriptor *desc;
};

#define to_xvip_dma_buffer(vb)	container_of(vb, struct xvip_dma_buffer, buf)

static void xvip_dma_complete(void *param)
{
	struct xvip_dma_buffer *buf = param;
	struct xvip_dma *dma = buf->dma;
	int i, sizeimage;
	u32 fid = 0;
	int status;

	spin_lock(&dma->queued_lock);
	list_del(&buf->queue);
	spin_unlock(&dma->queued_lock);

	buf->buf.field = V4L2_FIELD_NONE;
	buf->buf.sequence = dma->sequence++;
	buf->buf.vb2_buf.timestamp = ktime_get_ns();

	status = xilinx_xdma_get_fid(dma->dma, buf->desc, &fid);
	if (!status) {
		if (((V4L2_TYPE_IS_MULTIPLANAR(dma->format.type)) &&
		     dma->format.fmt.pix_mp.field == V4L2_FIELD_ALTERNATE) ||
		     dma->format.fmt.pix.field == V4L2_FIELD_ALTERNATE) {
			/*
			 * fid = 1 is odd field i.e. V4L2_FIELD_TOP.
			 * fid = 0 is even field i.e. V4L2_FIELD_BOTTOM.
			 */
			buf->buf.field = fid ?
					 V4L2_FIELD_TOP : V4L2_FIELD_BOTTOM;

			if (fid == dma->prev_fid)
				buf->buf.sequence = dma->sequence++;

			buf->buf.sequence >>= 1;
			dma->prev_fid = fid;
		}
	}

	if (V4L2_TYPE_IS_MULTIPLANAR(dma->format.type)) {
		for (i = 0; i < dma->fmtinfo->buffers; i++) {
			sizeimage =
				dma->format.fmt.pix_mp.plane_fmt[i].sizeimage;
			vb2_set_plane_payload(&buf->buf.vb2_buf, i, sizeimage);
		}
	} else {
		sizeimage = dma->format.fmt.pix.sizeimage;
		vb2_set_plane_payload(&buf->buf.vb2_buf, 0, sizeimage);
	}

	vb2_buffer_done(&buf->buf.vb2_buf, VB2_BUF_STATE_DONE);
}

static int
xvip_dma_queue_setup(struct vb2_queue *vq,
		     unsigned int *nbuffers, unsigned int *nplanes,
		     unsigned int sizes[], struct device *alloc_devs[])
{
	struct xvip_dma *dma = vb2_get_drv_priv(vq);
	unsigned int i;
	int sizeimage;

	/* Multi planar case: Make sure the image size is large enough */
	if (V4L2_TYPE_IS_MULTIPLANAR(dma->format.type)) {
		if (*nplanes) {
			if (*nplanes != dma->format.fmt.pix_mp.num_planes)
				return -EINVAL;

			for (i = 0; i < *nplanes; i++) {
				sizeimage =
				  dma->format.fmt.pix_mp.plane_fmt[i].sizeimage;
				if (sizes[i] < sizeimage)
					return -EINVAL;
			}
		} else {
			*nplanes = dma->fmtinfo->buffers;
			for (i = 0; i < dma->fmtinfo->buffers; i++) {
				sizeimage =
				  dma->format.fmt.pix_mp.plane_fmt[i].sizeimage;
				sizes[i] = sizeimage;
			}
		}
		return 0;
	}

	/* Single planar case: Make sure the image size is large enough */
	sizeimage = dma->format.fmt.pix.sizeimage;
	if (*nplanes == 1)
		return sizes[0] < sizeimage ? -EINVAL : 0;

	*nplanes = 1;
	sizes[0] = sizeimage;

	return 0;
}

static int xvip_dma_buffer_prepare(struct vb2_buffer *vb)
{
	struct vb2_v4l2_buffer *vbuf = to_vb2_v4l2_buffer(vb);
	struct xvip_dma *dma = vb2_get_drv_priv(vb->vb2_queue);
	struct xvip_dma_buffer *buf = to_xvip_dma_buffer(vbuf);

	buf->dma = dma;

	return 0;
}

static void xvip_dma_buffer_queue(struct vb2_buffer *vb)
{
	struct vb2_v4l2_buffer *vbuf = to_vb2_v4l2_buffer(vb);
	struct xvip_dma *dma = vb2_get_drv_priv(vb->vb2_queue);
	struct xvip_dma_buffer *buf = to_xvip_dma_buffer(vbuf);
	struct dma_async_tx_descriptor *desc;
	dma_addr_t addr = vb2_dma_contig_plane_dma_addr(vb, 0);
	u32 flags = 0;
	u32 luma_size;
	u32 padding_factor_nume, padding_factor_deno, bpl_nume, bpl_deno;
	u32 fid = ~0;
	u32 bpl;

	if (dma->queue.type == V4L2_BUF_TYPE_VIDEO_CAPTURE ||
	    dma->queue.type == V4L2_BUF_TYPE_VIDEO_CAPTURE_MPLANE) {
		flags = DMA_PREP_INTERRUPT | DMA_CTRL_ACK;
		dma->xt.dir = DMA_DEV_TO_MEM;
		dma->xt.src_sgl = false;
		dma->xt.dst_sgl = true;
		dma->xt.dst_start = addr;
	} else if (dma->queue.type == V4L2_BUF_TYPE_VIDEO_OUTPUT ||
		   dma->queue.type == V4L2_BUF_TYPE_VIDEO_OUTPUT_MPLANE) {
		flags = DMA_PREP_INTERRUPT | DMA_CTRL_ACK;
		dma->xt.dir = DMA_MEM_TO_DEV;
		dma->xt.src_sgl = true;
		dma->xt.dst_sgl = false;
		dma->xt.src_start = addr;
	}

	/*
	 * DMA IP supports only 2 planes, so one datachunk is sufficient
	 * to get start address of 2nd plane
	 */
	if (V4L2_TYPE_IS_MULTIPLANAR(dma->format.type)) {
		struct v4l2_pix_format_mplane *pix_mp;
		size_t size;

		pix_mp = &dma->format.fmt.pix_mp;
		bpl = pix_mp->plane_fmt[0].bytesperline;

		xilinx_xdma_v4l2_config(dma->dma, pix_mp->pixelformat);
		xvip_width_padding_factor(pix_mp->pixelformat,
					  &padding_factor_nume,
					  &padding_factor_deno);
		xvip_bpl_scaling_factor(pix_mp->pixelformat, &bpl_nume,
					&bpl_deno);
		dma->xt.frame_size = dma->fmtinfo->num_planes;

		size = ((size_t)dma->r.width * dma->fmtinfo->bpl_factor *
			padding_factor_nume * bpl_nume) /
			((size_t)padding_factor_deno * bpl_deno);
		dma->sgl[0].size = size;

		dma->sgl[0].icg = bpl - dma->sgl[0].size;
		dma->xt.numf = dma->r.height;

		/*
		 * dst_icg is the number of bytes to jump after last luma addr
		 * and before first chroma addr
		 */

		/* Handling contiguous data with mplanes */
		if (dma->fmtinfo->buffers == 1) {
			dma->sgl[0].dst_icg = (size_t)bpl *
					      (pix_mp->height - dma->r.height);
		} else {
			/* Handling non-contiguous data with mplanes */
			if (dma->fmtinfo->buffers == 2 || dma->fmtinfo->buffers == 3) {
				dma_addr_t chroma_addr =
					vb2_dma_contig_plane_dma_addr(vb, 1);
				luma_size = bpl * dma->xt.numf;
				if (chroma_addr > addr)
					dma->sgl[0].dst_icg = chroma_addr -
						addr - luma_size;
			}
			/* Handle the 3rd plane for Y_U_V8 */
			if (dma->fmtinfo->buffers == 3) {
				dma_addr_t chroma_addr =
					vb2_dma_contig_plane_dma_addr(vb, 1);
				dma_addr_t third_plane_addr =
					vb2_dma_contig_plane_dma_addr(vb, 2);
				u32 chroma_size = bpl * dma->xt.numf;

				if (third_plane_addr > chroma_addr)
					dma->sgl[0].dst_icg = third_plane_addr -
						chroma_addr - chroma_size;
			}
		}
	} else {
		struct v4l2_pix_format *pix;
		size_t size;
		size_t dst_icg;

		pix = &dma->format.fmt.pix;
		bpl = pix->bytesperline;
		xilinx_xdma_v4l2_config(dma->dma, pix->pixelformat);
		xvip_width_padding_factor(pix->pixelformat,
					  &padding_factor_nume,
					  &padding_factor_deno);
		xvip_bpl_scaling_factor(pix->pixelformat, &bpl_nume,
					&bpl_deno);
		dma->xt.frame_size = dma->fmtinfo->num_planes;
		size = ((size_t)dma->r.width * dma->fmtinfo->bpl_factor *
			padding_factor_nume * bpl_nume) /
			((size_t)padding_factor_deno * bpl_deno);
		dma->sgl[0].size = size;
		dma->sgl[0].icg = bpl - dma->sgl[0].size;
		dma->xt.numf = dma->r.height;
		dma->sgl[0].dst_icg = 0;
		dst_icg = (size_t)bpl * (pix->height - dma->r.height);
		dma->sgl[0].dst_icg = dst_icg;
	}

	desc = dmaengine_prep_interleaved_dma(dma->dma, &dma->xt, flags);
	if (!desc) {
		dev_err(dma->xdev->dev, "Failed to prepare DMA transfer\n");
		vb2_buffer_done(&buf->buf.vb2_buf, VB2_BUF_STATE_ERROR);
		return;
	}
	desc->callback = xvip_dma_complete;
	desc->callback_param = buf;
	buf->desc = desc;

	if (buf->buf.field == V4L2_FIELD_TOP)
		fid = 1;
	else if (buf->buf.field == V4L2_FIELD_BOTTOM)
		fid = 0;
	else if (buf->buf.field == V4L2_FIELD_NONE)
		fid = 0;

	xilinx_xdma_set_fid(dma->dma, desc, fid);

	spin_lock_irq(&dma->queued_lock);
	list_add_tail(&buf->queue, &dma->queued_bufs);
	spin_unlock_irq(&dma->queued_lock);

	/*
	 * Low latency capture: Give descriptor callback at start of
	 * processing the descriptor
	 */
	if (dma->low_latency_cap)
		xilinx_xdma_set_earlycb(dma->dma, desc,
					EARLY_CALLBACK_START_DESC);
	dmaengine_submit(desc);

	if (vb2_is_streaming(&dma->queue))
		dma_async_issue_pending(dma->dma);
}

static int xvip_dma_start_streaming(struct vb2_queue *vq, unsigned int count)
{
	struct xvip_dma *dma = vb2_get_drv_priv(vq);
	struct xvip_dma_buffer *buf, *nbuf;
	struct xvip_pipeline *pipe;
	int ret;

	dma->sequence = 0;
	dma->prev_fid = ~0;

	/*
	 * Start streaming on the pipeline. No link touching an entity in the
	 * pipeline can be activated or deactivated once streaming is started.
	 *
	 * Use the pipeline object embedded in the first DMA object that starts
	 * streaming.
	 */
	mutex_lock(&dma->xdev->lock);
	pipe = to_xvip_pipeline(&dma->video) ? : &dma->pipe;

	ret = video_device_pipeline_start(&dma->video, &pipe->pipe);
	mutex_unlock(&dma->xdev->lock);
	if (ret < 0)
		goto error;

	/* Verify that the configured format matches the output of the
	 * connected subdev.
	 */
	ret = xvip_dma_verify_format(dma);
	if (ret < 0)
		goto error_stop;

	ret = xvip_pipeline_prepare(pipe, dma);
	if (ret < 0)
		goto error_stop;

	/* Start the DMA engine. This must be done before starting the blocks
	 * in the pipeline to avoid DMA synchronization issues.
	 * We dont't want to start DMA in case of low latency capture mode,
	 * applications will start DMA using S_CTRL at later point of time.
	 */
	if (!dma->low_latency_cap) {
		dma_async_issue_pending(dma->dma);

		/* Start the pipeline. */
		ret = xvip_pipeline_set_stream(pipe, true);
		if (ret < 0)
			goto error_stop;
	} else {
		/* For low latency capture, return the first buffer early
		 * so that consumer can initialize until we start DMA.
		 */
		buf = list_first_entry(&dma->queued_bufs,
				       struct xvip_dma_buffer, queue);
		xvip_dma_complete(buf);
		buf->desc->callback = NULL;
	}

	return 0;

error_stop:
	video_device_pipeline_stop(&dma->video);

error:
	dmaengine_terminate_all(dma->dma);
	/* Give back all queued buffers to videobuf2. */
	spin_lock_irq(&dma->queued_lock);
	list_for_each_entry_safe(buf, nbuf, &dma->queued_bufs, queue) {
		vb2_buffer_done(&buf->buf.vb2_buf, VB2_BUF_STATE_QUEUED);
		list_del(&buf->queue);
	}
	spin_unlock_irq(&dma->queued_lock);

	return ret;
}

static void xvip_dma_stop_streaming(struct vb2_queue *vq)
{
	struct xvip_dma *dma = vb2_get_drv_priv(vq);
	struct xvip_pipeline *pipe = to_xvip_pipeline(&dma->video);
	struct xvip_dma_buffer *buf, *nbuf;

	/* Stop the pipeline. */
	xvip_pipeline_set_stream(pipe, false);

	/* Stop and reset the DMA engine. */
	dmaengine_terminate_all(dma->dma);

	/* Cleanup the pipeline and mark it as being stopped. */
	xvip_pipeline_cleanup(pipe);
	video_device_pipeline_stop(&dma->video);

	/* Give back all queued buffers to videobuf2. */
	spin_lock_irq(&dma->queued_lock);
	list_for_each_entry_safe(buf, nbuf, &dma->queued_bufs, queue) {
		vb2_buffer_done(&buf->buf.vb2_buf, VB2_BUF_STATE_ERROR);
		list_del(&buf->queue);
	}
	spin_unlock_irq(&dma->queued_lock);
}

static const struct vb2_ops xvip_dma_queue_qops = {
	.queue_setup = xvip_dma_queue_setup,
	.buf_prepare = xvip_dma_buffer_prepare,
	.buf_queue = xvip_dma_buffer_queue,
	.wait_prepare = vb2_ops_wait_prepare,
	.wait_finish = vb2_ops_wait_finish,
	.start_streaming = xvip_dma_start_streaming,
	.stop_streaming = xvip_dma_stop_streaming,
};

/* -----------------------------------------------------------------------------
 * V4L2 ioctls
 */

static int
xvip_dma_querycap(struct file *file, void *fh, struct v4l2_capability *cap)
{
	struct v4l2_fh *vfh = file->private_data;
	struct xvip_dma *dma = to_xvip_dma(vfh->vdev);

	cap->capabilities = dma->xdev->v4l2_caps | V4L2_CAP_STREAMING |
			    V4L2_CAP_DEVICE_CAPS;

	strscpy((char *)cap->driver, "xilinx-vipp", sizeof(cap->driver));
	strscpy((char *)cap->card, (char *)dma->video.name, sizeof(cap->card));
	snprintf((char *)cap->bus_info, sizeof(cap->bus_info),
		 "platform:%pOFn:%u", dma->xdev->dev->of_node, dma->port);

	return 0;
}

static int xvip_xdma_enum_fmt(struct xvip_dma *dma, struct v4l2_fmtdesc *f,
			      struct v4l2_subdev_format *v4l_fmt)
{
	const struct xvip_video_format *fmt;
	int ret;
	u32 i, fmt_cnt = 0, *fmts = NULL;

	ret = xilinx_xdma_get_v4l2_vid_fmts(dma->dma, &fmt_cnt, &fmts);
	if (ret)
		return ret;

	/* Has media pad value changed? */
	if (v4l_fmt->format.code != dma->remote_subdev_med_bus ||
	    !dma->remote_subdev_med_bus) {
		/* Re-generate legal list of fourcc codes */
		dma->poss_v4l2_fmt_cnt = 0;
		dma->remote_subdev_med_bus = v4l_fmt->format.code;

		if (!dma->poss_v4l2_fmts) {
			dma->poss_v4l2_fmts =
				devm_kzalloc(&dma->video.dev,
					     sizeof(u32) * fmt_cnt,
					     GFP_KERNEL);
			if (!dma->poss_v4l2_fmts)
				return -ENOMEM;
		}

		for (i = 0; i < fmt_cnt; i++) {
			fmt = xvip_get_format_by_fourcc(fmts[i]);
			if (IS_ERR(fmt))
				return PTR_ERR(fmt);

			if (fmt->code != dma->remote_subdev_med_bus)
				continue;

			dma->poss_v4l2_fmts[dma->poss_v4l2_fmt_cnt++] =	fmts[i];
		}
	}

	/* Return err if index is greater than count of legal values */
	if (f->index >= dma->poss_v4l2_fmt_cnt)
		return -EINVAL;

	/* Else return pix format in table */
	fmt = xvip_get_format_by_fourcc(dma->poss_v4l2_fmts[f->index]);
	if (IS_ERR(fmt))
		return PTR_ERR(fmt);

	f->pixelformat = fmt->fourcc;

	return 0;
}

static int
xvip_dma_enum_input(struct file *file, void *priv, struct v4l2_input *i)
{
	struct v4l2_fh *vfh = file->private_data;
	struct xvip_dma *dma = to_xvip_dma(vfh->vdev);
	struct v4l2_subdev *subdev;

	if (i->index > 0)
		return -EINVAL;

	subdev = xvip_dma_remote_subdev(&dma->pad, NULL);
	if (!subdev)
		return -EPIPE;

	/*
	 * FIXME: right now only camera input type is handled.
	 * There should be mechanism to distinguish other types of
	 * input like V4L2_INPUT_TYPE_TUNER and V4L2_INPUT_TYPE_TOUCH.
	 */
	i->type = V4L2_INPUT_TYPE_CAMERA;
	strlcpy((char *)i->name, (char *)subdev->name, sizeof(i->name));

	return 0;
}

static int
xvip_dma_get_input(struct file *file, void *fh, unsigned int *i)
{
	*i = 0;
	return 0;
}

static int
xvip_dma_set_input(struct file *file, void *fh, unsigned int i)
{
	if (i > 0)
		return -EINVAL;

	return 0;
}

/* FIXME: without this callback function, some applications are not configured
 * with correct formats, and it results in frames in wrong format. Whether this
 * callback needs to be required is not clearly defined, so it should be
 * clarified through the mailing list.
 */
static int
xvip_dma_enum_format(struct file *file, void *fh, struct v4l2_fmtdesc *f)
{
	struct v4l2_fh *vfh = file->private_data;
	struct xvip_dma *dma = to_xvip_dma(vfh->vdev);
	struct v4l2_subdev *subdev;
	struct v4l2_subdev_format v4l_fmt;
	const struct xvip_video_format *fmt;
	int err, ret;
<<<<<<< HEAD

	/* Establish media pad format */
	subdev = xvip_dma_remote_subdev(&dma->pad, &v4l_fmt.pad);
	if (!subdev)
		return -EPIPE;

=======

	/* Establish media pad format */
	subdev = xvip_dma_remote_subdev(&dma->pad, &v4l_fmt.pad);
	if (!subdev)
		return -EPIPE;

>>>>>>> 08485d4c
	v4l_fmt.which = V4L2_SUBDEV_FORMAT_ACTIVE;
	ret = v4l2_subdev_call(subdev, pad, get_fmt, NULL, &v4l_fmt);
	if (ret < 0)
		return ret == -ENOIOCTLCMD ? -EINVAL : ret;

	/*
	 * In case of frmbuf DMA, this will invoke frambuf driver specific APIs
	 * to enumerate formats otherwise return the pix format corresponding
	 * to subdev's media bus format. This kind of separation would be
	 * helpful for clean up and upstreaming.
	 */
	err = xvip_xdma_enum_fmt(dma, f, &v4l_fmt);
	if (!err)
		return err;

	/*
	 * This logic will just return one pix format based on subdev's
	 * media bus format
	 */
	if (f->index > 0)
		return -EINVAL;

	fmt = xvip_get_format_by_code(v4l_fmt.format.code);
	if (IS_ERR(fmt))
		return PTR_ERR(fmt);

	f->pixelformat = fmt->fourcc;

	return 0;
}

static int
xvip_dma_get_format(struct file *file, void *fh, struct v4l2_format *format)
{
	struct v4l2_fh *vfh = file->private_data;
	struct xvip_dma *dma = to_xvip_dma(vfh->vdev);

	if (V4L2_TYPE_IS_MULTIPLANAR(dma->format.type))
		format->fmt.pix_mp = dma->format.fmt.pix_mp;
	else
		format->fmt.pix = dma->format.fmt.pix;

	return 0;
}

static void
__xvip_dma_try_format(struct xvip_dma *dma,
		      struct v4l2_format *format,
		      const struct xvip_video_format **fmtinfo)
{
	const struct xvip_video_format *info;
	unsigned int min_width;
	unsigned int max_width;
	unsigned int min_bpl;
	unsigned int max_bpl;
	unsigned int width;
	unsigned int bpl;
	unsigned int i, hsub, vsub, plane_width, plane_height;
	unsigned int fourcc;
	unsigned int padding_factor_nume, padding_factor_deno;
	unsigned int bpl_nume, bpl_deno;
	struct v4l2_subdev_format fmt;
	struct v4l2_subdev *subdev;
	int ret;

	subdev = xvip_dma_remote_subdev(&dma->pad, &fmt.pad);
	if (!subdev)
		return;

	fmt.which = V4L2_SUBDEV_FORMAT_ACTIVE;
	ret = v4l2_subdev_call(subdev, pad, get_fmt, NULL, &fmt);
	if (ret < 0)
		return;

	if (fmt.format.field == V4L2_FIELD_ALTERNATE) {
		if (V4L2_TYPE_IS_MULTIPLANAR(dma->format.type))
			dma->format.fmt.pix_mp.field = V4L2_FIELD_ALTERNATE;
		else
			dma->format.fmt.pix.field = V4L2_FIELD_ALTERNATE;
	} else {
		if (V4L2_TYPE_IS_MULTIPLANAR(dma->format.type))
			dma->format.fmt.pix_mp.field = V4L2_FIELD_NONE;
		else
			dma->format.fmt.pix.field = V4L2_FIELD_NONE;
	}

	/* Retrieve format information and select the default format if the
	 * requested format isn't supported.
	 */
	if (V4L2_TYPE_IS_MULTIPLANAR(dma->format.type))
		fourcc = format->fmt.pix_mp.pixelformat;
	else
		fourcc = format->fmt.pix.pixelformat;
<<<<<<< HEAD

	info = xvip_get_format_by_fourcc(fourcc);

	if (IS_ERR(info))
		info = xvip_get_format_by_fourcc(XVIP_DMA_DEF_FORMAT);

=======

	info = xvip_get_format_by_fourcc(fourcc);

	if (IS_ERR(info))
		info = xvip_get_format_by_fourcc(XVIP_DMA_DEF_FORMAT);

>>>>>>> 08485d4c
	xvip_width_padding_factor(info->fourcc, &padding_factor_nume,
				  &padding_factor_deno);
	xvip_bpl_scaling_factor(info->fourcc, &bpl_nume, &bpl_deno);

	/* The transfer alignment requirements are expressed in bytes. Compute
	 * the minimum and maximum values, clamp the requested width and convert
	 * it back to pixels.
	 */
	min_width = roundup(XVIP_DMA_MIN_WIDTH, dma->width_align);
	max_width = rounddown(XVIP_DMA_MAX_WIDTH, dma->width_align);

	if (V4L2_TYPE_IS_MULTIPLANAR(dma->format.type)) {
		struct v4l2_pix_format_mplane *pix_mp;
		struct v4l2_plane_pix_format *plane_fmt;

		pix_mp = &format->fmt.pix_mp;
		plane_fmt = pix_mp->plane_fmt;
		pix_mp->field = dma->format.fmt.pix_mp.field;
		width = rounddown(pix_mp->width * info->bpl_factor,
				  dma->width_align);
		pix_mp->width = clamp(width, min_width, max_width) /
				info->bpl_factor;
		pix_mp->height = clamp(pix_mp->height, XVIP_DMA_MIN_HEIGHT,
				       XVIP_DMA_MAX_HEIGHT);

		/*
		 * Clamp the requested bytes per line value. If the maximum
		 * bytes per line value is zero, the module doesn't support
		 * user configurable line sizes. Override the requested value
		 * with the minimum in that case.
		 */

		max_bpl = rounddown(XVIP_DMA_MAX_WIDTH, dma->align);

		/* Handling contiguous data with mplanes */
		if (info->buffers == 1) {
			min_bpl = (pix_mp->width * info->bpl_factor *
				   padding_factor_nume * bpl_nume) /
				   (padding_factor_deno * bpl_deno);
			min_bpl = roundup(min_bpl, dma->align);
			bpl = roundup(plane_fmt[0].bytesperline, dma->align);
			plane_fmt[0].bytesperline = clamp(bpl, min_bpl,
							  max_bpl);

			if (info->num_planes == 1) {
				/* Single plane formats */
				plane_fmt[0].sizeimage =
						plane_fmt[0].bytesperline *
						pix_mp->height;
			} else {
				/* Multi plane formats */
				plane_fmt[0].sizeimage =
					DIV_ROUND_UP(plane_fmt[0].bytesperline *
						     pix_mp->height *
						     info->bpp, 8);
			}
		} else {
			/* Handling non-contiguous data with mplanes */
			hsub = info->hsub;
			vsub = info->vsub;
			for (i = 0; i < info->num_planes; i++) {
				plane_width = pix_mp->width / (i ? hsub : 1);
				plane_height = pix_mp->height / (i ? vsub : 1);
				min_bpl = (plane_width * info->bpl_factor *
					   padding_factor_nume * bpl_nume) /
					   (padding_factor_deno * bpl_deno);
				min_bpl = roundup(min_bpl, dma->align);
				bpl = rounddown(plane_fmt[i].bytesperline,
						dma->align);
				plane_fmt[i].bytesperline =
						clamp(bpl, min_bpl, max_bpl);
				plane_fmt[i].sizeimage =
						plane_fmt[i].bytesperline *
						plane_height;
			}
		}
	} else {
		struct v4l2_pix_format *pix;

		pix = &format->fmt.pix;
		pix->field = dma->format.fmt.pix.field;
		width = rounddown(pix->width * info->bpl_factor,
				  dma->width_align);
		pix->width = clamp(width, min_width, max_width) /
			     info->bpl_factor;
		pix->height = clamp(pix->height, XVIP_DMA_MIN_HEIGHT,
				    XVIP_DMA_MAX_HEIGHT);

		min_bpl = (pix->width * info->bpl_factor *
			  padding_factor_nume * bpl_nume) /
			  (padding_factor_deno * bpl_deno);
		min_bpl = roundup(min_bpl, dma->align);
		max_bpl = rounddown(XVIP_DMA_MAX_WIDTH, dma->align);
		bpl = rounddown(pix->bytesperline, dma->align);
		pix->bytesperline = clamp(bpl, min_bpl, max_bpl);
		pix->sizeimage = pix->width * pix->height * info->bpp / 8;
	}

	if (fmtinfo)
		*fmtinfo = info;
}

static int
xvip_dma_try_format(struct file *file, void *fh, struct v4l2_format *format)
{
	struct v4l2_fh *vfh = file->private_data;
	struct xvip_dma *dma = to_xvip_dma(vfh->vdev);

	__xvip_dma_try_format(dma, format, NULL);
	return 0;
}

static int
xvip_dma_set_format(struct file *file, void *fh, struct v4l2_format *format)
{
	struct v4l2_fh *vfh = file->private_data;
	struct xvip_dma *dma = to_xvip_dma(vfh->vdev);
	const struct xvip_video_format *info = NULL;

	__xvip_dma_try_format(dma, format, &info);

	if (vb2_is_busy(&dma->queue))
		return -EBUSY;

	if (V4L2_TYPE_IS_MULTIPLANAR(dma->format.type)) {
		dma->format.fmt.pix_mp = format->fmt.pix_mp;

		/*
		 * Save format resolution in crop rectangle. This will be
		 * updated when s_slection is called.
		 */
		dma->r.width = format->fmt.pix_mp.width;
		dma->r.height = format->fmt.pix_mp.height;
	} else {
		dma->format.fmt.pix = format->fmt.pix;
		dma->r.width = format->fmt.pix.width;
		dma->r.height = format->fmt.pix.height;
	}

	dma->fmtinfo = info;

	return 0;
}

static int
xvip_dma_g_selection(struct file *file, void *fh, struct v4l2_selection *sel)
{
	struct v4l2_fh *vfh = file->private_data;
	struct xvip_dma *dma = to_xvip_dma(vfh->vdev);
	u32 width, height;
	bool crop_frame = false;

	switch (sel->target) {
	case V4L2_SEL_TGT_COMPOSE:
		if (sel->type != V4L2_BUF_TYPE_VIDEO_CAPTURE)
			return -EINVAL;

		crop_frame = true;
		break;
	case V4L2_SEL_TGT_COMPOSE_BOUNDS:
	case V4L2_SEL_TGT_COMPOSE_DEFAULT:
		if (sel->type != V4L2_BUF_TYPE_VIDEO_CAPTURE)
			return -EINVAL;
		break;
	case V4L2_SEL_TGT_CROP:
		if (sel->type != V4L2_BUF_TYPE_VIDEO_OUTPUT)
			return -EINVAL;

		crop_frame = true;
		break;
	case V4L2_SEL_TGT_CROP_BOUNDS:
	case V4L2_SEL_TGT_CROP_DEFAULT:
		if (sel->type != V4L2_BUF_TYPE_VIDEO_OUTPUT)
			return -EINVAL;
		break;
	default:
		return -EINVAL;
	}

	sel->r.left = 0;
	sel->r.top = 0;

	if (crop_frame) {
		sel->r.width = dma->r.width;
		sel->r.height = dma->r.height;
	} else {
		if (V4L2_TYPE_IS_MULTIPLANAR(dma->format.type)) {
			width = dma->format.fmt.pix_mp.width;
			height = dma->format.fmt.pix_mp.height;
		} else {
			width = dma->format.fmt.pix.width;
			height = dma->format.fmt.pix.height;
		}

		sel->r.width = width;
		sel->r.height = height;
	}

	return 0;
}

static int
xvip_dma_s_selection(struct file *file, void *fh, struct v4l2_selection *sel)
{
	struct v4l2_fh *vfh = file->private_data;
	struct xvip_dma *dma = to_xvip_dma(vfh->vdev);
	u32 width, height;

	switch (sel->target) {
	case V4L2_SEL_TGT_COMPOSE:
		/* COMPOSE target is only valid for capture buftype */
		if (sel->type != V4L2_BUF_TYPE_VIDEO_CAPTURE)
			return -EINVAL;
		break;
	case V4L2_SEL_TGT_CROP:
		/* CROP target is only valid for output buftype */
		if (sel->type != V4L2_BUF_TYPE_VIDEO_OUTPUT)
			return -EINVAL;
		break;
	default:
		return -EINVAL;
	}

	if (V4L2_TYPE_IS_MULTIPLANAR(dma->format.type)) {
		width = dma->format.fmt.pix_mp.width;
		height = dma->format.fmt.pix_mp.height;
	} else {
		width = dma->format.fmt.pix.width;
		height = dma->format.fmt.pix.height;
	}

	if (sel->r.width > width || sel->r.height > height ||
	    sel->r.top != 0 || sel->r.left != 0)
		return -EINVAL;

	sel->r.width = rounddown(max(XVIP_DMA_MIN_WIDTH, sel->r.width),
				 dma->width_align);
	sel->r.height = max(XVIP_DMA_MIN_HEIGHT, sel->r.height);
	dma->r.width = sel->r.width;
	dma->r.height = sel->r.height;

	return 0;
}

static const struct v4l2_ioctl_ops xvip_dma_ioctl_ops = {
	.vidioc_querycap		= xvip_dma_querycap,
	.vidioc_enum_fmt_vid_cap	= xvip_dma_enum_format,
	.vidioc_enum_fmt_vid_out	= xvip_dma_enum_format,
	.vidioc_g_fmt_vid_cap		= xvip_dma_get_format,
	.vidioc_g_fmt_vid_cap_mplane	= xvip_dma_get_format,
	.vidioc_g_fmt_vid_out		= xvip_dma_get_format,
	.vidioc_g_fmt_vid_out_mplane	= xvip_dma_get_format,
	.vidioc_s_fmt_vid_cap		= xvip_dma_set_format,
	.vidioc_s_fmt_vid_cap_mplane	= xvip_dma_set_format,
	.vidioc_s_fmt_vid_out		= xvip_dma_set_format,
	.vidioc_s_fmt_vid_out_mplane	= xvip_dma_set_format,
	.vidioc_try_fmt_vid_cap		= xvip_dma_try_format,
	.vidioc_try_fmt_vid_cap_mplane	= xvip_dma_try_format,
	.vidioc_try_fmt_vid_out		= xvip_dma_try_format,
	.vidioc_try_fmt_vid_out_mplane	= xvip_dma_try_format,
	.vidioc_s_selection		= xvip_dma_s_selection,
	.vidioc_g_selection		= xvip_dma_g_selection,
	.vidioc_reqbufs			= vb2_ioctl_reqbufs,
	.vidioc_querybuf		= vb2_ioctl_querybuf,
	.vidioc_qbuf			= vb2_ioctl_qbuf,
	.vidioc_dqbuf			= vb2_ioctl_dqbuf,
	.vidioc_create_bufs		= vb2_ioctl_create_bufs,
	.vidioc_expbuf			= vb2_ioctl_expbuf,
	.vidioc_streamon		= vb2_ioctl_streamon,
	.vidioc_streamoff		= vb2_ioctl_streamoff,
	.vidioc_enum_input	= &xvip_dma_enum_input,
	.vidioc_g_input		= &xvip_dma_get_input,
	.vidioc_s_input		= &xvip_dma_set_input,
};

/* -----------------------------------------------------------------------------
 * V4L2 controls
 */

static int xvip_dma_s_ctrl(struct v4l2_ctrl *ctl)
{
	struct xvip_dma *dma = container_of(ctl->handler, struct xvip_dma,
					    ctrl_handler);
	int ret = 0;
	struct xvip_pipeline *pipe = media_entity_pipeline(&dma->video.entity) ?
		to_xvip_pipeline(&dma->video) : &dma->pipe;
	struct xvip_dma_buffer *buf, *nbuf;

	switch (ctl->id)  {
	case V4L2_CID_XILINX_LOW_LATENCY:
		if (ctl->val == XVIP_LOW_LATENCY_ENABLE) {
			if (vb2_is_busy(&dma->queue))
				return -EBUSY;

			dma->low_latency_cap = true;
			/*
			 * Don't use auto-restart for low latency
			 * to avoid extra one frame delay between
			 * programming and actual writing of data
			 */
			xilinx_xdma_set_mode(dma->dma, DEFAULT);
		} else if (ctl->val == XVIP_LOW_LATENCY_DISABLE) {
			if (vb2_is_busy(&dma->queue))
				return -EBUSY;

			dma->low_latency_cap = false;
			xilinx_xdma_set_mode(dma->dma, AUTO_RESTART);
		} else if (ctl->val == XVIP_START_DMA) {
			if (dma->low_latency_cap &&
			    vb2_is_streaming(&dma->queue)) {
				/*
				 * In low latency capture, the driver allows application
				 * to start dma when queue has buffers. That's why we
				 * don't check for vb2_is_busy().
				 */
				dma_async_issue_pending(dma->dma);

				/* Start the pipeline. */
				ret = xvip_pipeline_set_stream(pipe, true);
				if (ret < 0) {
					dev_err(dma->xdev->dev, "Failed to set stream\n");
					media_pipeline_stop(dma->video.entity.pads);
					dmaengine_terminate_all(dma->dma);

					/* Give back all queued buffers to videobuf2. */
					spin_lock_irq(&dma->queued_lock);
					list_for_each_entry_safe(buf, nbuf,
								 &dma->queued_bufs, queue) {
						vb2_buffer_done(&buf->buf.vb2_buf,
								VB2_BUF_STATE_QUEUED);
						list_del(&buf->queue);
					}
					spin_unlock_irq(&dma->queued_lock);
				}
			} else {
				ret = -EINVAL;
			}
		} else {
			ret = -EINVAL;
		}

		break;
	default:
		ret = -EINVAL;
	}

	return ret;
}

static int xvip_dma_open(struct file *file)
{
	int ret;

	ret = v4l2_fh_open(file);
	if (ret)
		return ret;

	/* Disable the low latency mode as default */
	if (v4l2_fh_is_singular_file(file)) {
		struct xvip_dma *dma = video_drvdata(file);

		mutex_lock(&dma->lock);
		dma->low_latency_cap = false;
		xilinx_xdma_set_mode(dma->dma, AUTO_RESTART);
		mutex_unlock(&dma->lock);
	}

	return 0;
}

static const struct v4l2_ctrl_ops xvip_dma_ctrl_ops = {
	.s_ctrl = xvip_dma_s_ctrl,
};

static const struct v4l2_ctrl_config xvip_dma_ctrls[] = {
	{
		.ops = &xvip_dma_ctrl_ops,
		.id = V4L2_CID_XILINX_LOW_LATENCY,
		.name = "Low Latency Controls",
		.type = V4L2_CTRL_TYPE_INTEGER,
		.min = XVIP_LOW_LATENCY_ENABLE,
		.max = XVIP_START_DMA,
		.step = 1,
		.def = XVIP_LOW_LATENCY_DISABLE,
	}
};

/* -----------------------------------------------------------------------------
 * V4L2 file operations
 */

static const struct v4l2_file_operations xvip_dma_fops = {
	.owner		= THIS_MODULE,
	.unlocked_ioctl	= video_ioctl2,
	.open		= xvip_dma_open,
	.release	= vb2_fop_release,
	.poll		= vb2_fop_poll,
	.mmap		= vb2_fop_mmap,
};

/* -----------------------------------------------------------------------------
 * Xilinx Video DMA Core
 */

int xvip_dma_init(struct xvip_composite_device *xdev, struct xvip_dma *dma,
		  enum v4l2_buf_type type, unsigned int port)
{
	char name[16];
	int ret;
	u32 i, hsub, vsub, width, height;

	dma->xdev = xdev;
	dma->port = port;
	mutex_init(&dma->lock);
	mutex_init(&dma->pipe.lock);
	INIT_LIST_HEAD(&dma->queued_bufs);
	spin_lock_init(&dma->queued_lock);

	dma->fmtinfo = xvip_get_format_by_fourcc(XVIP_DMA_DEF_FORMAT);
	dma->format.type = type;

	if (V4L2_TYPE_IS_MULTIPLANAR(type)) {
		struct v4l2_pix_format_mplane *pix_mp;

		pix_mp = &dma->format.fmt.pix_mp;
		pix_mp->pixelformat = dma->fmtinfo->fourcc;
		pix_mp->colorspace = V4L2_COLORSPACE_SRGB;
		pix_mp->field = V4L2_FIELD_NONE;
		pix_mp->width = XVIP_DMA_DEF_WIDTH;

		/* Handling contiguous data with mplanes */
		if (dma->fmtinfo->buffers == 1) {
			pix_mp->plane_fmt[0].bytesperline =
				pix_mp->width * dma->fmtinfo->bpl_factor;
			pix_mp->plane_fmt[0].sizeimage =
					pix_mp->width * pix_mp->height *
					dma->fmtinfo->bpp / 8;
		} else {
		    /* Handling non-contiguous data with mplanes */
			hsub = dma->fmtinfo->hsub;
			vsub = dma->fmtinfo->vsub;
			for (i = 0; i < dma->fmtinfo->buffers; i++) {
				width = pix_mp->width / (i ? hsub : 1);
				height = pix_mp->height / (i ? vsub : 1);
				pix_mp->plane_fmt[i].bytesperline =
					width *	dma->fmtinfo->bpl_factor;
				pix_mp->plane_fmt[i].sizeimage = width * height;
			}
		}
	} else {
		struct v4l2_pix_format *pix;

		pix = &dma->format.fmt.pix;
		pix->pixelformat = dma->fmtinfo->fourcc;
		pix->colorspace = V4L2_COLORSPACE_SRGB;
		pix->field = V4L2_FIELD_NONE;
		pix->width = XVIP_DMA_DEF_WIDTH;
		pix->height = XVIP_DMA_DEF_HEIGHT;
		pix->bytesperline = pix->width * dma->fmtinfo->bpl_factor;
		pix->sizeimage =
			pix->width * pix->height * dma->fmtinfo->bpp / 8;
	}

	/* Initialize the media entity... */
	if (type == V4L2_BUF_TYPE_VIDEO_CAPTURE ||
	    type == V4L2_BUF_TYPE_VIDEO_CAPTURE_MPLANE)
		dma->pad.flags = MEDIA_PAD_FL_SINK;
	else
		dma->pad.flags = MEDIA_PAD_FL_SOURCE;

	ret = media_entity_pads_init(&dma->video.entity, 1, &dma->pad);
	if (ret < 0)
		goto error;

	ret = v4l2_ctrl_handler_init(&dma->ctrl_handler,
				     ARRAY_SIZE(xvip_dma_ctrls));
	if (ret < 0) {
		dev_err(dma->xdev->dev, "failed to initialize V4L2 ctrl\n");
		goto error;
	}

	for (i = 0; i < ARRAY_SIZE(xvip_dma_ctrls); i++) {
		struct v4l2_ctrl *ctrl;

		dev_dbg(dma->xdev->dev, "%d ctrl = 0x%x\n", i,
			xvip_dma_ctrls[i].id);
		ctrl = v4l2_ctrl_new_custom(&dma->ctrl_handler,
					    &xvip_dma_ctrls[i], NULL);
		if (!ctrl) {
			dev_err(dma->xdev->dev, "Failed for %s ctrl\n",
				xvip_dma_ctrls[i].name);
			goto error;
		}
	}

	if (dma->ctrl_handler.error) {
		dev_err(dma->xdev->dev, "failed to add controls\n");
		ret = dma->ctrl_handler.error;
		goto error;
	}

	ret = v4l2_ctrl_handler_setup(&dma->ctrl_handler);
	if (ret < 0) {
		dev_err(dma->xdev->dev, "failed to set controls\n");
		goto error;
	}

	/* ... and the video node... */
	dma->video.fops = &xvip_dma_fops;
	dma->video.v4l2_dev = &xdev->v4l2_dev;
	dma->video.v4l2_dev->ctrl_handler = &dma->ctrl_handler;
	dma->video.queue = &dma->queue;
	snprintf(dma->video.name, sizeof(dma->video.name), "%pOFn %s %u",
		 xdev->dev->of_node,
		 (type == V4L2_BUF_TYPE_VIDEO_CAPTURE ||
		  type == V4L2_BUF_TYPE_VIDEO_CAPTURE_MPLANE)
					? "output" : "input",
		 port);

	dma->video.vfl_type = VFL_TYPE_VIDEO;
	if (type == V4L2_BUF_TYPE_VIDEO_CAPTURE ||
	    type == V4L2_BUF_TYPE_VIDEO_CAPTURE_MPLANE)
		dma->video.vfl_dir = VFL_DIR_RX;
	else
		dma->video.vfl_dir = VFL_DIR_TX;

	dma->video.release = video_device_release_empty;
	dma->video.ioctl_ops = &xvip_dma_ioctl_ops;
	dma->video.lock = &dma->lock;
	dma->video.device_caps = V4L2_CAP_STREAMING;
	switch (dma->format.type) {
	case V4L2_BUF_TYPE_VIDEO_CAPTURE_MPLANE:
		dma->video.device_caps |= V4L2_CAP_VIDEO_CAPTURE_MPLANE;
		break;
	case V4L2_BUF_TYPE_VIDEO_CAPTURE:
		dma->video.device_caps |= V4L2_CAP_VIDEO_CAPTURE;
		break;
	case V4L2_BUF_TYPE_VIDEO_OUTPUT_MPLANE:
		dma->video.device_caps |= V4L2_CAP_VIDEO_OUTPUT_MPLANE;
		break;
	case V4L2_BUF_TYPE_VIDEO_OUTPUT:
		dma->video.device_caps |= V4L2_CAP_VIDEO_OUTPUT;
		break;
	}

	video_set_drvdata(&dma->video, dma);

	/* ... and the buffers queue... */
	/* Don't enable VB2_READ and VB2_WRITE, as using the read() and write()
	 * V4L2 APIs would be inefficient. Testing on the command line with a
	 * 'cat /dev/video?' thus won't be possible, but given that the driver
	 * anyway requires a test tool to setup the pipeline before any video
	 * stream can be started, requiring a specific V4L2 test tool as well
	 * instead of 'cat' isn't really a drawback.
	 */
	dma->queue.type = type;
	dma->queue.io_modes = VB2_MMAP | VB2_USERPTR | VB2_DMABUF;
	dma->queue.lock = &dma->lock;
	dma->queue.drv_priv = dma;
	dma->queue.buf_struct_size = sizeof(struct xvip_dma_buffer);
	dma->queue.ops = &xvip_dma_queue_qops;
	dma->queue.mem_ops = &vb2_dma_contig_memops;
	dma->queue.timestamp_flags = V4L2_BUF_FLAG_TIMESTAMP_MONOTONIC
				   | V4L2_BUF_FLAG_TSTAMP_SRC_EOF;
	dma->queue.dev = dma->xdev->dev;
	ret = vb2_queue_init(&dma->queue);
	if (ret < 0) {
		dev_err(dma->xdev->dev, "failed to initialize VB2 queue\n");
		goto error;
	}

	/* ... and the DMA channel. */
	snprintf(name, sizeof(name), "port%u", port);
	dma->dma = dma_request_chan(dma->xdev->dev, name);
	if (IS_ERR(dma->dma)) {
		ret = PTR_ERR(dma->dma);
		if (ret != -EPROBE_DEFER)
			dev_err(dma->xdev->dev, "no VDMA channel found\n");
		goto error;
	}

	xilinx_xdma_get_width_align(dma->dma, &dma->width_align);
	if (!dma->width_align) {
		dev_dbg(dma->xdev->dev,
			"Using width align %d\n", XVIP_DMA_DEF_WIDTH_ALIGN);
		dma->width_align = XVIP_DMA_DEF_WIDTH_ALIGN;
	}

	dma->align = 1 << dma->dma->device->copy_align;

	ret = video_register_device(&dma->video, VFL_TYPE_VIDEO, -1);
	if (ret < 0) {
		dev_err(dma->xdev->dev, "failed to register video device\n");
		goto error;
	}

	return 0;

error:
	xvip_dma_cleanup(dma);
	return ret;
}

void xvip_dma_cleanup(struct xvip_dma *dma)
{
	if (video_is_registered(&dma->video))
		video_unregister_device(&dma->video);

	if (!IS_ERR_OR_NULL(dma->dma))
		dma_release_channel(dma->dma);

	v4l2_ctrl_handler_free(&dma->ctrl_handler);
	media_entity_cleanup(&dma->video.entity);

	mutex_destroy(&dma->lock);
	mutex_destroy(&dma->pipe.lock);
}<|MERGE_RESOLUTION|>--- conflicted
+++ resolved
@@ -165,13 +165,6 @@
 			num_inputs++;
 	}
 
-<<<<<<< HEAD
-	mutex_unlock(&mdev->graph_mutex);
-
-	media_graph_walk_cleanup(&graph);
-
-=======
->>>>>>> 08485d4c
 	/* We need at least one DMA to proceed */
 	if (num_outputs == 0 && num_inputs == 0)
 		return -EPIPE;
@@ -751,21 +744,12 @@
 	struct v4l2_subdev_format v4l_fmt;
 	const struct xvip_video_format *fmt;
 	int err, ret;
-<<<<<<< HEAD
 
 	/* Establish media pad format */
 	subdev = xvip_dma_remote_subdev(&dma->pad, &v4l_fmt.pad);
 	if (!subdev)
 		return -EPIPE;
 
-=======
-
-	/* Establish media pad format */
-	subdev = xvip_dma_remote_subdev(&dma->pad, &v4l_fmt.pad);
-	if (!subdev)
-		return -EPIPE;
-
->>>>>>> 08485d4c
 	v4l_fmt.which = V4L2_SUBDEV_FORMAT_ACTIVE;
 	ret = v4l2_subdev_call(subdev, pad, get_fmt, NULL, &v4l_fmt);
 	if (ret < 0)
@@ -859,21 +843,12 @@
 		fourcc = format->fmt.pix_mp.pixelformat;
 	else
 		fourcc = format->fmt.pix.pixelformat;
-<<<<<<< HEAD
 
 	info = xvip_get_format_by_fourcc(fourcc);
 
 	if (IS_ERR(info))
 		info = xvip_get_format_by_fourcc(XVIP_DMA_DEF_FORMAT);
 
-=======
-
-	info = xvip_get_format_by_fourcc(fourcc);
-
-	if (IS_ERR(info))
-		info = xvip_get_format_by_fourcc(XVIP_DMA_DEF_FORMAT);
-
->>>>>>> 08485d4c
 	xvip_width_padding_factor(info->fourcc, &padding_factor_nume,
 				  &padding_factor_deno);
 	xvip_bpl_scaling_factor(info->fourcc, &bpl_nume, &bpl_deno);
