--- conflicted
+++ resolved
@@ -181,17 +181,6 @@
 		rate = parent_rate * m;
 		frac = (parent_rate * f) / FRAC_DIV;
 
-<<<<<<< HEAD
-		ret = eemi_ops->clock_setdivider(clk_id, m);
-		if (ret) {
-			if (ret == -EUSERS)
-				WARN(1, "More than allowed devices are using the %s, which is forbidden\n", clk_name);
-			pr_err("%s() set divider failed for %s, ret = %d\n",
-			       __func__, clk_name, ret);
-		}
-
-		eemi_ops->ioctl(0, IOCTL_SET_PLL_FRAC_DATA, clk_id, f, NULL);
-=======
 		ret = zynqmp_pm_clock_setdivider(clk_id, m);
 		if (ret == -EUSERS)
 			WARN(1, "More than allowed devices are using the %s, which is forbidden\n",
@@ -200,7 +189,6 @@
 			pr_warn_once("%s() set divider failed for %s, ret = %d\n",
 				     __func__, clk_name, ret);
 		zynqmp_pm_set_pll_frac_data(clk_id, f);
->>>>>>> a4adc2c2
 
 		return rate + frac;
 	}
