--- conflicted
+++ resolved
@@ -239,11 +239,7 @@
 	struct clk_wzrd_divider *divider = to_clk_wzrd_divider(hw);
 	void __iomem *div_addr = divider->base + divider->offset;
 	u32 value, regh, edged, p5en, p5fedge, regval, regval1;
-<<<<<<< HEAD
-	unsigned long flags = 0;
-=======
 	unsigned long flags;
->>>>>>> a686015d
 	int err;
 
 	spin_lock_irqsave(divider->lock, flags);
@@ -290,11 +286,7 @@
 {
 	struct clk_wzrd_divider *divider = to_clk_wzrd_divider(hw);
 	void __iomem *div_addr = divider->base + divider->offset;
-<<<<<<< HEAD
-	unsigned long flags = 0;
-=======
 	unsigned long flags;
->>>>>>> a686015d
 	u32 value;
 	int err;
 
@@ -385,8 +377,6 @@
 
 static int clk_wzrd_get_divisors(struct clk_hw *hw, unsigned long rate,
 				 unsigned long parent_rate)
-<<<<<<< HEAD
-=======
 {
 	struct clk_wzrd_divider *divider = to_clk_wzrd_divider(hw);
 	u64 vco_freq, freq, diff, vcomin, vcomax, best_diff = -1ULL;
@@ -447,80 +437,12 @@
 
 static int clk_wzrd_dynamic_ver_all_nolock(struct clk_hw *hw, unsigned long rate,
 					   unsigned long parent_rate)
->>>>>>> a686015d
-{
-	u32 regh, edged, p5en, p5fedge, value2, m, regval, regval1, value;
-	struct clk_wzrd_divider *divider = to_clk_wzrd_divider(hw);
-<<<<<<< HEAD
-	u64 vco_freq, freq, diff, vcomin, vcomax, best_diff = -1ULL;
-	u64 m, d, o;
-	u64 mmin, mmax, dmin, dmax, omin, omax, mdmin, mdmax;
-
-	mmin = WZRD_M_MIN << 3;
-	mmax = WZRD_M_MAX << 3;
-	dmin = WZRD_D_MIN;
-	dmax = WZRD_D_MAX;
-	omin = WZRD_O_MIN << 3;
-	omax = WZRD_O_MAX << 3;
-	vcomin = WZRD_VCO_MIN << 3;
-	vcomax = WZRD_VCO_MAX << 3;
-
-	for (m = mmin; m <= mmax; m++) {
-		mdmin = max(dmin, div64_u64(parent_rate * m + vcomax / 2, vcomax));
-		mdmax = min(dmax, div64_u64(parent_rate * m + vcomin / 2, vcomin));
-		for (d = mdmin; d <= mdmax; d++) {
-			vco_freq = DIV_ROUND_CLOSEST_ULL((parent_rate * m), d);
-			o = DIV_ROUND_CLOSEST_ULL(vco_freq, rate);
-			if (o < omin || o > omax)
-				continue;
-			freq = DIV_ROUND_CLOSEST_ULL(vco_freq, o);
-			diff = freq - rate;
-			if (diff < best_diff) {
-				best_diff = diff;
-				divider->m = m >> 3;
-				divider->m_frac = (m - (divider->m << 3)) * 125;
-				divider->d = d;
-				divider->o = o >> 3;
-				divider->o_frac = (o - (divider->o << 3)) * 125;
-			}
-		}
-	}
-	return best_diff < WZRD_MIN_ERR ? 0 : -EBUSY;
-}
-
-static int clk_wzrd_reconfig(struct clk_wzrd_divider *divider, void __iomem *div_addr)
-{
-	u32 value;
-	int err;
-
-	/* Check status register */
-	err = readl_poll_timeout_atomic(divider->base + WZRD_DR_STATUS_REG_OFFSET, value,
-					value & WZRD_DR_LOCK_BIT_MASK,
-					WZRD_USEC_POLL, WZRD_TIMEOUT_POLL);
-	if (err)
-		return -ETIMEDOUT;
-
-	/* Initiate reconfiguration */
-	writel(WZRD_DR_BEGIN_DYNA_RECONF, div_addr);
-	/* Check status register */
-	return readl_poll_timeout_atomic(divider->base + WZRD_DR_STATUS_REG_OFFSET, value,
-				 value & WZRD_DR_LOCK_BIT_MASK,
-				 WZRD_USEC_POLL, WZRD_TIMEOUT_POLL);
-}
-
-static int clk_wzrd_dynamic_ver_all_nolock(struct clk_hw *hw, unsigned long rate,
-					   unsigned long parent_rate)
 {
 	u32 regh, edged, p5en, p5fedge, value2, m, regval, regval1, value;
 	struct clk_wzrd_divider *divider = to_clk_wzrd_divider(hw);
 	void __iomem *div_addr;
 	int err;
 
-=======
-	void __iomem *div_addr;
-	int err;
-
->>>>>>> a686015d
 	err = clk_wzrd_get_divisors_ver(hw, rate, parent_rate);
 	if (err)
 		return err;
@@ -583,11 +505,7 @@
 				       unsigned long parent_rate)
 {
 	struct clk_wzrd_divider *divider = to_clk_wzrd_divider(hw);
-<<<<<<< HEAD
-	void __iomem *div_addr = divider->base;
-=======
 	void __iomem *div_addr;
->>>>>>> a686015d
 	u32 reg;
 	int err;
 
@@ -628,11 +546,7 @@
 				    unsigned long parent_rate)
 {
 	struct clk_wzrd_divider *divider = to_clk_wzrd_divider(hw);
-<<<<<<< HEAD
-	unsigned long flags = 0;
-=======
 	unsigned long flags;
->>>>>>> a686015d
 	int ret;
 
 	spin_lock_irqsave(divider->lock, flags);
@@ -1076,11 +990,7 @@
 	unsigned long flags = 0;
 	void __iomem *ctrl_reg;
 	u32 reg, reg_f, mult;
-<<<<<<< HEAD
-	bool is_versal = 0;
-=======
 	bool is_versal = false;
->>>>>>> a686015d
 	unsigned long rate;
 	int nr_outputs;
 	int i, ret;
