--- conflicted
+++ resolved
@@ -228,15 +228,6 @@
  * @transceiver:		Optional pointer to associated CAN transceiver
  * @rstc:			Pointer to reset control
  * @ecc_enable:			ECC enable flag
-<<<<<<< HEAD
- * @stats_lock:			Lock for synchronizing ECC errors stats
- * @ecc_2bit_rxfifo_cnt:	RXFIFO 2bit ECC count
- * @ecc_1bit_rxfifo_cnt:	RXFIFO 1bit ECC count
- * @ecc_2bit_txolfifo_cnt:	TXOLFIFO 2bit ECC count
- * @ecc_1bit_txolfifo_cnt:	TXOLFIFO 1bit ECC count
- * @ecc_2bit_txtlfifo_cnt:	TXTLFIFO 2bit ECC count
- * @ecc_1bit_txtlfifo_cnt:	TXTLFIFO 1bit ECC count
-=======
  * @syncp:			synchronization for ECC error stats
  * @ecc_rx_2_bit_errors:	RXFIFO 2bit ECC count
  * @ecc_rx_1_bit_errors:	RXFIFO 1bit ECC count
@@ -244,7 +235,6 @@
  * @ecc_txol_1_bit_errors:	TXOLFIFO 1bit ECC count
  * @ecc_txtl_2_bit_errors:	TXTLFIFO 2bit ECC count
  * @ecc_txtl_1_bit_errors:	TXTLFIFO 1bit ECC count
->>>>>>> a686015d
  */
 struct xcan_priv {
 	struct can_priv can;
@@ -265,15 +255,6 @@
 	struct phy *transceiver;
 	struct reset_control *rstc;
 	bool ecc_enable;
-<<<<<<< HEAD
-	spinlock_t stats_lock; /* Lock for synchronizing ECC errors stats */
-	u64_stats_t ecc_2bit_rxfifo_cnt;
-	u64_stats_t ecc_1bit_rxfifo_cnt;
-	u64_stats_t ecc_2bit_txolfifo_cnt;
-	u64_stats_t ecc_1bit_txolfifo_cnt;
-	u64_stats_t ecc_2bit_txtlfifo_cnt;
-	u64_stats_t ecc_1bit_txtlfifo_cnt;
-=======
 	struct u64_stats_sync syncp;
 	u64_stats_t ecc_rx_2_bit_errors;
 	u64_stats_t ecc_rx_1_bit_errors;
@@ -281,7 +262,6 @@
 	u64_stats_t ecc_txol_1_bit_errors;
 	u64_stats_t ecc_txtl_2_bit_errors;
 	u64_stats_t ecc_txtl_1_bit_errors;
->>>>>>> a686015d
 };
 
 /* CAN Bittiming constants as per Xilinx CAN specs */
@@ -369,12 +349,6 @@
 	.tdcf_max = 0,
 };
 
-<<<<<<< HEAD
-static const char xcan_priv_flags_strings[][ETH_GSTRING_LEN] = {
-	"err-ecc-rx-2-bit", "err-ecc-rx-1-bit",
-	"err-ecc-txol-2-bit", "err-ecc-txol-1-bit",
-	"err-ecc-txtl-2-bit", "err-ecc-txtl-1-bit",
-=======
 enum xcan_stats_type {
 	XCAN_ECC_RX_2_BIT_ERRORS,
 	XCAN_ECC_RX_1_BIT_ERRORS,
@@ -391,7 +365,6 @@
 	[XCAN_ECC_TXOL_1_BIT_ERRORS] = "ecc_txol_1_bit_errors",
 	[XCAN_ECC_TXTL_2_BIT_ERRORS] = "ecc_txtl_2_bit_errors",
 	[XCAN_ECC_TXTL_1_BIT_ERRORS] = "ecc_txtl_1_bit_errors",
->>>>>>> a686015d
 };
 
 /**
@@ -1218,10 +1191,6 @@
 
 	if (priv->ecc_enable && isr & XCAN_IXR_ECC_MASK) {
 		u32 reg_rx_ecc, reg_txol_ecc, reg_txtl_ecc;
-<<<<<<< HEAD
-		unsigned long flags;
-=======
->>>>>>> a686015d
 
 		reg_rx_ecc = priv->read_reg(priv, XCAN_RXFIFO_ECC_OFFSET);
 		reg_txol_ecc = priv->read_reg(priv, XCAN_TXOLFIFO_ECC_OFFSET);
@@ -1233,70 +1202,39 @@
 		priv->write_reg(priv, XCAN_ECC_CFG_OFFSET, XCAN_ECC_CFG_REECRX_MASK |
 				XCAN_ECC_CFG_REECTXOL_MASK | XCAN_ECC_CFG_REECTXTL_MASK);
 
-<<<<<<< HEAD
-		spin_lock_irqsave(&priv->stats_lock, flags);
-
-		if (isr & XCAN_IXR_E2BERX_MASK) {
-			u64_stats_add(&priv->ecc_2bit_rxfifo_cnt,
-=======
 		u64_stats_update_begin(&priv->syncp);
 
 		if (isr & XCAN_IXR_E2BERX_MASK) {
 			u64_stats_add(&priv->ecc_rx_2_bit_errors,
->>>>>>> a686015d
 				      FIELD_GET(XCAN_ECC_2BIT_CNT_MASK, reg_rx_ecc));
 		}
 
 		if (isr & XCAN_IXR_E1BERX_MASK) {
-<<<<<<< HEAD
-			u64_stats_add(&priv->ecc_1bit_rxfifo_cnt,
-=======
 			u64_stats_add(&priv->ecc_rx_1_bit_errors,
->>>>>>> a686015d
 				      FIELD_GET(XCAN_ECC_1BIT_CNT_MASK, reg_rx_ecc));
 		}
 
 		if (isr & XCAN_IXR_E2BETXOL_MASK) {
-<<<<<<< HEAD
-			u64_stats_add(&priv->ecc_2bit_txolfifo_cnt,
-=======
 			u64_stats_add(&priv->ecc_txol_2_bit_errors,
->>>>>>> a686015d
 				      FIELD_GET(XCAN_ECC_2BIT_CNT_MASK, reg_txol_ecc));
 		}
 
 		if (isr & XCAN_IXR_E1BETXOL_MASK) {
-<<<<<<< HEAD
-			u64_stats_add(&priv->ecc_1bit_txolfifo_cnt,
-=======
 			u64_stats_add(&priv->ecc_txol_1_bit_errors,
->>>>>>> a686015d
 				      FIELD_GET(XCAN_ECC_1BIT_CNT_MASK, reg_txol_ecc));
 		}
 
 		if (isr & XCAN_IXR_E2BETXTL_MASK) {
-<<<<<<< HEAD
-			u64_stats_add(&priv->ecc_2bit_txtlfifo_cnt,
-=======
 			u64_stats_add(&priv->ecc_txtl_2_bit_errors,
->>>>>>> a686015d
 				      FIELD_GET(XCAN_ECC_2BIT_CNT_MASK, reg_txtl_ecc));
 		}
 
 		if (isr & XCAN_IXR_E1BETXTL_MASK) {
-<<<<<<< HEAD
-			u64_stats_add(&priv->ecc_1bit_txtlfifo_cnt,
-				      FIELD_GET(XCAN_ECC_1BIT_CNT_MASK, reg_txtl_ecc));
-		}
-
-		spin_unlock_irqrestore(&priv->stats_lock, flags);
-=======
 			u64_stats_add(&priv->ecc_txtl_1_bit_errors,
 				      FIELD_GET(XCAN_ECC_1BIT_CNT_MASK, reg_txtl_ecc));
 		}
 
 		u64_stats_update_end(&priv->syncp);
->>>>>>> a686015d
 	}
 
 	if (cf.can_id) {
@@ -1528,10 +1466,6 @@
 	struct xcan_priv *priv = netdev_priv(ndev);
 	u32 isr_errors, mask;
 	u32 isr, ier;
-<<<<<<< HEAD
-	u32 isr_errors, mask;
-=======
->>>>>>> a686015d
 	u32 rx_int_mask = xcan_rx_int_mask(priv);
 
 	/* Get the interrupt status from Xilinx CAN */
@@ -1750,21 +1684,6 @@
 				   struct ethtool_stats *stats, u64 *data)
 {
 	struct xcan_priv *priv = netdev_priv(ndev);
-<<<<<<< HEAD
-	unsigned long flags;
-	int i = 0;
-
-	spin_lock_irqsave(&priv->stats_lock, flags);
-
-	data[i++] = u64_stats_read(&priv->ecc_2bit_rxfifo_cnt);
-	data[i++] = u64_stats_read(&priv->ecc_1bit_rxfifo_cnt);
-	data[i++] = u64_stats_read(&priv->ecc_2bit_txolfifo_cnt);
-	data[i++] = u64_stats_read(&priv->ecc_1bit_txolfifo_cnt);
-	data[i++] = u64_stats_read(&priv->ecc_2bit_txtlfifo_cnt);
-	data[i++] = u64_stats_read(&priv->ecc_1bit_txtlfifo_cnt);
-
-	spin_unlock_irqrestore(&priv->stats_lock, flags);
-=======
 	unsigned int start;
 
 	do {
@@ -1777,7 +1696,6 @@
 		data[XCAN_ECC_TXTL_2_BIT_ERRORS] = u64_stats_read(&priv->ecc_txtl_2_bit_errors);
 		data[XCAN_ECC_TXTL_1_BIT_ERRORS] = u64_stats_read(&priv->ecc_txtl_1_bit_errors);
 	} while (u64_stats_fetch_retry(&priv->syncp, start));
->>>>>>> a686015d
 }
 
 static const struct net_device_ops xcan_netdev_ops = {
