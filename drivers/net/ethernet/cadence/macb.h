/* SPDX-License-Identifier: GPL-2.0-only */
/*
 * Atmel MACB Ethernet Controller driver
 *
 * Copyright (C) 2004-2006 Atmel Corporation
 */
#ifndef _MACB_H
#define _MACB_H

#include <linux/clk.h>
#include <linux/phylink.h>
#include <linux/ptp_clock_kernel.h>
#include <linux/net_tstamp.h>
#include <linux/interrupt.h>
#include <linux/phy/phy.h>
#include <linux/workqueue.h>

#if defined(CONFIG_ARCH_DMA_ADDR_T_64BIT) || defined(CONFIG_MACB_USE_HWSTAMP)
#define MACB_EXT_DESC
#endif

#define MACB_GREGS_NBR 16
#define MACB_GREGS_VERSION 2
#define MACB_MAX_QUEUES 8

/* MACB register offsets */
#define MACB_NCR		0x0000 /* Network Control */
#define MACB_NCFGR		0x0004 /* Network Config */
#define MACB_NSR		0x0008 /* Network Status */
#define MACB_TAR		0x000c /* AT91RM9200 only */
#define MACB_TCR		0x0010 /* AT91RM9200 only */
#define MACB_TSR		0x0014 /* Transmit Status */
#define MACB_RBQP		0x0018 /* RX Q Base Address */
#define MACB_TBQP		0x001c /* TX Q Base Address */
#define MACB_RSR		0x0020 /* Receive Status */
#define MACB_ISR		0x0024 /* Interrupt Status */
#define MACB_IER		0x0028 /* Interrupt Enable */
#define MACB_IDR		0x002c /* Interrupt Disable */
#define MACB_IMR		0x0030 /* Interrupt Mask */
#define MACB_MAN		0x0034 /* PHY Maintenance */
#define MACB_PTR		0x0038
#define MACB_PFR		0x003c
#define MACB_FTO		0x0040
#define MACB_SCF		0x0044
#define MACB_MCF		0x0048
#define MACB_FRO		0x004c
#define MACB_FCSE		0x0050
#define MACB_ALE		0x0054
#define MACB_DTF		0x0058
#define MACB_LCOL		0x005c
#define MACB_EXCOL		0x0060
#define MACB_TUND		0x0064
#define MACB_CSE		0x0068
#define MACB_RRE		0x006c
#define MACB_ROVR		0x0070
#define MACB_RSE		0x0074
#define MACB_ELE		0x0078
#define MACB_RJA		0x007c
#define MACB_USF		0x0080
#define MACB_STE		0x0084
#define MACB_RLE		0x0088
#define MACB_TPF		0x008c
#define MACB_HRB		0x0090
#define MACB_HRT		0x0094
#define MACB_SA1B		0x0098
#define MACB_SA1T		0x009c
#define MACB_SA2B		0x00a0
#define MACB_SA2T		0x00a4
#define MACB_SA3B		0x00a8
#define MACB_SA3T		0x00ac
#define MACB_SA4B		0x00b0
#define MACB_SA4T		0x00b4
#define MACB_TID		0x00b8
#define MACB_TPQ		0x00bc
#define MACB_USRIO		0x00c0
#define MACB_WOL		0x00c4
#define MACB_MID		0x00fc
#define MACB_TBQPH		0x04C8
#define MACB_RBQPH		0x04D4

/* GEM register offsets. */
#define GEM_NCR			0x0000 /* Network Control */
#define GEM_NCFGR		0x0004 /* Network Config */
#define GEM_USRIO		0x000c /* User IO */
#define GEM_DMACFG		0x0010 /* DMA Configuration */
#define GEM_PBUFRXCUT		0x0044 /* RX Partial Store and Forward */
#define GEM_JML			0x0048 /* Jumbo Max Length */
#define GEM_HS_MAC_CONFIG	0x0050 /* GEM high speed config */
#define GEM_HRB			0x0080 /* Hash Bottom */
#define GEM_HRT			0x0084 /* Hash Top */
#define GEM_SA1B		0x0088 /* Specific1 Bottom */
#define GEM_SA1T		0x008C /* Specific1 Top */
#define GEM_SA2B		0x0090 /* Specific2 Bottom */
#define GEM_SA2T		0x0094 /* Specific2 Top */
#define GEM_SA3B		0x0098 /* Specific3 Bottom */
#define GEM_SA3T		0x009C /* Specific3 Top */
#define GEM_SA4B		0x00A0 /* Specific4 Bottom */
#define GEM_SA4T		0x00A4 /* Specific4 Top */
#define GEM_WOL			0x00b8 /* Wake on LAN */
#define GEM_RXPTPUNI		0x00D4 /* PTP RX Unicast address */
#define GEM_TXPTPUNI		0x00D8 /* PTP TX Unicast address */
#define GEM_EFTSH		0x00e8 /* PTP Event Frame Transmitted Seconds Register 47:32 */
#define GEM_EFRSH		0x00ec /* PTP Event Frame Received Seconds Register 47:32 */
#define GEM_PEFTSH		0x00f0 /* PTP Peer Event Frame Transmitted Seconds Register 47:32 */
#define GEM_PEFRSH		0x00f4 /* PTP Peer Event Frame Received Seconds Register 47:32 */
#define GEM_OTX			0x0100 /* Octets transmitted */
#define GEM_OCTTXL		0x0100 /* Octets transmitted [31:0] */
#define GEM_OCTTXH		0x0104 /* Octets transmitted [47:32] */
#define GEM_TXCNT		0x0108 /* Frames Transmitted counter */
#define GEM_TXBCCNT		0x010c /* Broadcast Frames counter */
#define GEM_TXMCCNT		0x0110 /* Multicast Frames counter */
#define GEM_TXPAUSECNT		0x0114 /* Pause Frames Transmitted Counter */
#define GEM_TX64CNT		0x0118 /* 64 byte Frames TX counter */
#define GEM_TX65CNT		0x011c /* 65-127 byte Frames TX counter */
#define GEM_TX128CNT		0x0120 /* 128-255 byte Frames TX counter */
#define GEM_TX256CNT		0x0124 /* 256-511 byte Frames TX counter */
#define GEM_TX512CNT		0x0128 /* 512-1023 byte Frames TX counter */
#define GEM_TX1024CNT		0x012c /* 1024-1518 byte Frames TX counter */
#define GEM_TX1519CNT		0x0130 /* 1519+ byte Frames TX counter */
#define GEM_TXURUNCNT		0x0134 /* TX under run error counter */
#define GEM_SNGLCOLLCNT		0x0138 /* Single Collision Frame Counter */
#define GEM_MULTICOLLCNT	0x013c /* Multiple Collision Frame Counter */
#define GEM_EXCESSCOLLCNT	0x0140 /* Excessive Collision Frame Counter */
#define GEM_LATECOLLCNT		0x0144 /* Late Collision Frame Counter */
#define GEM_TXDEFERCNT		0x0148 /* Deferred Transmission Frame Counter */
#define GEM_TXCSENSECNT		0x014c /* Carrier Sense Error Counter */
#define GEM_ORX			0x0150 /* Octets received */
#define GEM_OCTRXL		0x0150 /* Octets received [31:0] */
#define GEM_OCTRXH		0x0154 /* Octets received [47:32] */
#define GEM_RXCNT		0x0158 /* Frames Received Counter */
#define GEM_RXBROADCNT		0x015c /* Broadcast Frames Received Counter */
#define GEM_RXMULTICNT		0x0160 /* Multicast Frames Received Counter */
#define GEM_RXPAUSECNT		0x0164 /* Pause Frames Received Counter */
#define GEM_RX64CNT		0x0168 /* 64 byte Frames RX Counter */
#define GEM_RX65CNT		0x016c /* 65-127 byte Frames RX Counter */
#define GEM_RX128CNT		0x0170 /* 128-255 byte Frames RX Counter */
#define GEM_RX256CNT		0x0174 /* 256-511 byte Frames RX Counter */
#define GEM_RX512CNT		0x0178 /* 512-1023 byte Frames RX Counter */
#define GEM_RX1024CNT		0x017c /* 1024-1518 byte Frames RX Counter */
#define GEM_RX1519CNT		0x0180 /* 1519+ byte Frames RX Counter */
#define GEM_RXUNDRCNT		0x0184 /* Undersize Frames Received Counter */
#define GEM_RXOVRCNT		0x0188 /* Oversize Frames Received Counter */
#define GEM_RXJABCNT		0x018c /* Jabbers Received Counter */
#define GEM_RXFCSCNT		0x0190 /* Frame Check Sequence Error Counter */
#define GEM_RXLENGTHCNT		0x0194 /* Length Field Error Counter */
#define GEM_RXSYMBCNT		0x0198 /* Symbol Error Counter */
#define GEM_RXALIGNCNT		0x019c /* Alignment Error Counter */
#define GEM_RXRESERRCNT		0x01a0 /* Receive Resource Error Counter */
#define GEM_RXORCNT		0x01a4 /* Receive Overrun Counter */
#define GEM_RXIPCCNT		0x01a8 /* IP header Checksum Error Counter */
#define GEM_RXTCPCCNT		0x01ac /* TCP Checksum Error Counter */
#define GEM_RXUDPCCNT		0x01b0 /* UDP Checksum Error Counter */
#define GEM_TISUBN		0x01bc /* 1588 Timer Increment Sub-ns */
#define GEM_TSH			0x01c0 /* 1588 Timer Seconds High */
#define GEM_TSL			0x01d0 /* 1588 Timer Seconds Low */
#define GEM_TN			0x01d4 /* 1588 Timer Nanoseconds */
#define GEM_TA			0x01d8 /* 1588 Timer Adjust */
#define GEM_TI			0x01dc /* 1588 Timer Increment */
#define GEM_EFTSL		0x01e0 /* PTP Event Frame Tx Seconds Low */
#define GEM_EFTN		0x01e4 /* PTP Event Frame Tx Nanoseconds */
#define GEM_EFRSL		0x01e8 /* PTP Event Frame Rx Seconds Low */
#define GEM_EFRN		0x01ec /* PTP Event Frame Rx Nanoseconds */
#define GEM_PEFTSL		0x01f0 /* PTP Peer Event Frame Tx Secs Low */
#define GEM_PEFTN		0x01f4 /* PTP Peer Event Frame Tx Ns */
#define GEM_PEFRSL		0x01f8 /* PTP Peer Event Frame Rx Sec Low */
#define GEM_PEFRN		0x01fc /* PTP Peer Event Frame Rx Ns */
#define GEM_PCSCNTRL		0x0200 /* PCS Control */
#define GEM_PCSSTS		0x0204 /* PCS Status */
#define GEM_PCSPHYTOPID		0x0208 /* PCS PHY Top ID */
#define GEM_PCSPHYBOTID		0x020c /* PCS PHY Bottom ID */
#define GEM_PCSANADV		0x0210 /* PCS AN Advertisement */
#define GEM_PCSANLPBASE		0x0214 /* PCS AN Link Partner Base */
#define GEM_PCSANEXP		0x0218 /* PCS AN Expansion */
#define GEM_PCSANNPTX		0x021c /* PCS AN Next Page TX */
#define GEM_PCSANNPLP		0x0220 /* PCS AN Next Page LP */
#define GEM_PCSANEXTSTS		0x023c /* PCS AN Extended Status */
#define GEM_DCFG1		0x0280 /* Design Config 1 */
#define GEM_DCFG2		0x0284 /* Design Config 2 */
#define GEM_DCFG3		0x0288 /* Design Config 3 */
#define GEM_DCFG4		0x028c /* Design Config 4 */
#define GEM_DCFG5		0x0290 /* Design Config 5 */
#define GEM_DCFG6		0x0294 /* Design Config 6 */
#define GEM_DCFG7		0x0298 /* Design Config 7 */
#define GEM_DCFG8		0x029C /* Design Config 8 */
#define GEM_DCFG10		0x02A4 /* Design Config 10 */
#define GEM_DCFG12		0x02AC /* Design Config 12 */
#define GEM_USX_CONTROL		0x0A80 /* High speed PCS control register */
#define GEM_USX_STATUS		0x0A88 /* High speed PCS status register */

#define GEM_TXBDCTRL	0x04cc /* TX Buffer Descriptor control register */
#define GEM_RXBDCTRL	0x04d0 /* RX Buffer Descriptor control register */

/* Screener Type 2 match registers */
#define GEM_SCRT2		0x540

/* EtherType registers */
#define GEM_ETHT		0x06E0

/* Type 2 compare registers */
#define GEM_T2CMPW0		0x0700
#define GEM_T2CMPW1		0x0704
#define T2CMP_OFST(t2idx)	(t2idx * 2)

/* type 2 compare registers
 * each location requires 3 compare regs
 */
#define GEM_IP4SRC_CMP(idx)		(idx * 3)
#define GEM_IP4DST_CMP(idx)		(idx * 3 + 1)
#define GEM_PORT_CMP(idx)		(idx * 3 + 2)

/* Which screening type 2 EtherType register will be used (0 - 7) */
#define SCRT2_ETHT		0

#define GEM_ISR(hw_q)		(0x0400 + ((hw_q) << 2))
#define GEM_TBQP(hw_q)		(0x0440 + ((hw_q) << 2))
#define GEM_TBQPH(hw_q)		(0x04C8)
#define GEM_RBQP(hw_q)		(0x0480 + ((hw_q) << 2))
#define GEM_RBQS(hw_q)		(0x04A0 + ((hw_q) << 2))
#define GEM_RBQPH(hw_q)		(0x04D4)
#define GEM_IER(hw_q)		(0x0600 + ((hw_q) << 2))
#define GEM_IDR(hw_q)		(0x0620 + ((hw_q) << 2))
#define GEM_IMR(hw_q)		(0x0640 + ((hw_q) << 2))

/* Bitfields in NCR */
#define MACB_LB_OFFSET		0 /* reserved */
#define MACB_LB_SIZE		1
#define MACB_LLB_OFFSET		1 /* Loop back local */
#define MACB_LLB_SIZE		1
#define MACB_RE_OFFSET		2 /* Receive enable */
#define MACB_RE_SIZE		1
#define MACB_TE_OFFSET		3 /* Transmit enable */
#define MACB_TE_SIZE		1
#define MACB_MPE_OFFSET		4 /* Management port enable */
#define MACB_MPE_SIZE		1
#define MACB_CLRSTAT_OFFSET	5 /* Clear stats regs */
#define MACB_CLRSTAT_SIZE	1
#define MACB_INCSTAT_OFFSET	6 /* Incremental stats regs */
#define MACB_INCSTAT_SIZE	1
#define MACB_WESTAT_OFFSET	7 /* Write enable stats regs */
#define MACB_WESTAT_SIZE	1
#define MACB_BP_OFFSET		8 /* Back pressure */
#define MACB_BP_SIZE		1
#define MACB_TSTART_OFFSET	9 /* Start transmission */
#define MACB_TSTART_SIZE	1
#define MACB_THALT_OFFSET	10 /* Transmit halt */
#define MACB_THALT_SIZE		1
#define MACB_NCR_TPF_OFFSET	11 /* Transmit pause frame */
#define MACB_NCR_TPF_SIZE	1
#define MACB_TZQ_OFFSET		12 /* Transmit zero quantum pause frame */
#define MACB_TZQ_SIZE		1
#define MACB_SRTSM_OFFSET	15 /* Store Receive Timestamp to Memory */
#define MACB_PTPUNI_OFFSET	20 /* PTP Unicast packet enable */
#define MACB_PTPUNI_SIZE	1
#define MACB_OSSMODE_OFFSET	24 /* Enable One Step Synchro Mode */
#define MACB_OSSMODE_SIZE	1
#define MACB_MIIONRGMII_OFFSET	28 /* MII Usage on RGMII Interface */
#define MACB_MIIONRGMII_SIZE	1

/* Bitfields in NCFGR */
#define MACB_SPD_OFFSET		0 /* Speed */
#define MACB_SPD_SIZE		1
#define MACB_FD_OFFSET		1 /* Full duplex */
#define MACB_FD_SIZE		1
#define MACB_BIT_RATE_OFFSET	2 /* Discard non-VLAN frames */
#define MACB_BIT_RATE_SIZE	1
#define MACB_JFRAME_OFFSET	3 /* reserved */
#define MACB_JFRAME_SIZE	1
#define MACB_CAF_OFFSET		4 /* Copy all frames */
#define MACB_CAF_SIZE		1
#define MACB_NBC_OFFSET		5 /* No broadcast */
#define MACB_NBC_SIZE		1
#define MACB_NCFGR_MTI_OFFSET	6 /* Multicast hash enable */
#define MACB_NCFGR_MTI_SIZE	1
#define MACB_UNI_OFFSET		7 /* Unicast hash enable */
#define MACB_UNI_SIZE		1
#define MACB_BIG_OFFSET		8 /* Receive 1536 byte frames */
#define MACB_BIG_SIZE		1
#define MACB_EAE_OFFSET		9 /* External address match enable */
#define MACB_EAE_SIZE		1
#define MACB_CLK_OFFSET		10
#define MACB_CLK_SIZE		2
#define MACB_RTY_OFFSET		12 /* Retry test */
#define MACB_RTY_SIZE		1
#define MACB_PAE_OFFSET		13 /* Pause enable */
#define MACB_PAE_SIZE		1
#define MACB_RM9200_RMII_OFFSET	13 /* AT91RM9200 only */
#define MACB_RM9200_RMII_SIZE	1  /* AT91RM9200 only */
#define MACB_RBOF_OFFSET	14 /* Receive buffer offset */
#define MACB_RBOF_SIZE		2
#define MACB_RLCE_OFFSET	16 /* Length field error frame discard */
#define MACB_RLCE_SIZE		1
#define MACB_DRFCS_OFFSET	17 /* FCS remove */
#define MACB_DRFCS_SIZE		1
#define MACB_EFRHD_OFFSET	18
#define MACB_EFRHD_SIZE		1
#define MACB_IRXFCS_OFFSET	19
#define MACB_IRXFCS_SIZE	1

/* GEM specific NCR bitfields. */
#define GEM_ENABLE_HS_MAC_OFFSET	31
#define GEM_ENABLE_HS_MAC_SIZE		1

/* GEM specific NCFGR bitfields. */
#define GEM_FD_OFFSET		1 /* Full duplex */
#define GEM_FD_SIZE		1
#define GEM_GBE_OFFSET		10 /* Gigabit mode enable */
#define GEM_GBE_SIZE		1
#define GEM_PCSSEL_OFFSET	11
#define GEM_PCSSEL_SIZE		1
#define GEM_PAE_OFFSET		13 /* Pause enable */
#define GEM_PAE_SIZE		1
#define GEM_CLK_OFFSET		18 /* MDC clock division */
#define GEM_CLK_SIZE		3
#define GEM_DBW_OFFSET		21 /* Data bus width */
#define GEM_DBW_SIZE		2
#define GEM_RXCOEN_OFFSET	24
#define GEM_RXCOEN_SIZE		1
#define GEM_SGMIIEN_OFFSET	27
#define GEM_SGMIIEN_SIZE	1


/* Constants for data bus width. */
#define GEM_DBW32		0 /* 32 bit AMBA AHB data bus width */
#define GEM_DBW64		1 /* 64 bit AMBA AHB data bus width */
#define GEM_DBW128		2 /* 128 bit AMBA AHB data bus width */

/* Bitfields in DMACFG. */
#define GEM_FBLDO_OFFSET	0 /* fixed burst length for DMA */
#define GEM_FBLDO_SIZE		5
#define GEM_ENDIA_DESC_OFFSET	6 /* endian swap mode for management descriptor access */
#define GEM_ENDIA_DESC_SIZE	1
#define GEM_ENDIA_PKT_OFFSET	7 /* endian swap mode for packet data access */
#define GEM_ENDIA_PKT_SIZE	1
#define GEM_RXBMS_OFFSET	8 /* RX packet buffer memory size select */
#define GEM_RXBMS_SIZE		2
#define GEM_TXPBMS_OFFSET	10 /* TX packet buffer memory size select */
#define GEM_TXPBMS_SIZE		1
#define GEM_TXCOEN_OFFSET	11 /* TX IP/TCP/UDP checksum gen offload */
#define GEM_TXCOEN_SIZE		1
#define GEM_RXBS_OFFSET		16 /* DMA receive buffer size */
#define GEM_RXBS_SIZE		8
#define GEM_DDRP_OFFSET		24 /* disc_when_no_ahb */
#define GEM_DDRP_SIZE		1
#define GEM_RXEXT_OFFSET	28 /* RX extended Buffer Descriptor mode */
#define GEM_RXEXT_SIZE		1
#define GEM_TXEXT_OFFSET	29 /* TX extended Buffer Descriptor mode */
#define GEM_TXEXT_SIZE		1
#define GEM_ADDR64_OFFSET	30 /* Address bus width - 64b or 32b */
#define GEM_ADDR64_SIZE		1


/* Bitfields in PBUFRXCUT */
#define GEM_ENCUTTHRU_OFFSET	31 /* Enable RX partial store and forward */
#define GEM_ENCUTTHRU_SIZE	1

/* Bitfields in NSR */
#define MACB_NSR_LINK_OFFSET	0 /* pcs_link_state */
#define MACB_NSR_LINK_SIZE	1
#define MACB_MDIO_OFFSET	1 /* status of the mdio_in pin */
#define MACB_MDIO_SIZE		1
#define MACB_IDLE_OFFSET	2 /* The PHY management logic is idle */
#define MACB_IDLE_SIZE		1

/* Bitfields in TSR */
#define MACB_UBR_OFFSET		0 /* Used bit read */
#define MACB_UBR_SIZE		1
#define MACB_COL_OFFSET		1 /* Collision occurred */
#define MACB_COL_SIZE		1
#define MACB_TSR_RLE_OFFSET	2 /* Retry limit exceeded */
#define MACB_TSR_RLE_SIZE	1
#define MACB_TGO_OFFSET		3 /* Transmit go */
#define MACB_TGO_SIZE		1
#define MACB_BEX_OFFSET		4 /* TX frame corruption due to AHB error */
#define MACB_BEX_SIZE		1
#define MACB_RM9200_BNQ_OFFSET	4 /* AT91RM9200 only */
#define MACB_RM9200_BNQ_SIZE	1 /* AT91RM9200 only */
#define MACB_COMP_OFFSET	5 /* Trnasmit complete */
#define MACB_COMP_SIZE		1
#define MACB_UND_OFFSET		6 /* Trnasmit under run */
#define MACB_UND_SIZE		1

/* Bitfields in RSR */
#define MACB_BNA_OFFSET		0 /* Buffer not available */
#define MACB_BNA_SIZE		1
#define MACB_REC_OFFSET		1 /* Frame received */
#define MACB_REC_SIZE		1
#define MACB_OVR_OFFSET		2 /* Receive overrun */
#define MACB_OVR_SIZE		1

/* Bitfields in ISR/IER/IDR/IMR */
#define MACB_MFD_OFFSET		0 /* Management frame sent */
#define MACB_MFD_SIZE		1
#define MACB_RCOMP_OFFSET	1 /* Receive complete */
#define MACB_RCOMP_SIZE		1
#define MACB_RXUBR_OFFSET	2 /* RX used bit read */
#define MACB_RXUBR_SIZE		1
#define MACB_TXUBR_OFFSET	3 /* TX used bit read */
#define MACB_TXUBR_SIZE		1
#define MACB_ISR_TUND_OFFSET	4 /* Enable TX buffer under run interrupt */
#define MACB_ISR_TUND_SIZE	1
#define MACB_ISR_RLE_OFFSET	5 /* EN retry exceeded/late coll interrupt */
#define MACB_ISR_RLE_SIZE	1
#define MACB_TXERR_OFFSET	6 /* EN TX frame corrupt from error interrupt */
#define MACB_TXERR_SIZE		1
#define MACB_RM9200_TBRE_OFFSET	6 /* EN may send new frame interrupt (RM9200) */
#define MACB_RM9200_TBRE_SIZE	1
#define MACB_TCOMP_OFFSET	7 /* Enable transmit complete interrupt */
#define MACB_TCOMP_SIZE		1
#define MACB_ISR_LINK_OFFSET	9 /* Enable link change interrupt */
#define MACB_ISR_LINK_SIZE	1
#define MACB_ISR_ROVR_OFFSET	10 /* Enable receive overrun interrupt */
#define MACB_ISR_ROVR_SIZE	1
#define MACB_HRESP_OFFSET	11 /* Enable hrsep not OK interrupt */
#define MACB_HRESP_SIZE		1
#define MACB_PFR_OFFSET		12 /* Enable pause frame w/ quantum interrupt */
#define MACB_PFR_SIZE		1
#define MACB_PTZ_OFFSET		13 /* Enable pause time zero interrupt */
#define MACB_PTZ_SIZE		1
#define MACB_WOL_OFFSET		28 /* Enable WOL received interrupt */
#define MACB_WOL_SIZE		1
#define MACB_DRQFR_OFFSET	18 /* PTP Delay Request Frame Received */
#define MACB_DRQFR_SIZE		1
#define MACB_SFR_OFFSET		19 /* PTP Sync Frame Received */
#define MACB_SFR_SIZE		1
#define MACB_DRQFT_OFFSET	20 /* PTP Delay Request Frame Transmitted */
#define MACB_DRQFT_SIZE		1
#define MACB_SFT_OFFSET		21 /* PTP Sync Frame Transmitted */
#define MACB_SFT_SIZE		1
#define MACB_PDRQFR_OFFSET	22 /* PDelay Request Frame Received */
#define MACB_PDRQFR_SIZE	1
#define MACB_PDRSFR_OFFSET	23 /* PDelay Response Frame Received */
#define MACB_PDRSFR_SIZE	1
#define MACB_PDRQFT_OFFSET	24 /* PDelay Request Frame Transmitted */
#define MACB_PDRQFT_SIZE	1
#define MACB_PDRSFT_OFFSET	25 /* PDelay Response Frame Transmitted */
#define MACB_PDRSFT_SIZE	1
#define MACB_SRI_OFFSET		26 /* TSU Seconds Register Increment */
#define MACB_SRI_SIZE		1
#define GEM_WOL_OFFSET		28 /* Enable wake-on-lan interrupt */
#define GEM_WOL_SIZE		1

/* Timer increment fields */
#define MACB_TI_CNS_OFFSET	0
#define MACB_TI_CNS_SIZE	8
#define MACB_TI_ACNS_OFFSET	8
#define MACB_TI_ACNS_SIZE	8
#define MACB_TI_NIT_OFFSET	16
#define MACB_TI_NIT_SIZE	8

/* Bitfields in MAN */
#define MACB_DATA_OFFSET	0 /* data */
#define MACB_DATA_SIZE		16
#define MACB_CODE_OFFSET	16 /* Must be written to 10 */
#define MACB_CODE_SIZE		2
#define MACB_REGA_OFFSET	18 /* Register address */
#define MACB_REGA_SIZE		5
#define MACB_PHYA_OFFSET	23 /* PHY address */
#define MACB_PHYA_SIZE		5
#define MACB_RW_OFFSET		28 /* Operation. 10 is read. 01 is write. */
#define MACB_RW_SIZE		2
#define MACB_SOF_OFFSET		30 /* Must be written to 1 for Clause 22 */
#define MACB_SOF_SIZE		2

/* Bitfields in USRIO (AVR32) */
#define MACB_MII_OFFSET				0
#define MACB_MII_SIZE				1
#define MACB_EAM_OFFSET				1
#define MACB_EAM_SIZE				1
#define MACB_TX_PAUSE_OFFSET			2
#define MACB_TX_PAUSE_SIZE			1
#define MACB_TX_PAUSE_ZERO_OFFSET		3
#define MACB_TX_PAUSE_ZERO_SIZE			1

/* Bitfields in USRIO (AT91) */
#define MACB_RMII_OFFSET			0
#define MACB_RMII_SIZE				1
#define GEM_RGMII_OFFSET			0 /* GEM gigabit mode */
#define GEM_RGMII_SIZE				1
#define MACB_CLKEN_OFFSET			1
#define MACB_CLKEN_SIZE				1

/* Bitfields in WOL */
#define MACB_IP_OFFSET				0
#define MACB_IP_SIZE				16
#define MACB_MAG_OFFSET				16
#define MACB_MAG_SIZE				1
#define MACB_ARP_OFFSET				17
#define MACB_ARP_SIZE				1
#define MACB_SA1_OFFSET				18
#define MACB_SA1_SIZE				1
#define MACB_WOL_MTI_OFFSET			19
#define MACB_WOL_MTI_SIZE			1

/* Bitfields in MID */
#define MACB_IDNUM_OFFSET			16
#define MACB_IDNUM_SIZE				12
#define MACB_REV_OFFSET				0
#define MACB_REV_SIZE				16

/* Bitfield in HS_MAC_CONFIG */
#define GEM_HS_MAC_SPEED_OFFSET			0
#define GEM_HS_MAC_SPEED_SIZE			3

/* Bitfields in PCSCNTRL */
#define GEM_PCSAUTONEG_OFFSET			12
#define GEM_PCSAUTONEG_SIZE			1

/* Bitfields in DCFG1. */
#define GEM_IRQCOR_OFFSET			23
#define GEM_IRQCOR_SIZE				1
#define GEM_DBWDEF_OFFSET			25
#define GEM_DBWDEF_SIZE				3
#define GEM_NO_PCS_OFFSET			0
#define GEM_NO_PCS_SIZE				1

/* Bitfields in DCFG2. */
#define GEM_RX_PKT_BUFF_OFFSET			20
#define GEM_RX_PKT_BUFF_SIZE			1
#define GEM_TX_PKT_BUFF_OFFSET			21
#define GEM_TX_PKT_BUFF_SIZE			1

#define GEM_RX_PBUF_ADDR_OFFSET			22
#define GEM_RX_PBUF_ADDR_SIZE			4

/* Bitfields in DCFG5. */
#define GEM_TSU_OFFSET				8
#define GEM_TSU_SIZE				1

/* Bitfields in DCFG6. */
#define GEM_PBUF_LSO_OFFSET			27
#define GEM_PBUF_LSO_SIZE			1
#define GEM_PBUF_CUTTHRU_OFFSET			25
#define GEM_PBUF_CUTTHRU_SIZE			1
#define GEM_DAW64_OFFSET			23
#define GEM_DAW64_SIZE				1

/* Bitfields in DCFG8. */
#define GEM_T1SCR_OFFSET			24
#define GEM_T1SCR_SIZE				8
#define GEM_T2SCR_OFFSET			16
#define GEM_T2SCR_SIZE				8
#define GEM_SCR2ETH_OFFSET			8
#define GEM_SCR2ETH_SIZE			8
#define GEM_SCR2CMP_OFFSET			0
#define GEM_SCR2CMP_SIZE			8

/* Bitfields in DCFG10 */
#define GEM_TXBD_RDBUFF_OFFSET			12
#define GEM_TXBD_RDBUFF_SIZE			4
#define GEM_RXBD_RDBUFF_OFFSET			8
#define GEM_RXBD_RDBUFF_SIZE			4

/* Bitfields in DCFG12. */
#define GEM_HIGH_SPEED_OFFSET			26
#define GEM_HIGH_SPEED_SIZE			1

/* Bitfields in USX_CONTROL. */
#define GEM_USX_CTRL_SPEED_OFFSET		14
#define GEM_USX_CTRL_SPEED_SIZE			3
#define GEM_SERDES_RATE_OFFSET			12
#define GEM_SERDES_RATE_SIZE			2
#define GEM_RX_SCR_BYPASS_OFFSET		9
#define GEM_RX_SCR_BYPASS_SIZE			1
#define GEM_TX_SCR_BYPASS_OFFSET		8
#define GEM_TX_SCR_BYPASS_SIZE			1
#define GEM_TX_EN_OFFSET			1
#define GEM_TX_EN_SIZE				1
#define GEM_SIGNAL_OK_OFFSET			0
#define GEM_SIGNAL_OK_SIZE			1

/* Bitfields in USX_STATUS. */
#define GEM_USX_BLOCK_LOCK_OFFSET		0
#define GEM_USX_BLOCK_LOCK_SIZE			1

/* Bitfields in TISUBN */
#define GEM_SUBNSINCR_OFFSET			0
#define GEM_SUBNSINCRL_OFFSET			24
#define GEM_SUBNSINCRL_SIZE			8
#define GEM_SUBNSINCRH_OFFSET			0
#define GEM_SUBNSINCRH_SIZE			16
#define GEM_SUBNSINCR_SIZE			24

/* Bitfields in TI */
#define GEM_NSINCR_OFFSET			0
#define GEM_NSINCR_SIZE				8

/* Bitfields in TSH */
#define GEM_TSH_OFFSET				0 /* TSU timer value (s). MSB [47:32] of seconds timer count */
#define GEM_TSH_SIZE				16

/* Bitfields in TSL */
#define GEM_TSL_OFFSET				0 /* TSU timer value (s). LSB [31:0] of seconds timer count */
#define GEM_TSL_SIZE				32

/* Bitfields in TN */
#define GEM_TN_OFFSET				0 /* TSU timer value (ns) */
#define GEM_TN_SIZE					30

/* Bitfields in TXBDCTRL */
#define GEM_TXTSMODE_OFFSET			4 /* TX Descriptor Timestamp Insertion mode */
#define GEM_TXTSMODE_SIZE			2

/* Bitfields in RXBDCTRL */
#define GEM_RXTSMODE_OFFSET			4 /* RX Descriptor Timestamp Insertion mode */
#define GEM_RXTSMODE_SIZE			2

/* Bitfields in SCRT2 */
#define GEM_QUEUE_OFFSET			0 /* Queue Number */
#define GEM_QUEUE_SIZE				4
#define GEM_VLANPR_OFFSET			4 /* VLAN Priority */
#define GEM_VLANPR_SIZE				3
#define GEM_VLANEN_OFFSET			8 /* VLAN Enable */
#define GEM_VLANEN_SIZE				1
#define GEM_ETHT2IDX_OFFSET			9 /* Index to screener type 2 EtherType register */
#define GEM_ETHT2IDX_SIZE			3
#define GEM_ETHTEN_OFFSET			12 /* EtherType Enable */
#define GEM_ETHTEN_SIZE				1
#define GEM_CMPA_OFFSET				13 /* Compare A - Index to screener type 2 Compare register */
#define GEM_CMPA_SIZE				5
#define GEM_CMPAEN_OFFSET			18 /* Compare A Enable */
#define GEM_CMPAEN_SIZE				1
#define GEM_CMPB_OFFSET				19 /* Compare B - Index to screener type 2 Compare register */
#define GEM_CMPB_SIZE				5
#define GEM_CMPBEN_OFFSET			24 /* Compare B Enable */
#define GEM_CMPBEN_SIZE				1
#define GEM_CMPC_OFFSET				25 /* Compare C - Index to screener type 2 Compare register */
#define GEM_CMPC_SIZE				5
#define GEM_CMPCEN_OFFSET			30 /* Compare C Enable */
#define GEM_CMPCEN_SIZE				1

/* Bitfields in ETHT */
#define GEM_ETHTCMP_OFFSET			0 /* EtherType compare value */
#define GEM_ETHTCMP_SIZE			16

/* Bitfields in T2CMPW0 */
#define GEM_T2CMP_OFFSET			16 /* 0xFFFF0000 compare value */
#define GEM_T2CMP_SIZE				16
#define GEM_T2MASK_OFFSET			0 /* 0x0000FFFF compare value or mask */
#define GEM_T2MASK_SIZE				16

/* Bitfields in T2CMPW1 */
#define GEM_T2DISMSK_OFFSET			9 /* disable mask */
#define GEM_T2DISMSK_SIZE			1
#define GEM_T2CMPOFST_OFFSET			7 /* compare offset */
#define GEM_T2CMPOFST_SIZE			2
#define GEM_T2OFST_OFFSET			0 /* offset value */
#define GEM_T2OFST_SIZE				7

/* Bitfields in queue pointer registers */
<<<<<<< HEAD
#define GEM_RBQP_DISABLE	0x1
=======
#define MACB_QUEUE_DISABLE_OFFSET		0 /* disable queue */
#define MACB_QUEUE_DISABLE_SIZE			1
>>>>>>> a686015d

/* Offset for screener type 2 compare values (T2CMPOFST).
 * Note the offset is applied after the specified point,
 * e.g. GEM_T2COMPOFST_ETYPE denotes the EtherType field, so an offset
 * of 12 bytes from this would be the source IP address in an IP header
 */
#define GEM_T2COMPOFST_SOF		0
#define GEM_T2COMPOFST_ETYPE	1
#define GEM_T2COMPOFST_IPHDR	2
#define GEM_T2COMPOFST_TCPUDP	3

/* offset from EtherType to IP address */
#define ETYPE_SRCIP_OFFSET			12
#define ETYPE_DSTIP_OFFSET			16

/* offset from IP header to port */
#define IPHDR_SRCPORT_OFFSET		0
#define IPHDR_DSTPORT_OFFSET		2

/* Transmit DMA buffer descriptor Word 1 */
#define GEM_DMA_TXVALID_OFFSET		23 /* timestamp has been captured in the Buffer Descriptor */
#define GEM_DMA_TXVALID_SIZE		1

/* Receive DMA buffer descriptor Word 0 */
#define GEM_DMA_RXVALID_OFFSET		2 /* indicates a valid timestamp in the Buffer Descriptor */
#define GEM_DMA_RXVALID_SIZE		1

/* DMA buffer descriptor Word 2 (32 bit addressing) or Word 4 (64 bit addressing) */
#define GEM_DMA_SECL_OFFSET			30 /* Timestamp seconds[1:0]  */
#define GEM_DMA_SECL_SIZE			2
#define GEM_DMA_NSEC_OFFSET			0 /* Timestamp nanosecs [29:0] */
#define GEM_DMA_NSEC_SIZE			30

/* DMA buffer descriptor Word 3 (32 bit addressing) or Word 5 (64 bit addressing) */

/* New hardware supports 12 bit precision of timestamp in DMA buffer descriptor.
 * Old hardware supports only 6 bit precision but it is enough for PTP.
 * Less accuracy is used always instead of checking hardware version.
 */
#define GEM_DMA_SECH_OFFSET			0 /* Timestamp seconds[5:2] */
#define GEM_DMA_SECH_SIZE			4
#define GEM_DMA_SEC_WIDTH			(GEM_DMA_SECH_SIZE + GEM_DMA_SECL_SIZE)
#define GEM_DMA_SEC_TOP				(1 << GEM_DMA_SEC_WIDTH)
#define GEM_DMA_SEC_MASK			(GEM_DMA_SEC_TOP - 1)

/* Bitfields in ADJ */
#define GEM_ADDSUB_OFFSET			31
#define GEM_ADDSUB_SIZE				1
/* Constants for CLK */
#define MACB_CLK_DIV8				0
#define MACB_CLK_DIV16				1
#define MACB_CLK_DIV32				2
#define MACB_CLK_DIV64				3

/* GEM specific constants for CLK. */
#define GEM_CLK_DIV8				0
#define GEM_CLK_DIV16				1
#define GEM_CLK_DIV32				2
#define GEM_CLK_DIV48				3
#define GEM_CLK_DIV64				4
#define GEM_CLK_DIV96				5
#define GEM_CLK_DIV128				6
#define GEM_CLK_DIV224				7

/* Constants for MAN register */
#define MACB_MAN_C22_SOF			1
#define MACB_MAN_C22_WRITE			1
#define MACB_MAN_C22_READ			2
#define MACB_MAN_C22_CODE			2

#define MACB_MAN_C45_SOF			0
#define MACB_MAN_C45_ADDR			0
#define MACB_MAN_C45_WRITE			1
#define MACB_MAN_C45_POST_READ_INCR		2
#define MACB_MAN_C45_READ			3
#define MACB_MAN_C45_CODE			2

/* Capability mask bits */
#define MACB_CAPS_ISR_CLEAR_ON_WRITE		0x00000001
#define MACB_CAPS_USRIO_HAS_CLKEN		0x00000002
#define MACB_CAPS_USRIO_DEFAULT_IS_MII_GMII	0x00000004
#define MACB_CAPS_NO_GIGABIT_HALF		0x00000008
#define MACB_CAPS_USRIO_DISABLED		0x00000010
#define MACB_CAPS_JUMBO				0x00000020
#define MACB_CAPS_GEM_HAS_PTP			0x00000040
#define MACB_CAPS_BD_RD_PREFETCH		0x00000080
#define MACB_CAPS_NEEDS_RSTONUBR		0x00000100
#define MACB_CAPS_MIIONRGMII			0x00000200
#define MACB_CAPS_NEED_TSUCLK			0x00000400
#define MACB_CAPS_QUEUE_DISABLE			0x00000800
<<<<<<< HEAD
#define MACB_CAPS_WOL				0x00001000
=======
>>>>>>> a686015d
#define MACB_CAPS_PCS				0x01000000
#define MACB_CAPS_HIGH_SPEED			0x02000000
#define MACB_CAPS_CLK_HW_CHG			0x04000000
#define MACB_CAPS_MACB_IS_EMAC			0x08000000
#define MACB_CAPS_FIFO_MODE			0x10000000
#define MACB_CAPS_GIGABIT_MODE_AVAILABLE	0x20000000
#define MACB_CAPS_SG_DISABLED			0x40000000
#define MACB_CAPS_MACB_IS_GEM			0x80000000

/* LSO settings */
#define MACB_LSO_UFO_ENABLE			0x01
#define MACB_LSO_TSO_ENABLE			0x02

/* Bit manipulation macros */
#define MACB_BIT(name)					\
	(1 << MACB_##name##_OFFSET)
#define MACB_BF(name,value)				\
	(((value) & ((1 << MACB_##name##_SIZE) - 1))	\
	 << MACB_##name##_OFFSET)
#define MACB_BFEXT(name,value)\
	(((value) >> MACB_##name##_OFFSET)		\
	 & ((1 << MACB_##name##_SIZE) - 1))
#define MACB_BFINS(name,value,old)			\
	(((old) & ~(((1 << MACB_##name##_SIZE) - 1)	\
		    << MACB_##name##_OFFSET))		\
	 | MACB_BF(name,value))

#define GEM_BIT(name)					\
	(1 << GEM_##name##_OFFSET)
#define GEM_BF(name, value)				\
	(((value) & ((1 << GEM_##name##_SIZE) - 1))	\
	 << GEM_##name##_OFFSET)
#define GEM_BFEXT(name, value)\
	(((value) >> GEM_##name##_OFFSET)		\
	 & ((1 << GEM_##name##_SIZE) - 1))
#define GEM_BFINS(name, value, old)			\
	(((old) & ~(((1 << GEM_##name##_SIZE) - 1)	\
		    << GEM_##name##_OFFSET))		\
	 | GEM_BF(name, value))

/* Register access macros */
#define macb_readl(port, reg)		(port)->macb_reg_readl((port), MACB_##reg)
#define macb_writel(port, reg, value)	(port)->macb_reg_writel((port), MACB_##reg, (value))
#define gem_readl(port, reg)		(port)->macb_reg_readl((port), GEM_##reg)
#define gem_writel(port, reg, value)	(port)->macb_reg_writel((port), GEM_##reg, (value))
#define queue_readl(queue, reg)		(queue)->bp->macb_reg_readl((queue)->bp, (queue)->reg)
#define queue_writel(queue, reg, value)	(queue)->bp->macb_reg_writel((queue)->bp, (queue)->reg, (value))
#define gem_readl_n(port, reg, idx)		(port)->macb_reg_readl((port), GEM_##reg + idx * 4)
#define gem_writel_n(port, reg, idx, value)	(port)->macb_reg_writel((port), GEM_##reg + idx * 4, (value))

/* Conditional GEM/MACB macros.  These perform the operation to the correct
 * register dependent on whether the device is a GEM or a MACB.  For registers
 * and bitfields that are common across both devices, use macb_{read,write}l
 * to avoid the cost of the conditional.
 */
#define macb_or_gem_writel(__bp, __reg, __value) \
	({ \
		if (macb_is_gem((__bp))) \
			gem_writel((__bp), __reg, __value); \
		else \
			macb_writel((__bp), __reg, __value); \
	})

#define macb_or_gem_readl(__bp, __reg) \
	({ \
		u32 __v; \
		if (macb_is_gem((__bp))) \
			__v = gem_readl((__bp), __reg); \
		else \
			__v = macb_readl((__bp), __reg); \
		__v; \
	})

#define MACB_READ_NSR(bp)	macb_readl(bp, NSR)

/* struct macb_dma_desc - Hardware DMA descriptor
 * @addr: DMA address of data buffer
 * @ctrl: Control and status bits
 */
struct macb_dma_desc {
	u32	addr;
	u32	ctrl;
};

#ifdef MACB_EXT_DESC
#define HW_DMA_CAP_32B		0
#define HW_DMA_CAP_64B		(1 << 0)
#define HW_DMA_CAP_PTP		(1 << 1)
#define HW_DMA_CAP_64B_PTP	(HW_DMA_CAP_64B | HW_DMA_CAP_PTP)

struct macb_dma_desc_64 {
	u32 addrh;
	u32 resvd;
};

struct macb_dma_desc_ptp {
	u32	ts_1;
	u32	ts_2;
};
#endif

/* DMA descriptor bitfields */
#define MACB_RX_USED_OFFSET			0
#define MACB_RX_USED_SIZE			1
#define MACB_RX_WRAP_OFFSET			1
#define MACB_RX_WRAP_SIZE			1
#define MACB_RX_WADDR_OFFSET			2
#define MACB_RX_WADDR_SIZE			30

#define MACB_RX_FRMLEN_OFFSET			0
#define MACB_RX_FRMLEN_SIZE			12
#define MACB_RX_OFFSET_OFFSET			12
#define MACB_RX_OFFSET_SIZE			2
#define MACB_RX_SOF_OFFSET			14
#define MACB_RX_SOF_SIZE			1
#define MACB_RX_EOF_OFFSET			15
#define MACB_RX_EOF_SIZE			1
#define MACB_RX_CFI_OFFSET			16
#define MACB_RX_CFI_SIZE			1
#define MACB_RX_VLAN_PRI_OFFSET			17
#define MACB_RX_VLAN_PRI_SIZE			3
#define MACB_RX_PRI_TAG_OFFSET			20
#define MACB_RX_PRI_TAG_SIZE			1
#define MACB_RX_VLAN_TAG_OFFSET			21
#define MACB_RX_VLAN_TAG_SIZE			1
#define MACB_RX_TYPEID_MATCH_OFFSET		22
#define MACB_RX_TYPEID_MATCH_SIZE		1
#define MACB_RX_SA4_MATCH_OFFSET		23
#define MACB_RX_SA4_MATCH_SIZE			1
#define MACB_RX_SA3_MATCH_OFFSET		24
#define MACB_RX_SA3_MATCH_SIZE			1
#define MACB_RX_SA2_MATCH_OFFSET		25
#define MACB_RX_SA2_MATCH_SIZE			1
#define MACB_RX_SA1_MATCH_OFFSET		26
#define MACB_RX_SA1_MATCH_SIZE			1
#define MACB_RX_EXT_MATCH_OFFSET		28
#define MACB_RX_EXT_MATCH_SIZE			1
#define MACB_RX_UHASH_MATCH_OFFSET		29
#define MACB_RX_UHASH_MATCH_SIZE		1
#define MACB_RX_MHASH_MATCH_OFFSET		30
#define MACB_RX_MHASH_MATCH_SIZE		1
#define MACB_RX_BROADCAST_OFFSET		31
#define MACB_RX_BROADCAST_SIZE			1

#define MACB_RX_FRMLEN_MASK			0xFFF
#define MACB_RX_JFRMLEN_MASK			0x3FFF

/* RX checksum offload disabled: bit 24 clear in NCFGR */
#define GEM_RX_TYPEID_MATCH_OFFSET		22
#define GEM_RX_TYPEID_MATCH_SIZE		2

/* RX checksum offload enabled: bit 24 set in NCFGR */
#define GEM_RX_CSUM_OFFSET			22
#define GEM_RX_CSUM_SIZE			2

#define MACB_TX_FRMLEN_OFFSET			0
#define MACB_TX_FRMLEN_SIZE			11
#define MACB_TX_LAST_OFFSET			15
#define MACB_TX_LAST_SIZE			1
#define MACB_TX_NOCRC_OFFSET			16
#define MACB_TX_NOCRC_SIZE			1
#define MACB_MSS_MFS_OFFSET			16
#define MACB_MSS_MFS_SIZE			14
#define MACB_TX_LSO_OFFSET			17
#define MACB_TX_LSO_SIZE			2
#define MACB_TX_TCP_SEQ_SRC_OFFSET		19
#define MACB_TX_TCP_SEQ_SRC_SIZE		1
#define MACB_TX_BUF_EXHAUSTED_OFFSET		27
#define MACB_TX_BUF_EXHAUSTED_SIZE		1
#define MACB_TX_UNDERRUN_OFFSET			28
#define MACB_TX_UNDERRUN_SIZE			1
#define MACB_TX_ERROR_OFFSET			29
#define MACB_TX_ERROR_SIZE			1
#define MACB_TX_WRAP_OFFSET			30
#define MACB_TX_WRAP_SIZE			1
#define MACB_TX_USED_OFFSET			31
#define MACB_TX_USED_SIZE			1

#define GEM_TX_FRMLEN_OFFSET			0
#define GEM_TX_FRMLEN_SIZE			14

/* Buffer descriptor constants */
#define GEM_RX_CSUM_NONE			0
#define GEM_RX_CSUM_IP_ONLY			1
#define GEM_RX_CSUM_IP_TCP			2
#define GEM_RX_CSUM_IP_UDP			3

/* limit RX checksum offload to TCP and UDP packets */
#define GEM_RX_CSUM_CHECKED_MASK		2

/* Scaled PPM fraction */
#define PPM_FRACTION	16

/* struct macb_tx_skb - data about an skb which is being transmitted
 * @skb: skb currently being transmitted, only set for the last buffer
 *       of the frame
 * @mapping: DMA address of the skb's fragment buffer
 * @size: size of the DMA mapped buffer
 * @mapped_as_page: true when buffer was mapped with skb_frag_dma_map(),
 *                  false when buffer was mapped with dma_map_single()
 */
struct macb_tx_skb {
	struct sk_buff		*skb;
	dma_addr_t		mapping;
	size_t			size;
	bool			mapped_as_page;
};

/* Hardware-collected statistics. Used when updating the network
 * device stats by a periodic timer.
 */
struct macb_stats {
	u32	rx_pause_frames;
	u32	tx_ok;
	u32	tx_single_cols;
	u32	tx_multiple_cols;
	u32	rx_ok;
	u32	rx_fcs_errors;
	u32	rx_align_errors;
	u32	tx_deferred;
	u32	tx_late_cols;
	u32	tx_excessive_cols;
	u32	tx_underruns;
	u32	tx_carrier_errors;
	u32	rx_resource_errors;
	u32	rx_overruns;
	u32	rx_symbol_errors;
	u32	rx_oversize_pkts;
	u32	rx_jabbers;
	u32	rx_undersize_pkts;
	u32	sqe_test_errors;
	u32	rx_length_mismatch;
	u32	tx_pause_frames;
};

struct gem_stats {
	u32	tx_octets_31_0;
	u32	tx_octets_47_32;
	u32	tx_frames;
	u32	tx_broadcast_frames;
	u32	tx_multicast_frames;
	u32	tx_pause_frames;
	u32	tx_64_byte_frames;
	u32	tx_65_127_byte_frames;
	u32	tx_128_255_byte_frames;
	u32	tx_256_511_byte_frames;
	u32	tx_512_1023_byte_frames;
	u32	tx_1024_1518_byte_frames;
	u32	tx_greater_than_1518_byte_frames;
	u32	tx_underrun;
	u32	tx_single_collision_frames;
	u32	tx_multiple_collision_frames;
	u32	tx_excessive_collisions;
	u32	tx_late_collisions;
	u32	tx_deferred_frames;
	u32	tx_carrier_sense_errors;
	u32	rx_octets_31_0;
	u32	rx_octets_47_32;
	u32	rx_frames;
	u32	rx_broadcast_frames;
	u32	rx_multicast_frames;
	u32	rx_pause_frames;
	u32	rx_64_byte_frames;
	u32	rx_65_127_byte_frames;
	u32	rx_128_255_byte_frames;
	u32	rx_256_511_byte_frames;
	u32	rx_512_1023_byte_frames;
	u32	rx_1024_1518_byte_frames;
	u32	rx_greater_than_1518_byte_frames;
	u32	rx_undersized_frames;
	u32	rx_oversize_frames;
	u32	rx_jabbers;
	u32	rx_frame_check_sequence_errors;
	u32	rx_length_field_frame_errors;
	u32	rx_symbol_errors;
	u32	rx_alignment_errors;
	u32	rx_resource_errors;
	u32	rx_overruns;
	u32	rx_ip_header_checksum_errors;
	u32	rx_tcp_checksum_errors;
	u32	rx_udp_checksum_errors;
};

/* Describes the name and offset of an individual statistic register, as
 * returned by `ethtool -S`. Also describes which net_device_stats statistics
 * this register should contribute to.
 */
struct gem_statistic {
	char stat_string[ETH_GSTRING_LEN];
	int offset;
	u32 stat_bits;
};

/* Bitfield defs for net_device_stat statistics */
#define GEM_NDS_RXERR_OFFSET		0
#define GEM_NDS_RXLENERR_OFFSET		1
#define GEM_NDS_RXOVERERR_OFFSET	2
#define GEM_NDS_RXCRCERR_OFFSET		3
#define GEM_NDS_RXFRAMEERR_OFFSET	4
#define GEM_NDS_RXFIFOERR_OFFSET	5
#define GEM_NDS_TXERR_OFFSET		6
#define GEM_NDS_TXABORTEDERR_OFFSET	7
#define GEM_NDS_TXCARRIERERR_OFFSET	8
#define GEM_NDS_TXFIFOERR_OFFSET	9
#define GEM_NDS_COLLISIONS_OFFSET	10

#define GEM_STAT_TITLE(name, title) GEM_STAT_TITLE_BITS(name, title, 0)
#define GEM_STAT_TITLE_BITS(name, title, bits) {	\
	.stat_string = title,				\
	.offset = GEM_##name,				\
	.stat_bits = bits				\
}

/* list of gem statistic registers. The names MUST match the
 * corresponding GEM_* definitions.
 */
static const struct gem_statistic gem_statistics[] = {
	GEM_STAT_TITLE(OCTTXL, "tx_octets"), /* OCTTXH combined with OCTTXL */
	GEM_STAT_TITLE(TXCNT, "tx_frames"),
	GEM_STAT_TITLE(TXBCCNT, "tx_broadcast_frames"),
	GEM_STAT_TITLE(TXMCCNT, "tx_multicast_frames"),
	GEM_STAT_TITLE(TXPAUSECNT, "tx_pause_frames"),
	GEM_STAT_TITLE(TX64CNT, "tx_64_byte_frames"),
	GEM_STAT_TITLE(TX65CNT, "tx_65_127_byte_frames"),
	GEM_STAT_TITLE(TX128CNT, "tx_128_255_byte_frames"),
	GEM_STAT_TITLE(TX256CNT, "tx_256_511_byte_frames"),
	GEM_STAT_TITLE(TX512CNT, "tx_512_1023_byte_frames"),
	GEM_STAT_TITLE(TX1024CNT, "tx_1024_1518_byte_frames"),
	GEM_STAT_TITLE(TX1519CNT, "tx_greater_than_1518_byte_frames"),
	GEM_STAT_TITLE_BITS(TXURUNCNT, "tx_underrun",
			    GEM_BIT(NDS_TXERR)|GEM_BIT(NDS_TXFIFOERR)),
	GEM_STAT_TITLE_BITS(SNGLCOLLCNT, "tx_single_collision_frames",
			    GEM_BIT(NDS_TXERR)|GEM_BIT(NDS_COLLISIONS)),
	GEM_STAT_TITLE_BITS(MULTICOLLCNT, "tx_multiple_collision_frames",
			    GEM_BIT(NDS_TXERR)|GEM_BIT(NDS_COLLISIONS)),
	GEM_STAT_TITLE_BITS(EXCESSCOLLCNT, "tx_excessive_collisions",
			    GEM_BIT(NDS_TXERR)|
			    GEM_BIT(NDS_TXABORTEDERR)|
			    GEM_BIT(NDS_COLLISIONS)),
	GEM_STAT_TITLE_BITS(LATECOLLCNT, "tx_late_collisions",
			    GEM_BIT(NDS_TXERR)|GEM_BIT(NDS_COLLISIONS)),
	GEM_STAT_TITLE(TXDEFERCNT, "tx_deferred_frames"),
	GEM_STAT_TITLE_BITS(TXCSENSECNT, "tx_carrier_sense_errors",
			    GEM_BIT(NDS_TXERR)|GEM_BIT(NDS_COLLISIONS)),
	GEM_STAT_TITLE(OCTRXL, "rx_octets"), /* OCTRXH combined with OCTRXL */
	GEM_STAT_TITLE(RXCNT, "rx_frames"),
	GEM_STAT_TITLE(RXBROADCNT, "rx_broadcast_frames"),
	GEM_STAT_TITLE(RXMULTICNT, "rx_multicast_frames"),
	GEM_STAT_TITLE(RXPAUSECNT, "rx_pause_frames"),
	GEM_STAT_TITLE(RX64CNT, "rx_64_byte_frames"),
	GEM_STAT_TITLE(RX65CNT, "rx_65_127_byte_frames"),
	GEM_STAT_TITLE(RX128CNT, "rx_128_255_byte_frames"),
	GEM_STAT_TITLE(RX256CNT, "rx_256_511_byte_frames"),
	GEM_STAT_TITLE(RX512CNT, "rx_512_1023_byte_frames"),
	GEM_STAT_TITLE(RX1024CNT, "rx_1024_1518_byte_frames"),
	GEM_STAT_TITLE(RX1519CNT, "rx_greater_than_1518_byte_frames"),
	GEM_STAT_TITLE_BITS(RXUNDRCNT, "rx_undersized_frames",
			    GEM_BIT(NDS_RXERR)|GEM_BIT(NDS_RXLENERR)),
	GEM_STAT_TITLE_BITS(RXOVRCNT, "rx_oversize_frames",
			    GEM_BIT(NDS_RXERR)|GEM_BIT(NDS_RXLENERR)),
	GEM_STAT_TITLE_BITS(RXJABCNT, "rx_jabbers",
			    GEM_BIT(NDS_RXERR)|GEM_BIT(NDS_RXLENERR)),
	GEM_STAT_TITLE_BITS(RXFCSCNT, "rx_frame_check_sequence_errors",
			    GEM_BIT(NDS_RXERR)|GEM_BIT(NDS_RXCRCERR)),
	GEM_STAT_TITLE_BITS(RXLENGTHCNT, "rx_length_field_frame_errors",
			    GEM_BIT(NDS_RXERR)),
	GEM_STAT_TITLE_BITS(RXSYMBCNT, "rx_symbol_errors",
			    GEM_BIT(NDS_RXERR)|GEM_BIT(NDS_RXFRAMEERR)),
	GEM_STAT_TITLE_BITS(RXALIGNCNT, "rx_alignment_errors",
			    GEM_BIT(NDS_RXERR)|GEM_BIT(NDS_RXOVERERR)),
	GEM_STAT_TITLE_BITS(RXRESERRCNT, "rx_resource_errors",
			    GEM_BIT(NDS_RXERR)|GEM_BIT(NDS_RXOVERERR)),
	GEM_STAT_TITLE_BITS(RXORCNT, "rx_overruns",
			    GEM_BIT(NDS_RXERR)|GEM_BIT(NDS_RXFIFOERR)),
	GEM_STAT_TITLE_BITS(RXIPCCNT, "rx_ip_header_checksum_errors",
			    GEM_BIT(NDS_RXERR)),
	GEM_STAT_TITLE_BITS(RXTCPCCNT, "rx_tcp_checksum_errors",
			    GEM_BIT(NDS_RXERR)),
	GEM_STAT_TITLE_BITS(RXUDPCCNT, "rx_udp_checksum_errors",
			    GEM_BIT(NDS_RXERR)),
};

#define GEM_STATS_LEN ARRAY_SIZE(gem_statistics)

#define QUEUE_STAT_TITLE(title) {	\
	.stat_string = title,			\
}

/* per queue statistics, each should be unsigned long type */
struct queue_stats {
	union {
		unsigned long first;
		unsigned long rx_packets;
	};
	unsigned long rx_bytes;
	unsigned long rx_dropped;
	unsigned long tx_packets;
	unsigned long tx_bytes;
	unsigned long tx_dropped;
};

static const struct gem_statistic queue_statistics[] = {
		QUEUE_STAT_TITLE("rx_packets"),
		QUEUE_STAT_TITLE("rx_bytes"),
		QUEUE_STAT_TITLE("rx_dropped"),
		QUEUE_STAT_TITLE("tx_packets"),
		QUEUE_STAT_TITLE("tx_bytes"),
		QUEUE_STAT_TITLE("tx_dropped"),
};

#define QUEUE_STATS_LEN ARRAY_SIZE(queue_statistics)

struct macb;
struct macb_queue;

struct macb_or_gem_ops {
	int	(*mog_alloc_rx_buffers)(struct macb *bp);
	void	(*mog_free_rx_buffers)(struct macb *bp);
	void	(*mog_init_rings)(struct macb *bp);
	int	(*mog_rx)(struct macb_queue *queue, struct napi_struct *napi,
			  int budget);
};

/* MACB-PTP interface: adapt to platform needs. */
struct macb_ptp_info {
	void (*ptp_init)(struct net_device *ndev);
	void (*ptp_remove)(struct net_device *ndev);
	s32 (*get_ptp_max_adj)(void);
	unsigned int (*get_tsu_rate)(struct macb *bp);
	int (*get_ts_info)(struct net_device *dev,
			   struct kernel_ethtool_ts_info *info);
	int (*get_hwtst)(struct net_device *netdev,
			 struct kernel_hwtstamp_config *tstamp_config);
	int (*set_hwtst)(struct net_device *netdev,
			 struct kernel_hwtstamp_config *tstamp_config,
			 struct netlink_ext_ack *extack);
};

struct macb_pm_data {
	u32 scrt2;
	u32 usrio;
};

struct macb_usrio_config {
	u32 mii;
	u32 rmii;
	u32 rgmii;
	u32 refclk;
	u32 hdfctlen;
};

struct macb_config {
	u32			caps;
	unsigned int		dma_burst_length;
	int	(*clk_init)(struct platform_device *pdev, struct clk **pclk,
			    struct clk **hclk, struct clk **tx_clk,
			    struct clk **rx_clk, struct clk **tsu_clk);
	int	(*init)(struct platform_device *pdev);
	unsigned int		max_tx_length;
	int	jumbo_max_len;
	const struct macb_usrio_config *usrio;
};

struct tsu_incr {
	u32 sub_ns;
	u32 ns;
};

struct macb_queue {
	struct macb		*bp;
	int			irq;

	unsigned int		ISR;
	unsigned int		IER;
	unsigned int		IDR;
	unsigned int		IMR;
	unsigned int		TBQP;
	unsigned int		TBQPH;
	unsigned int		RBQS;
	unsigned int		RBQP;
	unsigned int		RBQPH;

	/* Lock to protect tx_head and tx_tail */
	spinlock_t		tx_ptr_lock;
	unsigned int		tx_head, tx_tail;
	struct macb_dma_desc	*tx_ring;
	struct macb_tx_skb	*tx_skb;
	dma_addr_t		tx_ring_dma;
	struct work_struct	tx_error_task;
	bool			txubr_pending;
	struct napi_struct	napi_tx;

	dma_addr_t		rx_ring_dma;
	dma_addr_t		rx_buffers_dma;
	unsigned int		rx_tail;
	unsigned int		rx_prepared_head;
	struct macb_dma_desc	*rx_ring;
	struct sk_buff		**rx_skbuff;
	void			*rx_buffers;
	struct napi_struct	napi_rx;
	struct queue_stats stats;
};

struct ethtool_rx_fs_item {
	struct ethtool_rx_flow_spec fs;
	struct list_head list;
};

struct ethtool_rx_fs_list {
	struct list_head list;
	unsigned int count;
};

struct macb {
	void __iomem		*regs;
	bool			native_io;

	/* hardware IO accessors */
	u32	(*macb_reg_readl)(struct macb *bp, int offset);
	void	(*macb_reg_writel)(struct macb *bp, int offset, u32 value);

	struct macb_dma_desc	*rx_ring_tieoff;
<<<<<<< HEAD
=======
	dma_addr_t		rx_ring_tieoff_dma;
>>>>>>> a686015d
	size_t			rx_buffer_size;

	unsigned int		rx_ring_size;
	unsigned int		tx_ring_size;

	unsigned int		num_queues;
	unsigned int		queue_mask;
	struct macb_queue	queues[MACB_MAX_QUEUES];

	spinlock_t		lock;
	struct platform_device	*pdev;
	struct clk		*pclk;
	struct clk		*hclk;
	struct clk		*tx_clk;
	struct clk		*rx_clk;
	struct clk		*tsu_clk;
	struct net_device	*dev;
	union {
		struct macb_stats	macb;
		struct gem_stats	gem;
	}			hw_stats;

	dma_addr_t		rx_ring_tieoff_dma;

	struct macb_or_gem_ops	macbgem_ops;

	struct mii_bus		*mii_bus;
	struct phylink		*phylink;
	struct phylink_config	phylink_config;
	struct phylink_pcs	phylink_usx_pcs;
	struct phylink_pcs	phylink_sgmii_pcs;

	u32			caps;
	unsigned int		dma_burst_length;

	phy_interface_t		phy_interface;

	/* AT91RM9200 transmit queue (1 on wire + 1 queued) */
	struct macb_tx_skb	rm9200_txq[2];
	unsigned int		max_tx_length;

	u64			ethtool_stats[GEM_STATS_LEN + QUEUE_STATS_LEN * MACB_MAX_QUEUES];

	unsigned int		rx_frm_len_mask;
	unsigned int		jumbo_max_len;

	u32			wol;
	u32			wolopts;

	/* holds value of rx watermark value for pbuf_rxcutthru register */
	u32			rx_watermark;

	struct macb_ptp_info	*ptp_info;	/* macb-ptp interface */

	struct phy		*sgmii_phy;	/* for ZynqMP SGMII mode */

#ifdef MACB_EXT_DESC
	uint8_t hw_dma_cap;
#endif
	spinlock_t tsu_clk_lock; /* gem tsu clock locking */
	unsigned int tsu_rate;
	struct ptp_clock *ptp_clock;
	struct ptp_clock_info ptp_clock_info;
	struct tsu_incr tsu_incr;
	struct kernel_hwtstamp_config tstamp_config;

	/* RX queue filer rule set*/
	struct ethtool_rx_fs_list rx_fs_list;
	spinlock_t rx_fs_lock;
	unsigned int max_tuples;

	struct work_struct	hresp_err_bh_work;

	int	rx_bd_rd_prefetch;
	int	tx_bd_rd_prefetch;

	u32	rx_intr_mask;

	struct macb_pm_data pm_data;
	const struct macb_usrio_config *usrio;
};

#ifdef CONFIG_MACB_USE_HWSTAMP
#define GEM_TSEC_SIZE  (GEM_TSH_SIZE + GEM_TSL_SIZE)
#define TSU_SEC_MAX_VAL (((u64)1 << GEM_TSEC_SIZE) - 1)
#define TSU_NSEC_MAX_VAL ((1 << GEM_TN_SIZE) - 1)

enum macb_bd_control {
	TSTAMP_DISABLED,
	TSTAMP_FRAME_PTP_EVENT_ONLY,
	TSTAMP_ALL_PTP_FRAMES,
	TSTAMP_ALL_FRAMES,
};

void gem_ptp_init(struct net_device *ndev);
void gem_ptp_remove(struct net_device *ndev);
void gem_ptp_txstamp(struct macb *bp, struct sk_buff *skb, struct macb_dma_desc *desc);
void gem_ptp_rxstamp(struct macb *bp, struct sk_buff *skb, struct macb_dma_desc *desc);
static inline void gem_ptp_do_txstamp(struct macb *bp, struct sk_buff *skb, struct macb_dma_desc *desc)
{
	if (bp->tstamp_config.tx_type == TSTAMP_DISABLED)
		return;

	gem_ptp_txstamp(bp, skb, desc);
}

static inline void gem_ptp_do_rxstamp(struct macb *bp, struct sk_buff *skb, struct macb_dma_desc *desc)
{
	if (bp->tstamp_config.rx_filter == TSTAMP_DISABLED)
		return;

	gem_ptp_rxstamp(bp, skb, desc);
}

int gem_get_hwtst(struct net_device *dev,
		  struct kernel_hwtstamp_config *tstamp_config);
int gem_set_hwtst(struct net_device *dev,
		  struct kernel_hwtstamp_config *tstamp_config,
		  struct netlink_ext_ack *extack);
#else
static inline void gem_ptp_init(struct net_device *ndev) { }
static inline void gem_ptp_remove(struct net_device *ndev) { }

static inline void gem_ptp_do_txstamp(struct macb *bp, struct sk_buff *skb, struct macb_dma_desc *desc) { }
static inline void gem_ptp_do_rxstamp(struct macb *bp, struct sk_buff *skb, struct macb_dma_desc *desc) { }
#endif

static inline bool macb_is_gem(struct macb *bp)
{
	return !!(bp->caps & MACB_CAPS_MACB_IS_GEM);
}

static inline bool gem_has_ptp(struct macb *bp)
{
	return IS_ENABLED(CONFIG_MACB_USE_HWSTAMP) && (bp->caps & MACB_CAPS_GEM_HAS_PTP);
}

/**
 * struct macb_platform_data - platform data for MACB Ethernet used for PCI registration
 * @pclk:		platform clock
 * @hclk:		AHB clock
 */
struct macb_platform_data {
	struct clk	*pclk;
	struct clk	*hclk;
};

#endif /* _MACB_H */<|MERGE_RESOLUTION|>--- conflicted
+++ resolved
@@ -416,7 +416,7 @@
 #define MACB_PFR_SIZE		1
 #define MACB_PTZ_OFFSET		13 /* Enable pause time zero interrupt */
 #define MACB_PTZ_SIZE		1
-#define MACB_WOL_OFFSET		28 /* Enable WOL received interrupt */
+#define MACB_WOL_OFFSET		14 /* Enable wake-on-lan interrupt */
 #define MACB_WOL_SIZE		1
 #define MACB_DRQFR_OFFSET	18 /* PTP Delay Request Frame Received */
 #define MACB_DRQFR_SIZE		1
@@ -647,12 +647,8 @@
 #define GEM_T2OFST_SIZE				7
 
 /* Bitfields in queue pointer registers */
-<<<<<<< HEAD
-#define GEM_RBQP_DISABLE	0x1
-=======
 #define MACB_QUEUE_DISABLE_OFFSET		0 /* disable queue */
 #define MACB_QUEUE_DISABLE_SIZE			1
->>>>>>> a686015d
 
 /* Offset for screener type 2 compare values (T2CMPOFST).
  * Note the offset is applied after the specified point,
@@ -743,10 +739,6 @@
 #define MACB_CAPS_MIIONRGMII			0x00000200
 #define MACB_CAPS_NEED_TSUCLK			0x00000400
 #define MACB_CAPS_QUEUE_DISABLE			0x00000800
-<<<<<<< HEAD
-#define MACB_CAPS_WOL				0x00001000
-=======
->>>>>>> a686015d
 #define MACB_CAPS_PCS				0x01000000
 #define MACB_CAPS_HIGH_SPEED			0x02000000
 #define MACB_CAPS_CLK_HW_CHG			0x04000000
@@ -1269,10 +1261,7 @@
 	void	(*macb_reg_writel)(struct macb *bp, int offset, u32 value);
 
 	struct macb_dma_desc	*rx_ring_tieoff;
-<<<<<<< HEAD
-=======
 	dma_addr_t		rx_ring_tieoff_dma;
->>>>>>> a686015d
 	size_t			rx_buffer_size;
 
 	unsigned int		rx_ring_size;
@@ -1295,8 +1284,6 @@
 		struct gem_stats	gem;
 	}			hw_stats;
 
-	dma_addr_t		rx_ring_tieoff_dma;
-
 	struct macb_or_gem_ops	macbgem_ops;
 
 	struct mii_bus		*mii_bus;
