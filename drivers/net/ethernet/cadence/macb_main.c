--- conflicted
+++ resolved
@@ -983,21 +983,18 @@
 
 static int macb_mii_init(struct macb *bp)
 {
-<<<<<<< HEAD
 	struct device_node *np, *mdio_np;
-=======
-	struct device_node *child, *np = bp->pdev->dev.of_node;
->>>>>>> 9b5aad3a
+	struct device_node *child, *npp = bp->pdev->dev.of_node;
 	int err = -ENXIO;
 
 	/* With fixed-link, we don't need to register the MDIO bus,
 	 * except if we have a child named "mdio" in the device tree.
 	 * In that case, some devices may be attached to the MACB's MDIO bus.
 	 */
-	child = of_get_child_by_name(np, "mdio");
+	child = of_get_child_by_name(npp, "mdio");
 	if (child)
 		of_node_put(child);
-	else if (of_phy_is_fixed_link(np))
+	else if (of_phy_is_fixed_link(npp))
 		return macb_mii_probe(bp->dev);
 
 	/* Enable management port */
