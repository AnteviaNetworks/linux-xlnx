--- conflicted
+++ resolved
@@ -557,8 +557,6 @@
 	PCIE_CLKDLY_HW_200US = 0x5,
 };
 
-<<<<<<< HEAD
-=======
 enum mac_ax_bd_trunc_mode {
 	MAC_AX_BD_NORM,
 	MAC_AX_BD_TRUNC,
@@ -674,7 +672,6 @@
 	u32 rx_bd_addrs[RTW89_RXCH_NUM];
 };
 
->>>>>>> 88084a3d
 struct rtw89_pci_ch_dma_addr {
 	u32 num;
 	u32 idx;
@@ -689,9 +686,6 @@
 };
 
 struct rtw89_pci_info {
-<<<<<<< HEAD
-	const struct rtw89_pci_ch_dma_addr_set *dma_addr_set;
-=======
 	enum mac_ax_bd_trunc_mode txbd_trunc_mode;
 	enum mac_ax_bd_trunc_mode rxbd_trunc_mode;
 	enum mac_ax_rxbd_mode rxbd_mode;
@@ -736,7 +730,6 @@
 	void (*recognize_intrs)(struct rtw89_dev *rtwdev,
 				struct rtw89_pci *rtwpci,
 				struct rtw89_pci_isrs *isrs);
->>>>>>> 88084a3d
 };
 
 struct rtw89_pci_bd_ram {
@@ -1003,8 +996,6 @@
 
 int rtw89_pci_probe(struct pci_dev *pdev, const struct pci_device_id *id);
 void rtw89_pci_remove(struct pci_dev *pdev);
-<<<<<<< HEAD
-=======
 int rtw89_pci_ltr_set(struct rtw89_dev *rtwdev, bool en);
 int rtw89_pci_ltr_set_v1(struct rtw89_dev *rtwdev, bool en);
 u32 rtw89_pci_fill_txaddr_info(struct rtw89_dev *rtwdev,
@@ -1095,6 +1086,5 @@
 
 	info->recognize_intrs(rtwdev, rtwpci, isrs);
 }
->>>>>>> 88084a3d
 
 #endif