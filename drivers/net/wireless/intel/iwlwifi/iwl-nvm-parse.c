--- conflicted
+++ resolved
@@ -90,8 +90,6 @@
 	SKU = 2,
 	N_HW_ADDRS = 3,
 	NVM_CHANNELS = 0x1E0 - NVM_SW_SECTION,
-<<<<<<< HEAD
-=======
 
 	/* NVM calibration section offset (in words) definitions */
 	NVM_CALIB_SECTION = 0x2B8,
@@ -99,7 +97,6 @@
 
 	/* NVM REGULATORY -Section offset (in words) definitions */
 	NVM_CHANNELS_SDP = 0,
->>>>>>> a6127b44
 };
 
 enum ext_nvm_offsets {
@@ -762,8 +759,6 @@
 			kfree(data);
 			return NULL;
 		}
-<<<<<<< HEAD
-=======
 
 		ch_section = cfg->nvm_type == IWL_NVM_SDP ?
 			     &regulatory[NVM_CHANNELS_SDP] :
@@ -772,7 +767,6 @@
 		/* in family 8000 Xtal calibration values moved to OTP */
 		data->xtal_calib[0] = *(nvm_calib + XTAL_CALIB);
 		data->xtal_calib[1] = *(nvm_calib + XTAL_CALIB + 1);
->>>>>>> a6127b44
 		lar_enabled = true;
 	} else {
 		u16 lar_offset = data->nvm_version < 0xE39 ?
