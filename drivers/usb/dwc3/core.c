--- conflicted
+++ resolved
@@ -26,7 +26,6 @@
 #include <linux/of_graph.h>
 #include <linux/acpi.h>
 #include <linux/pinctrl/consumer.h>
-#include <linux/of_address.h>
 #include <linux/reset.h>
 #include <linux/bitfield.h>
 
@@ -313,54 +312,11 @@
 	/*
 	 * We're resetting only the device side because, if we're in host mode,
 	 * XHCI driver will reset the host block. If dwc3 was configured for
-<<<<<<< HEAD
-	 * host-only mode or current role is host, then we can return early.
-=======
 	 * host-only mode, then we can return early.
->>>>>>> a686015d
 	 * When hibernated don't perform core soft reset.
 	 */
 	if (dwc->current_dr_role == DWC3_GCTL_PRTCAP_HOST ||
 	    dwc->is_hibernated == true)
-<<<<<<< HEAD
-		return 0;
-
-	/*
-	 * If the dr_mode is host and the dwc->current_dr_role is not the
-	 * corresponding DWC3_GCTL_PRTCAP_HOST, then the dwc3_core_init_mode
-	 * isn't executed yet. Ensure the phy is ready before the controller
-	 * updates the GCTL.PRTCAPDIR or other settings by soft-resetting
-	 * the phy.
-	 *
-	 * Note: GUSB3PIPECTL[n] and GUSB2PHYCFG[n] are port settings where n
-	 * is port index. If this is a multiport host, then we need to reset
-	 * all active ports.
-	 */
-	if (dwc->dr_mode == USB_DR_MODE_HOST) {
-		u32 usb3_port;
-		u32 usb2_port;
-
-		usb3_port = dwc3_readl(dwc->regs, DWC3_GUSB3PIPECTL(0));
-		usb3_port |= DWC3_GUSB3PIPECTL_PHYSOFTRST;
-		dwc3_writel(dwc->regs, DWC3_GUSB3PIPECTL(0), usb3_port);
-
-		usb2_port = dwc3_readl(dwc->regs, DWC3_GUSB2PHYCFG(0));
-		usb2_port |= DWC3_GUSB2PHYCFG_PHYSOFTRST;
-		dwc3_writel(dwc->regs, DWC3_GUSB2PHYCFG(0), usb2_port);
-
-		/* Small delay for phy reset assertion */
-		usleep_range(1000, 2000);
-
-		usb3_port &= ~DWC3_GUSB3PIPECTL_PHYSOFTRST;
-		dwc3_writel(dwc->regs, DWC3_GUSB3PIPECTL(0), usb3_port);
-
-		usb2_port &= ~DWC3_GUSB2PHYCFG_PHYSOFTRST;
-		dwc3_writel(dwc->regs, DWC3_GUSB2PHYCFG(0), usb2_port);
-
-		/* Wait for clock synchronization */
-		msleep(50);
-=======
->>>>>>> a686015d
 		return 0;
 
 	reg = dwc3_readl(dwc->regs, DWC3_DCTL);
@@ -601,9 +557,6 @@
 	if (dwc->dr_mode == USB_DR_MODE_HOST)
 		return 0;
 
-	if (dwc->dr_mode == USB_DR_MODE_HOST)
-		return 0;
-
 	evt = dwc->ev_buf;
 	evt->lpos = 0;
 	dwc3_writel(dwc->regs, DWC3_GEVNTADRLO(0),
@@ -646,104 +599,6 @@
 	/* Clear any stale event */
 	reg = dwc3_readl(dwc->regs, DWC3_GEVNTCOUNT(0));
 	dwc3_writel(dwc->regs, DWC3_GEVNTCOUNT(0), reg);
-}
-
-static int dwc3_alloc_scratch_buffers(struct dwc3 *dwc)
-{
-	u32 size;
-
-	if (dwc->dr_mode == USB_DR_MODE_HOST)
-		return 0;
-
-	if (!dwc->has_hibernation)
-		return 0;
-
-	if (!dwc->nr_scratch)
-		return 0;
-
-	/* Allocate only if scratchbuf is NULL */
-	if (dwc->scratchbuf)
-		return 0;
-
-	size = dwc->nr_scratch * DWC3_SCRATCHBUF_SIZE;
-
-	dwc->scratchbuf = kzalloc(size, GFP_KERNEL);
-	if (!dwc->scratchbuf)
-		return -ENOMEM;
-
-	dwc->scratch_addr = dma_map_single(dwc->dev, dwc->scratchbuf, size,
-					   DMA_BIDIRECTIONAL);
-	if (dma_mapping_error(dwc->dev, dwc->scratch_addr)) {
-		dev_err(dwc->dev, "failed to map scratch buffer\n");
-		return -EFAULT;
-	}
-
-	return 0;
-}
-
-static int dwc3_setup_scratch_buffers(struct dwc3 *dwc)
-{
-	u32 param;
-	int ret;
-
-	if (dwc->dr_mode == USB_DR_MODE_HOST)
-		return 0;
-
-	if (!dwc->has_hibernation)
-		return 0;
-
-	if (!dwc->nr_scratch)
-		return 0;
-
-	 /* should never fall here */
-	if (WARN_ON(!dwc->scratchbuf))
-		return 0;
-
-	param = lower_32_bits(dwc->scratch_addr);
-
-	ret = dwc3_send_gadget_generic_command(dwc,
-			DWC3_DGCMD_SET_SCRATCHPAD_ADDR_LO, param);
-	if (ret < 0)
-		goto err1;
-
-	param = upper_32_bits(dwc->scratch_addr);
-
-	ret = dwc3_send_gadget_generic_command(dwc,
-			DWC3_DGCMD_SET_SCRATCHPAD_ADDR_HI, param);
-	if (ret < 0)
-		goto err1;
-
-	return 0;
-
-err1:
-	dma_unmap_single(dwc->sysdev, dwc->scratch_addr,
-			 (size_t)(dwc->nr_scratch *
-			 (size_t)DWC3_SCRATCHBUF_SIZE),
-			 DMA_BIDIRECTIONAL);
-
-	return ret;
-}
-
-static void dwc3_free_scratch_buffers(struct dwc3 *dwc)
-{
-	if (dwc->dr_mode == USB_DR_MODE_HOST)
-		return;
-
-	if (!dwc->has_hibernation)
-		return;
-
-	if (!dwc->nr_scratch)
-		return;
-
-	 /* should never fall here */
-	if (WARN_ON(!dwc->scratchbuf))
-		return;
-
-	dma_unmap_single(dwc->sysdev, dwc->scratch_addr,
-			 (size_t)(dwc->nr_scratch *
-			 (size_t)DWC3_SCRATCHBUF_SIZE),
-			 DMA_BIDIRECTIONAL);
-	kfree(dwc->scratchbuf);
 }
 
 static int dwc3_alloc_scratch_buffers(struct dwc3 *dwc)
@@ -871,28 +726,12 @@
 
 static void dwc3_config_soc_bus(struct dwc3 *dwc)
 {
-<<<<<<< HEAD
-	/*
-	 * Check if CCI is enabled for USB. Returns true
-	 * if the node has property 'dma-coherent'. Otherwise
-	 * returns false.
-	 */
-	if (of_dma_is_coherent(dwc->dev->of_node)) {
-		u32 reg;
-
-		reg = dwc3_readl(dwc->regs, DWC3_GSBUSCFG0);
-		reg |= DWC3_GSBUSCFG0_DATRDREQINFO |
-			DWC3_GSBUSCFG0_DESRDREQINFO |
-			DWC3_GSBUSCFG0_DATWRREQINFO |
-			DWC3_GSBUSCFG0_DESWRREQINFO;
-=======
 	if (dwc->gsbuscfg0_reqinfo != DWC3_GSBUSCFG0_REQINFO_UNSPECIFIED) {
 		u32 reg;
 
 		reg = dwc3_readl(dwc->regs, DWC3_GSBUSCFG0);
 		reg &= ~DWC3_GSBUSCFG0_REQINFO(~0);
 		reg |= DWC3_GSBUSCFG0_REQINFO(dwc->gsbuscfg0_reqinfo);
->>>>>>> a686015d
 		dwc3_writel(dwc->regs, DWC3_GSBUSCFG0, reg);
 	}
 }
@@ -1255,11 +1094,8 @@
 
 static void dwc3_core_setup_global_control(struct dwc3 *dwc)
 {
-<<<<<<< HEAD
-=======
 	unsigned int power_opt;
 	unsigned int hw_mode;
->>>>>>> a686015d
 	u32 hwparams4 = dwc->hwparams.hwparams4;
 	u32 reg;
 
@@ -1649,21 +1485,6 @@
 		goto err_exit_phy;
 	}
 
-	if (dwc->scratchbuf == NULL) {
-		ret = dwc3_alloc_scratch_buffers(dwc);
-		if (ret) {
-			dev_err(dwc->dev,
-				"Not enough memory for scratch buffers\n");
-			goto err_exit_phy;
-		}
-	}
-
-	ret = dwc3_setup_scratch_buffers(dwc);
-	if (ret) {
-		dev_err(dwc->dev, "Failed to setup scratch buffers: %d\n", ret);
-		goto err_exit_phy;
-	}
-
 	/* Set power down scale of suspend_clk */
 	dwc3_set_power_down_clk_scale(dwc);
 
@@ -1680,8 +1501,6 @@
 	ret = dwc3_phy_power_on(dwc);
 	if (ret)
 		goto err_exit_phy;
-
-	dwc3_config_soc_bus(dwc);
 
 	ret = dwc3_event_buffers_setup(dwc);
 	if (ret) {
@@ -1719,8 +1538,6 @@
 		of_node_put(parent);
 	}
 
-<<<<<<< HEAD
-=======
 	/*
 	 * STAR 9001285599: This issue affects DWC_usb3 version 3.20a
 	 * only. If the PM TIMER ECM is enabled through GUCTL2[19], the
@@ -1736,7 +1553,6 @@
 		dwc3_writel(dwc->regs, DWC3_GUCTL2, reg);
 	}
 
->>>>>>> a686015d
 	/*
 	 * When configured in HOST mode, after issuing U3/L2 exit controller
 	 * fails to send proper CRC checksum in CRC5 feild. Because of this
@@ -1780,13 +1596,6 @@
 		if (dwc->parkmode_disable_hs_quirk)
 			reg |= DWC3_GUCTL1_PARKMODE_DISABLE_HS;
 
-<<<<<<< HEAD
-		if (DWC3_VER_IS_WITHIN(DWC3, 290A, ANY) &&
-		    (dwc->dr_mode == USB_DR_MODE_PERIPHERAL) &&
-		    (dwc->maximum_speed == USB_SPEED_HIGH ||
-		     dwc->maximum_speed == USB_SPEED_FULL))
-			reg |= DWC3_GUCTL1_DEV_FORCE_20_CLK_FOR_30_CLK;
-=======
 		if (DWC3_VER_IS_WITHIN(DWC3, 290A, ANY)) {
 			if (dwc->maximum_speed == USB_SPEED_FULL ||
 			    dwc->maximum_speed == USB_SPEED_HIGH ||
@@ -1795,7 +1604,6 @@
 			else
 				reg &= ~DWC3_GUCTL1_DEV_FORCE_20_CLK_FOR_30_CLK;
 		}
->>>>>>> a686015d
 
 		dwc3_writel(dwc->regs, DWC3_GUCTL1, reg);
 	}
@@ -2453,14 +2261,10 @@
 {
 	struct device		*dev = &pdev->dev;
 	struct resource		*res, dwc_res;
-<<<<<<< HEAD
-=======
 	unsigned int		hw_mode;
 	void __iomem		*regs;
->>>>>>> a686015d
 	struct dwc3		*dwc;
 	int			ret;
-	void __iomem		*regs;
 
 	dwc = devm_kzalloc(dev, sizeof(*dwc), GFP_KERNEL);
 	if (!dwc)
@@ -2823,15 +2627,6 @@
 		}
 	}
 
-	/* Bring core to D0 state */
-	if (dwc->dwc3_pmu) {
-		ret = regulator_enable(dwc->dwc3_pmu);
-		if (ret) {
-			dev_err(dwc->dev, "Failed to enable dwc3_pmu supply\n");
-			return ret;
-		}
-	}
-
 	switch (dwc->current_dr_role) {
 	case DWC3_GCTL_PRTCAP_DEVICE:
 		ret = dwc3_core_init_for_resume(dwc);
