--- conflicted
+++ resolved
@@ -284,12 +284,8 @@
 	 * host-only mode or current role is host, then we can return early.
 	 * When hibernated don't perform core soft reset.
 	 */
-<<<<<<< HEAD
-	if (dwc->dr_mode == USB_DR_MODE_HOST || dwc->current_dr_role == DWC3_GCTL_PRTCAP_HOST ||
+	if (dwc->current_dr_role == DWC3_GCTL_PRTCAP_HOST ||
 	    dwc->is_hibernated == true)
-=======
-	if (dwc->current_dr_role == DWC3_GCTL_PRTCAP_HOST)
->>>>>>> 32c9cdbe
 		return 0;
 
 	/*
