--- conflicted
+++ resolved
@@ -1143,16 +1143,13 @@
  *		     address.
  * @num_ep_resized: carries the current number endpoints which have had its tx
  *		    fifo resized.
-<<<<<<< HEAD
+ * @debug_root: root debugfs directory for this device to put its files in.
  * @is_d3: set if the controller is in d3 state
  * @saved_regs: registers to be saved/restored during hibernation/wakeup events
  * @irq_wakeup: wakeup IRQ number, triggered when host asks to wakeup from
  *              hibernation
  * @force_hiber_wake: flag set when the gadget driver is forcefully triggering
 		a hibernation wakeup event
-=======
- * @debug_root: root debugfs directory for this device to put its files in.
->>>>>>> a343b0dd
  */
 struct dwc3 {
 	struct work_struct	drd_work;
@@ -1375,14 +1372,11 @@
 	int			max_cfg_eps;
 	int			last_fifo_depth;
 	int			num_ep_resized;
-<<<<<<< HEAD
+	struct dentry		*debug_root;
 	bool			is_d3;
 	u32			*saved_regs;
 	u32			irq_wakeup;
 	bool			force_hiber_wake;
-=======
-	struct dentry		*debug_root;
->>>>>>> a343b0dd
 };
 
 #define INCRX_BURST_MODE 0
