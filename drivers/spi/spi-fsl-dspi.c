--- conflicted
+++ resolved
@@ -937,15 +937,10 @@
 		dspi_assert_cs(spi, &cs);
 
 		/* Prepare command word for CMD FIFO */
-<<<<<<< HEAD
-		dspi->tx_cmd = SPI_PUSHR_CMD_CTAS(0) |
-			       SPI_PUSHR_CMD_PCS(spi_get_chipselect(spi, 0));
-=======
 		dspi->tx_cmd = SPI_PUSHR_CMD_CTAS(0);
 		if (!spi_get_csgpiod(spi, 0))
 			dspi->tx_cmd |= SPI_PUSHR_CMD_PCS(spi_get_chipselect(spi, 0));
 
->>>>>>> 08485d4c
 		if (list_is_last(&dspi->cur_transfer->transfer_list,
 				 &dspi->cur_msg->transfers)) {
 			/* Leave PCS activated after last transfer when
