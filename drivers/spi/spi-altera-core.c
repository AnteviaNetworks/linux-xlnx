// SPDX-License-Identifier: GPL-2.0-only
/*
 * Altera SPI driver
 *
 * Copyright (C) 2008 Thomas Chou <thomas@wytron.com.tw>
 *
 * Based on spi_s3c24xx.c, which is:
 * Copyright (c) 2006 Ben Dooks
 * Copyright (c) 2006 Simtec Electronics
 *	Ben Dooks <ben@simtec.co.uk>
 */

#include <linux/errno.h>
#include <linux/module.h>
#include <linux/platform_device.h>
#include <linux/spi/altera.h>
#include <linux/spi/spi.h>
#include <linux/io.h>
#include <linux/of.h>

#define DRV_NAME "spi_altera"

#define ALTERA_SPI_RXDATA	0
#define ALTERA_SPI_TXDATA	4
#define ALTERA_SPI_STATUS	8
#define ALTERA_SPI_CONTROL	12
#define ALTERA_SPI_TARGET_SEL	20

#define ALTERA_SPI_STATUS_ROE_MSK	0x8
#define ALTERA_SPI_STATUS_TOE_MSK	0x10
#define ALTERA_SPI_STATUS_TMT_MSK	0x20
#define ALTERA_SPI_STATUS_TRDY_MSK	0x40
#define ALTERA_SPI_STATUS_RRDY_MSK	0x80
#define ALTERA_SPI_STATUS_E_MSK		0x100

#define ALTERA_SPI_CONTROL_IROE_MSK	0x8
#define ALTERA_SPI_CONTROL_ITOE_MSK	0x10
#define ALTERA_SPI_CONTROL_ITRDY_MSK	0x40
#define ALTERA_SPI_CONTROL_IRRDY_MSK	0x80
#define ALTERA_SPI_CONTROL_IE_MSK	0x100
#define ALTERA_SPI_CONTROL_SSO_MSK	0x400

static int altr_spi_writel(struct altera_spi *hw, unsigned int reg,
			   unsigned int val)
{
	int ret;

	ret = regmap_write(hw->regmap, hw->regoff + reg, val);
	if (ret)
		dev_err(hw->dev, "fail to write reg 0x%x val 0x%x: %d\n",
			reg, val, ret);

	return ret;
}

static int altr_spi_readl(struct altera_spi *hw, unsigned int reg,
			  unsigned int *val)
{
	int ret;

	ret = regmap_read(hw->regmap, hw->regoff + reg, val);
	if (ret)
		dev_err(hw->dev, "fail to read reg 0x%x: %d\n", reg, ret);

	return ret;
}

static inline struct altera_spi *altera_spi_to_hw(struct spi_device *sdev)
{
	return spi_controller_get_devdata(sdev->controller);
}

static void altera_spi_set_cs(struct spi_device *spi, bool is_high)
{
	struct altera_spi *hw = altera_spi_to_hw(spi);

	if (is_high) {
		hw->imr &= ~ALTERA_SPI_CONTROL_SSO_MSK;
		altr_spi_writel(hw, ALTERA_SPI_CONTROL, hw->imr);
		altr_spi_writel(hw, ALTERA_SPI_TARGET_SEL, 0);
	} else {
<<<<<<< HEAD
		altr_spi_writel(hw, ALTERA_SPI_SLAVE_SEL,
=======
		altr_spi_writel(hw, ALTERA_SPI_TARGET_SEL,
>>>>>>> 08485d4c
				BIT(spi_get_chipselect(spi, 0)));
		hw->imr |= ALTERA_SPI_CONTROL_SSO_MSK;
		altr_spi_writel(hw, ALTERA_SPI_CONTROL, hw->imr);
	}
}

static void altera_spi_tx_word(struct altera_spi *hw)
{
	unsigned int txd = 0;

	if (hw->tx) {
		switch (hw->bytes_per_word) {
		case 1:
			txd = hw->tx[hw->count];
			break;
		case 2:
			txd = (hw->tx[hw->count * 2]
				| (hw->tx[hw->count * 2 + 1] << 8));
			break;
		case 4:
			txd = (hw->tx[hw->count * 4]
				| (hw->tx[hw->count * 4 + 1] << 8)
				| (hw->tx[hw->count * 4 + 2] << 16)
				| (hw->tx[hw->count * 4 + 3] << 24));
			break;

		}
	}

	altr_spi_writel(hw, ALTERA_SPI_TXDATA, txd);
}

static void altera_spi_rx_word(struct altera_spi *hw)
{
	unsigned int rxd;

	altr_spi_readl(hw, ALTERA_SPI_RXDATA, &rxd);
	if (hw->rx) {
		switch (hw->bytes_per_word) {
		case 1:
			hw->rx[hw->count] = rxd;
			break;
		case 2:
			hw->rx[hw->count * 2] = rxd;
			hw->rx[hw->count * 2 + 1] = rxd >> 8;
			break;
		case 4:
			hw->rx[hw->count * 4] = rxd;
			hw->rx[hw->count * 4 + 1] = rxd >> 8;
			hw->rx[hw->count * 4 + 2] = rxd >> 16;
			hw->rx[hw->count * 4 + 3] = rxd >> 24;
			break;

		}
	}

	hw->count++;
}

static int altera_spi_txrx(struct spi_controller *host,
	struct spi_device *spi, struct spi_transfer *t)
{
	struct altera_spi *hw = spi_controller_get_devdata(host);
	u32 val;

	hw->tx = t->tx_buf;
	hw->rx = t->rx_buf;
	hw->count = 0;
	hw->bytes_per_word = DIV_ROUND_UP(t->bits_per_word, 8);
	hw->len = t->len / hw->bytes_per_word;

	if (hw->irq >= 0) {
		/* enable receive interrupt */
		hw->imr |= ALTERA_SPI_CONTROL_IRRDY_MSK;
		altr_spi_writel(hw, ALTERA_SPI_CONTROL, hw->imr);

		/* send the first byte */
		altera_spi_tx_word(hw);

		return 1;
	}

	while (hw->count < hw->len) {
		altera_spi_tx_word(hw);

		for (;;) {
			altr_spi_readl(hw, ALTERA_SPI_STATUS, &val);
			if (val & ALTERA_SPI_STATUS_RRDY_MSK)
				break;

			cpu_relax();
		}

		altera_spi_rx_word(hw);
	}
	spi_finalize_current_transfer(host);

	return 0;
}

irqreturn_t altera_spi_irq(int irq, void *dev)
{
	struct spi_controller *host = dev;
	struct altera_spi *hw = spi_controller_get_devdata(host);

	altera_spi_rx_word(hw);

	if (hw->count < hw->len) {
		altera_spi_tx_word(hw);
	} else {
		/* disable receive interrupt */
		hw->imr &= ~ALTERA_SPI_CONTROL_IRRDY_MSK;
		altr_spi_writel(hw, ALTERA_SPI_CONTROL, hw->imr);

		spi_finalize_current_transfer(host);
	}

	return IRQ_HANDLED;
}
EXPORT_SYMBOL_GPL(altera_spi_irq);

void altera_spi_init_host(struct spi_controller *host)
{
	struct altera_spi *hw = spi_controller_get_devdata(host);
	u32 val;

	host->transfer_one = altera_spi_txrx;
	host->set_cs = altera_spi_set_cs;

	/* program defaults into the registers */
	hw->imr = 0;		/* disable spi interrupts */
	altr_spi_writel(hw, ALTERA_SPI_CONTROL, hw->imr);
	altr_spi_writel(hw, ALTERA_SPI_STATUS, 0);	/* clear status reg */
	altr_spi_readl(hw, ALTERA_SPI_STATUS, &val);
	if (val & ALTERA_SPI_STATUS_RRDY_MSK)
		altr_spi_readl(hw, ALTERA_SPI_RXDATA, &val); /* flush rxdata */
}
EXPORT_SYMBOL_GPL(altera_spi_init_host);

MODULE_LICENSE("GPL");<|MERGE_RESOLUTION|>--- conflicted
+++ resolved
@@ -79,11 +79,7 @@
 		altr_spi_writel(hw, ALTERA_SPI_CONTROL, hw->imr);
 		altr_spi_writel(hw, ALTERA_SPI_TARGET_SEL, 0);
 	} else {
-<<<<<<< HEAD
-		altr_spi_writel(hw, ALTERA_SPI_SLAVE_SEL,
-=======
 		altr_spi_writel(hw, ALTERA_SPI_TARGET_SEL,
->>>>>>> 08485d4c
 				BIT(spi_get_chipselect(spi, 0)));
 		hw->imr |= ALTERA_SPI_CONTROL_SSO_MSK;
 		altr_spi_writel(hw, ALTERA_SPI_CONTROL, hw->imr);
