// SPDX-License-Identifier: GPL-2.0-or-later
/*
 * Xilinx Zynq UltraScale+ MPSoC Quad-SPI (QSPI) controller driver
 * (host mode only)
 *
 * Copyright (C) 2009 - 2015 Xilinx, Inc.
 */

#include <linux/clk.h>
#include <linux/delay.h>
#include <linux/dma-mapping.h>
#include <linux/dmaengine.h>
#include <linux/firmware/xlnx-zynqmp.h>
#include <linux/interrupt.h>
#include <linux/io.h>
#include <linux/module.h>
#include <linux/of.h>
#include <linux/platform_device.h>
#include <linux/pm_runtime.h>
#include <linux/spi/spi.h>
#include <linux/spinlock.h>
#include <linux/workqueue.h>
#include <linux/spi/spi-mem.h>
#include <linux/mtd/spi-nor.h>

/* Generic QSPI register offsets */
#define GQSPI_CONFIG_OFST		0x00000100
#define GQSPI_ISR_OFST			0x00000104
#define GQSPI_IDR_OFST			0x0000010C
#define GQSPI_IER_OFST			0x00000108
#define GQSPI_IMASK_OFST		0x00000110
#define GQSPI_EN_OFST			0x00000114
#define GQSPI_TXD_OFST			0x0000011C
#define GQSPI_RXD_OFST			0x00000120
#define GQSPI_TX_THRESHOLD_OFST		0x00000128
#define GQSPI_RX_THRESHOLD_OFST		0x0000012C
#define IOU_TAPDLY_BYPASS_OFST		0x0000003C
#define GQSPI_LPBK_DLY_ADJ_OFST		0x00000138
#define GQSPI_GEN_FIFO_OFST		0x00000140
#define GQSPI_SEL_OFST			0x00000144
#define GQSPI_GF_THRESHOLD_OFST		0x00000150
#define GQSPI_FIFO_CTRL_OFST		0x0000014C
#define GQSPI_QSPIDMA_DST_CTRL_OFST	0x0000080C
#define GQSPI_QSPIDMA_DST_SIZE_OFST	0x00000804
#define GQSPI_QSPIDMA_DST_STS_OFST	0x00000808
#define GQSPI_QSPIDMA_DST_I_STS_OFST	0x00000814
#define GQSPI_QSPIDMA_DST_I_EN_OFST	0x00000818
#define GQSPI_QSPIDMA_DST_I_DIS_OFST	0x0000081C
#define GQSPI_QSPIDMA_DST_I_MASK_OFST	0x00000820
#define GQSPI_QSPIDMA_DST_ADDR_OFST	0x00000800
#define GQSPI_QSPIDMA_DST_ADDR_MSB_OFST 0x00000828
#define GQSPI_DATA_DLY_ADJ_OFST         0x000001F8

/* GQSPI register bit masks */
#define GQSPI_SEL_MASK				0x00000001
#define GQSPI_EN_MASK				0x00000001
#define GQSPI_LPBK_DLY_ADJ_USE_LPBK_MASK	0x00000020
#define GQSPI_ISR_WR_TO_CLR_MASK		0x00000002
#define GQSPI_IDR_ALL_MASK			0x00000FBE
#define GQSPI_CFG_MODE_EN_MASK			0xC0000000
#define GQSPI_CFG_GEN_FIFO_START_MODE_MASK	0x20000000
#define GQSPI_CFG_ENDIAN_MASK			0x04000000
#define GQSPI_CFG_EN_POLL_TO_MASK		0x00100000
#define GQSPI_CFG_WP_HOLD_MASK			0x00080000
#define GQSPI_CFG_BAUD_RATE_DIV_MASK		0x00000038
#define GQSPI_CFG_CLK_PHA_MASK			0x00000004
#define GQSPI_CFG_CLK_POL_MASK			0x00000002
#define GQSPI_CFG_START_GEN_FIFO_MASK		0x10000000
#define GQSPI_GENFIFO_IMM_DATA_MASK		0x000000FF
#define GQSPI_GENFIFO_DATA_XFER			0x00000100
#define GQSPI_GENFIFO_EXP			0x00000200
#define GQSPI_GENFIFO_MODE_SPI			0x00000400
#define GQSPI_GENFIFO_MODE_DUALSPI		0x00000800
#define GQSPI_GENFIFO_MODE_QUADSPI		0x00000C00
#define GQSPI_GENFIFO_MODE_MASK			0x00000C00
#define GQSPI_GENFIFO_CS_LOWER			0x00001000
#define GQSPI_GENFIFO_CS_UPPER			0x00002000
#define GQSPI_GENFIFO_BUS_LOWER			0x00004000
#define GQSPI_GENFIFO_BUS_UPPER			0x00008000
#define GQSPI_GENFIFO_BUS_BOTH			0x0000C000
#define GQSPI_GENFIFO_BUS_MASK			0x0000C000
#define GQSPI_GENFIFO_TX			0x00010000
#define GQSPI_GENFIFO_RX			0x00020000
#define GQSPI_GENFIFO_STRIPE			0x00040000
#define GQSPI_GENFIFO_POLL			0x00080000
#define GQSPI_GENFIFO_EXP_START			0x00000100
#define GQSPI_FIFO_CTRL_RST_RX_FIFO_MASK	0x00000004
#define GQSPI_FIFO_CTRL_RST_TX_FIFO_MASK	0x00000002
#define GQSPI_FIFO_CTRL_RST_GEN_FIFO_MASK	0x00000001
#define GQSPI_ISR_RXEMPTY_MASK			0x00000800
#define GQSPI_ISR_GENFIFOFULL_MASK		0x00000400
#define GQSPI_ISR_GENFIFONOT_FULL_MASK		0x00000200
#define GQSPI_ISR_TXEMPTY_MASK			0x00000100
#define GQSPI_ISR_GENFIFOEMPTY_MASK		0x00000080
#define GQSPI_ISR_RXFULL_MASK			0x00000020
#define GQSPI_ISR_RXNEMPTY_MASK			0x00000010
#define GQSPI_ISR_TXFULL_MASK			0x00000008
#define GQSPI_ISR_TXNOT_FULL_MASK		0x00000004
#define GQSPI_ISR_POLL_TIME_EXPIRE_MASK		0x00000002
#define GQSPI_IER_TXNOT_FULL_MASK		0x00000004
#define GQSPI_IER_RXEMPTY_MASK			0x00000800
#define GQSPI_IER_POLL_TIME_EXPIRE_MASK		0x00000002
#define GQSPI_IER_RXNEMPTY_MASK			0x00000010
#define GQSPI_IER_GENFIFOEMPTY_MASK		0x00000080
#define GQSPI_IER_TXEMPTY_MASK			0x00000100
#define GQSPI_QSPIDMA_DST_INTR_ALL_MASK		0x000000FE
#define GQSPI_QSPIDMA_DST_STS_WTC		0x0000E000
#define GQSPI_CFG_MODE_EN_DMA_MASK		0x80000000
#define GQSPI_ISR_IDR_MASK			0x00000994
#define GQSPI_QSPIDMA_DST_I_EN_DONE_MASK	0x00000002
#define GQSPI_QSPIDMA_DST_I_STS_DONE_MASK	0x00000002
#define GQSPI_IRQ_MASK				0x00000980

#define GQSPI_CFG_BAUD_RATE_DIV_SHIFT		3
#define GQSPI_GENFIFO_CS_SETUP			0x4
#define GQSPI_GENFIFO_CS_HOLD			0x3
#define GQSPI_TXD_DEPTH				64
#define GQSPI_RX_FIFO_THRESHOLD			32
#define GQSPI_RX_FIFO_FILL	(GQSPI_RX_FIFO_THRESHOLD * 4)
#define GQSPI_TX_FIFO_THRESHOLD_RESET_VAL	32
#define GQSPI_TX_FIFO_FILL	(GQSPI_TXD_DEPTH -\
				GQSPI_TX_FIFO_THRESHOLD_RESET_VAL)
#define GQSPI_GEN_FIFO_THRESHOLD_RESET_VAL	0X10
#define GQSPI_QSPIDMA_DST_CTRL_RESET_VAL	0x803FFA00
#define GQSPI_SELECT_FLASH_CS_LOWER		0x1
#define GQSPI_SELECT_FLASH_CS_UPPER		0x2
#define GQSPI_SELECT_FLASH_CS_BOTH		0x3
#define GQSPI_SELECT_FLASH_BUS_LOWER		0x1
#define GQSPI_SELECT_FLASH_BUS_UPPER		0x2
#define GQSPI_SELECT_FLASH_BUS_BOTH		0x3
#define GQSPI_BAUD_DIV_MAX	7	/* Baud rate divisor maximum */
#define GQSPI_BAUD_DIV_SHIFT	2	/* Baud rate divisor shift */
#define GQSPI_SELECT_MODE_SPI		0x1
#define GQSPI_SELECT_MODE_DUALSPI	0x2
#define GQSPI_SELECT_MODE_QUADSPI	0x4
#define GQSPI_DMA_UNALIGN		0x3
#define GQSPI_DEFAULT_NUM_CS	1	/* Default number of chip selects */

#define GQSPI_MAX_NUM_CS	2	/* Maximum number of chip selects */

#define GQSPI_USE_DATA_DLY		0x1
#define GQSPI_USE_DATA_DLY_SHIFT	31
#define GQSPI_DATA_DLY_ADJ_VALUE	0x2
#define GQSPI_DATA_DLY_ADJ_SHIFT	28
#define GQSPI_LPBK_DLY_ADJ_DLY_1	0x1
#define GQSPI_LPBK_DLY_ADJ_DLY_1_SHIFT	0x3
#define TAP_DLY_BYPASS_LQSPI_RX_VALUE	0x1
#define TAP_DLY_BYPASS_LQSPI_RX_SHIFT	0x2

/* set to differentiate versal from zynqmp, 1=versal, 0=zynqmp */
#define QSPI_QUIRK_HAS_TAPDELAY		BIT(0)

#define GQSPI_FREQ_37_5MHZ	37500000
#define GQSPI_FREQ_40MHZ	40000000
#define GQSPI_FREQ_100MHZ	100000000
#define GQSPI_FREQ_150MHZ	150000000

#define GQSPI_SELECT_LOWER_CS  BIT(0)
#define GQSPI_SELECT_UPPER_CS  BIT(1)

#define SPI_AUTOSUSPEND_TIMEOUT		3000
enum mode_type {GQSPI_MODE_IO, GQSPI_MODE_DMA};

/**
 * struct qspi_platform_data - zynqmp qspi platform data structure
 * @quirks:    Flags is used to identify the platform
 */
struct qspi_platform_data {
	u32 quirks;
};

/**
 * struct zynqmp_qspi - Defines qspi driver instance
 * @ctlr:		Pointer to the spi controller information
 * @regs:		Virtual address of the QSPI controller registers
 * @refclk:		Pointer to the peripheral clock
 * @pclk:		Pointer to the APB clock
 * @irq:		IRQ number
 * @dev:		Pointer to struct device
 * @txbuf:		Pointer to the TX buffer
 * @rxbuf:		Pointer to the RX buffer
 * @bytes_to_transfer:	Number of bytes left to transfer
 * @bytes_to_receive:	Number of bytes left to receive
 * @genfifocs:		Used for chip select
 * @genfifobus:		Used to select the upper or lower bus
 * @dma_rx_bytes:	Remaining bytes to receive by DMA mode
 * @dma_addr:		DMA address after mapping the kernel buffer
 * @genfifoentry:	Used for storing the genfifoentry instruction.
 * @mode:		Defines the mode in which QSPI is operating
* @io_mode:		Defines the operating mode, either IO or dma
 * @data_completion:	completion structure
 * @op_lock:		Operational lock
 * @speed_hz:          Current SPI bus clock speed in hz
 * @has_tapdelay:	Used for tapdelay register available in qspi
 * @is_parallel:		Used for multi CS support
 */
struct zynqmp_qspi {
	struct spi_controller *ctlr;
	void __iomem *regs;
	struct clk *refclk;
	struct clk *pclk;
	int irq;
	struct device *dev;
	const void *txbuf;
	void *rxbuf;
	int bytes_to_transfer;
	int bytes_to_receive;
	u32 genfifocs;
	u32 genfifobus;
	u32 dma_rx_bytes;
	dma_addr_t dma_addr;
	u32 genfifoentry;
	enum mode_type mode;
	struct completion data_completion;
	struct mutex op_lock;
	u32 speed_hz;
	bool io_mode;
	bool has_tapdelay;
	bool is_parallel;
};

/**
 * zynqmp_gqspi_update_stripe - For GQSPI controller data stripe capabilities
 * @op:	Pointer to mem ops
 * Return:      Status of the data stripe
 *
 * Returns true if data stripe need to be enabled, else returns false
 */
<<<<<<< HEAD
bool zynqmp_gqspi_update_stripe(const struct spi_mem_op *op)
=======
static bool zynqmp_gqspi_update_stripe(const struct spi_mem_op *op)
>>>>>>> a686015d
{
	if (op->cmd.opcode ==  SPINOR_OP_BE_4K ||
	    op->cmd.opcode ==  SPINOR_OP_BE_32K ||
	    op->cmd.opcode ==  SPINOR_OP_CHIP_ERASE ||
	    op->cmd.opcode ==  SPINOR_OP_SE ||
	    op->cmd.opcode ==  SPINOR_OP_BE_32K_4B ||
	    op->cmd.opcode ==  SPINOR_OP_SE_4B ||
	    op->cmd.opcode == SPINOR_OP_BE_4K_4B ||
	    op->cmd.opcode ==  SPINOR_OP_WRSR ||
	    op->cmd.opcode ==  SPINOR_OP_BRWR ||
	    (op->cmd.opcode ==  SPINOR_OP_WRSR2 && !op->addr.nbytes))
		return false;

	return true;
}

/**
 * zynqmp_get_addr_buswidth - Get address buswidth
 * @op:	The memory operation to execute
 *
 * This function gets address busswith
 *
 * Return:	buswidth
 */
static u8 zynqmp_get_addr_buswidth(const struct spi_mem_op *op)
{
	if (op->cmd.opcode == SPINOR_OP_BE_4K ||
	    op->cmd.opcode == SPINOR_OP_BE_32K ||
	    op->cmd.opcode == SPINOR_OP_CHIP_ERASE ||
	    op->cmd.opcode == SPINOR_OP_SE ||
	    op->cmd.opcode == SPINOR_OP_BE_4K_4B ||
	    op->cmd.opcode == SPINOR_OP_BE_32K_4B ||
	    op->cmd.opcode == SPINOR_OP_SE_4B)
		return op->cmd.buswidth;

	return op->addr.buswidth;
}

/**
 * zynqmp_gqspi_read - For GQSPI controller read operation
 * @xqspi:	Pointer to the zynqmp_qspi structure
 * @offset:	Offset from where to read
 * Return:      Value at the offset
 */
static u32 zynqmp_gqspi_read(struct zynqmp_qspi *xqspi, u32 offset)
{
	return readl_relaxed(xqspi->regs + offset);
}

/**
 * zynqmp_gqspi_write - For GQSPI controller write operation
 * @xqspi:	Pointer to the zynqmp_qspi structure
 * @offset:	Offset where to write
 * @val:	Value to be written
 */
static inline void zynqmp_gqspi_write(struct zynqmp_qspi *xqspi, u32 offset,
				      u32 val)
{
	writel_relaxed(val, (xqspi->regs + offset));
}

/**
 * zynqmp_gqspi_selecttarget - For selection of target device
 * @instanceptr:	Pointer to the zynqmp_qspi structure
 * @targetcs:	For chip select
 * @targetbus:	To check which bus is selected- upper or lower
 */
static void zynqmp_gqspi_selecttarget(struct zynqmp_qspi *instanceptr,
				      u8 targetcs, u8 targetbus)
{
	/*
	 * Bus and CS lines selected here will be updated in the instance and
	 * used for subsequent GENFIFO entries during transfer.
	 */

	/* Choose target select line */
	switch (targetcs) {
	case GQSPI_SELECT_FLASH_CS_BOTH:
		instanceptr->genfifocs = GQSPI_GENFIFO_CS_LOWER |
			GQSPI_GENFIFO_CS_UPPER;
		break;
	case GQSPI_SELECT_FLASH_CS_UPPER:
		instanceptr->genfifocs = GQSPI_GENFIFO_CS_UPPER;
		break;
	case GQSPI_SELECT_FLASH_CS_LOWER:
		instanceptr->genfifocs = GQSPI_GENFIFO_CS_LOWER;
		break;
	default:
		dev_warn(instanceptr->dev, "Invalid target select\n");
	}

	/* Choose the bus */
	switch (targetbus) {
	case GQSPI_SELECT_FLASH_BUS_BOTH:
		instanceptr->genfifobus = GQSPI_GENFIFO_BUS_LOWER |
			GQSPI_GENFIFO_BUS_UPPER;
		break;
	case GQSPI_SELECT_FLASH_BUS_UPPER:
		instanceptr->genfifobus = GQSPI_GENFIFO_BUS_UPPER;
		break;
	case GQSPI_SELECT_FLASH_BUS_LOWER:
		instanceptr->genfifobus = GQSPI_GENFIFO_BUS_LOWER;
		break;
	default:
		dev_warn(instanceptr->dev, "Invalid target bus\n");
	}
}

/**
 * zynqmp_qspi_set_tapdelay:   To configure qspi tap delays
 * @xqspi:             Pointer to the zynqmp_qspi structure
 * @baudrateval:       Buadrate to configure
 */
static void zynqmp_qspi_set_tapdelay(struct zynqmp_qspi *xqspi, u32 baudrateval)
{
	u32 tapdlybypass = 0, lpbkdlyadj = 0, datadlyadj = 0, clk_rate;
	u32 reqhz = 0;

	clk_rate = clk_get_rate(xqspi->refclk);
	reqhz = (clk_rate / (GQSPI_BAUD_DIV_SHIFT << baudrateval));

	if (!xqspi->has_tapdelay) {
		if (reqhz <= GQSPI_FREQ_40MHZ) {
			zynqmp_pm_set_tapdelay_bypass(PM_TAPDELAY_QSPI,
						      PM_TAPDELAY_BYPASS_ENABLE);
		} else if (reqhz <= GQSPI_FREQ_100MHZ) {
			zynqmp_pm_set_tapdelay_bypass(PM_TAPDELAY_QSPI,
						      PM_TAPDELAY_BYPASS_ENABLE);
			lpbkdlyadj |= (GQSPI_LPBK_DLY_ADJ_USE_LPBK_MASK);
			datadlyadj |= ((GQSPI_USE_DATA_DLY <<
					GQSPI_USE_DATA_DLY_SHIFT)
					| (GQSPI_DATA_DLY_ADJ_VALUE <<
						GQSPI_DATA_DLY_ADJ_SHIFT));
		} else if (reqhz <= GQSPI_FREQ_150MHZ) {
			lpbkdlyadj |= GQSPI_LPBK_DLY_ADJ_USE_LPBK_MASK;
		}
	} else {
		if (reqhz <= GQSPI_FREQ_37_5MHZ) {
			tapdlybypass |= (TAP_DLY_BYPASS_LQSPI_RX_VALUE <<
					TAP_DLY_BYPASS_LQSPI_RX_SHIFT);
		} else if (reqhz <= GQSPI_FREQ_100MHZ) {
			tapdlybypass |= (TAP_DLY_BYPASS_LQSPI_RX_VALUE <<
					TAP_DLY_BYPASS_LQSPI_RX_SHIFT);
			lpbkdlyadj |= (GQSPI_LPBK_DLY_ADJ_USE_LPBK_MASK);
			datadlyadj |= (GQSPI_USE_DATA_DLY <<
					GQSPI_USE_DATA_DLY_SHIFT);
		} else if (reqhz <= GQSPI_FREQ_150MHZ) {
			lpbkdlyadj |= (GQSPI_LPBK_DLY_ADJ_USE_LPBK_MASK
				       | (GQSPI_LPBK_DLY_ADJ_DLY_1 <<
					       GQSPI_LPBK_DLY_ADJ_DLY_1_SHIFT));
		}
		zynqmp_gqspi_write(xqspi,
				   IOU_TAPDLY_BYPASS_OFST, tapdlybypass);
	}
	zynqmp_gqspi_write(xqspi, GQSPI_LPBK_DLY_ADJ_OFST, lpbkdlyadj);
	zynqmp_gqspi_write(xqspi, GQSPI_DATA_DLY_ADJ_OFST, datadlyadj);
}

/**
 * zynqmp_qspi_init_hw - Initialize the hardware
 * @xqspi:	Pointer to the zynqmp_qspi structure
 *
 * The default settings of the QSPI controller's configurable parameters on
 * reset are
 *	- Host mode
 *	- TX threshold set to 1
 *	- RX threshold set to 1
 *	- Flash memory interface mode enabled
 * This function performs the following actions
 *	- Disable and clear all the interrupts
 *	- Enable manual target select
 *	- Enable manual start
 *	- Deselect all the chip select lines
 *	- Set the little endian mode of TX FIFO
 *	- Set clock phase
 *	- Set clock polarity and
 *	- Enable the QSPI controller
 */
static void zynqmp_qspi_init_hw(struct zynqmp_qspi *xqspi)
{
	u32 config_reg, baud_rate_val = 0;
	ulong clk_rate;

	/* Select the GQSPI mode */
	zynqmp_gqspi_write(xqspi, GQSPI_SEL_OFST, GQSPI_SEL_MASK);
	/* Clear and disable interrupts */
	zynqmp_gqspi_write(xqspi, GQSPI_ISR_OFST,
			   zynqmp_gqspi_read(xqspi, GQSPI_ISR_OFST) |
			   GQSPI_ISR_WR_TO_CLR_MASK);
	/* Clear the DMA STS */
	zynqmp_gqspi_write(xqspi, GQSPI_QSPIDMA_DST_I_STS_OFST,
			   zynqmp_gqspi_read(xqspi,
					     GQSPI_QSPIDMA_DST_I_STS_OFST));
	zynqmp_gqspi_write(xqspi, GQSPI_QSPIDMA_DST_STS_OFST,
			   zynqmp_gqspi_read(xqspi,
					     GQSPI_QSPIDMA_DST_STS_OFST) |
					     GQSPI_QSPIDMA_DST_STS_WTC);
	zynqmp_gqspi_write(xqspi, GQSPI_IDR_OFST, GQSPI_IDR_ALL_MASK);
	zynqmp_gqspi_write(xqspi,
			   GQSPI_QSPIDMA_DST_I_DIS_OFST,
			   GQSPI_QSPIDMA_DST_INTR_ALL_MASK);
	/* Disable the GQSPI */
	zynqmp_gqspi_write(xqspi, GQSPI_EN_OFST, 0x0);
	config_reg = zynqmp_gqspi_read(xqspi, GQSPI_CONFIG_OFST);
	config_reg &= ~GQSPI_CFG_MODE_EN_MASK;
	/* Manual start */
	config_reg |= GQSPI_CFG_GEN_FIFO_START_MODE_MASK;
	/* Little endian by default */
	config_reg &= ~GQSPI_CFG_ENDIAN_MASK;
	/* Disable poll time out */
	config_reg &= ~GQSPI_CFG_EN_POLL_TO_MASK;
	/* Set hold bit */
	config_reg |= GQSPI_CFG_WP_HOLD_MASK;
	/* Clear pre-scalar by default */
	config_reg &= ~GQSPI_CFG_BAUD_RATE_DIV_MASK;
	/* Set CPHA */
	if (xqspi->ctlr->mode_bits & SPI_CPHA)
		config_reg |= GQSPI_CFG_CLK_PHA_MASK;
	else
		config_reg &= ~GQSPI_CFG_CLK_PHA_MASK;
	/* Set CPOL */
	if (xqspi->ctlr->mode_bits & SPI_CPOL)
		config_reg |= GQSPI_CFG_CLK_POL_MASK;
	else
		config_reg &= ~GQSPI_CFG_CLK_POL_MASK;

	/* Set the clock frequency */
	clk_rate = clk_get_rate(xqspi->refclk);
	while ((baud_rate_val < GQSPI_BAUD_DIV_MAX) &&
	       (clk_rate /
		(GQSPI_BAUD_DIV_SHIFT << baud_rate_val)) > xqspi->speed_hz)
		baud_rate_val++;

	config_reg &= ~GQSPI_CFG_BAUD_RATE_DIV_MASK;
	config_reg |= (baud_rate_val << GQSPI_CFG_BAUD_RATE_DIV_SHIFT);

	zynqmp_gqspi_write(xqspi, GQSPI_CONFIG_OFST, config_reg);

	/* Set the tapdelay for clock frequency */
	zynqmp_qspi_set_tapdelay(xqspi, baud_rate_val);

	/* Clear the TX and RX FIFO */
	zynqmp_gqspi_write(xqspi, GQSPI_FIFO_CTRL_OFST,
			   GQSPI_FIFO_CTRL_RST_RX_FIFO_MASK |
			   GQSPI_FIFO_CTRL_RST_TX_FIFO_MASK |
			   GQSPI_FIFO_CTRL_RST_GEN_FIFO_MASK);
	/* Reset thresholds */
	zynqmp_gqspi_write(xqspi, GQSPI_TX_THRESHOLD_OFST,
			   GQSPI_TX_FIFO_THRESHOLD_RESET_VAL);
	zynqmp_gqspi_write(xqspi, GQSPI_RX_THRESHOLD_OFST,
			   GQSPI_RX_FIFO_THRESHOLD);
	zynqmp_gqspi_write(xqspi, GQSPI_GF_THRESHOLD_OFST,
			   GQSPI_GEN_FIFO_THRESHOLD_RESET_VAL);
<<<<<<< HEAD
	zynqmp_gqspi_selectslave(xqspi,
				 GQSPI_SELECT_FLASH_CS_LOWER,
				 GQSPI_SELECT_FLASH_BUS_LOWER);
=======
	zynqmp_gqspi_selecttarget(xqspi,
				  GQSPI_SELECT_FLASH_CS_LOWER,
				  GQSPI_SELECT_FLASH_BUS_LOWER);
>>>>>>> a686015d
	if (!xqspi->io_mode)
		/* Initialize DMA */
		zynqmp_gqspi_write(xqspi,
				   GQSPI_QSPIDMA_DST_CTRL_OFST,
				   GQSPI_QSPIDMA_DST_CTRL_RESET_VAL);

	/* Enable the GQSPI */
	zynqmp_gqspi_write(xqspi, GQSPI_EN_OFST, GQSPI_EN_MASK);
}

/**
 * zynqmp_qspi_copy_read_data - Copy data to RX buffer
 * @xqspi:	Pointer to the zynqmp_qspi structure
 * @data:	The variable where data is stored
 * @size:	Number of bytes to be copied from data to RX buffer
 */
static void zynqmp_qspi_copy_read_data(struct zynqmp_qspi *xqspi,
				       ulong data, u8 size)
{
	memcpy(xqspi->rxbuf, &data, size);
	xqspi->rxbuf += size;
	xqspi->bytes_to_receive -= size;
}

/**
 * zynqmp_qspi_chipselect - Select or deselect the chip select line
 * @qspi:	Pointer to the spi_device structure
 * @is_high:	Select(0) or deselect (1) the chip select line
 */
static void zynqmp_qspi_chipselect(struct spi_device *qspi, bool is_high)
{
	struct zynqmp_qspi *xqspi = spi_controller_get_devdata(qspi->controller);
	ulong timeout;
	u32 genfifoentry = 0, statusreg;

	genfifoentry |= GQSPI_GENFIFO_MODE_SPI;

	if ((qspi->cs_index_mask & GQSPI_SELECT_LOWER_CS) &&
	    (qspi->cs_index_mask & GQSPI_SELECT_UPPER_CS)) {
<<<<<<< HEAD
		zynqmp_gqspi_selectslave(xqspi,
					 GQSPI_SELECT_FLASH_CS_BOTH,
					 GQSPI_SELECT_FLASH_BUS_BOTH);
		if (!xqspi->is_parallel)
			xqspi->is_parallel = true;
	} else if (qspi->cs_index_mask & GQSPI_SELECT_UPPER_CS) {
		zynqmp_gqspi_selectslave(xqspi,
					 GQSPI_SELECT_FLASH_CS_UPPER,
					 GQSPI_SELECT_FLASH_BUS_LOWER);
	} else if (qspi->cs_index_mask & GQSPI_SELECT_LOWER_CS) {
		zynqmp_gqspi_selectslave(xqspi,
					 GQSPI_SELECT_FLASH_CS_LOWER,
					 GQSPI_SELECT_FLASH_BUS_LOWER);
=======
		zynqmp_gqspi_selecttarget(xqspi,
					  GQSPI_SELECT_FLASH_CS_BOTH,
					  GQSPI_SELECT_FLASH_BUS_BOTH);
		if (!xqspi->is_parallel)
			xqspi->is_parallel = true;
	} else if (qspi->cs_index_mask & GQSPI_SELECT_UPPER_CS) {
		zynqmp_gqspi_selecttarget(xqspi,
					  GQSPI_SELECT_FLASH_CS_UPPER,
					  GQSPI_SELECT_FLASH_BUS_LOWER);
	} else if (qspi->cs_index_mask & GQSPI_SELECT_LOWER_CS) {
		zynqmp_gqspi_selecttarget(xqspi,
					  GQSPI_SELECT_FLASH_CS_LOWER,
					  GQSPI_SELECT_FLASH_BUS_LOWER);
>>>>>>> a686015d
	}
	genfifoentry |= xqspi->genfifobus;
	if (!is_high) {
		genfifoentry |= xqspi->genfifocs;
		genfifoentry |= GQSPI_GENFIFO_CS_SETUP;
	} else {
		genfifoentry |= GQSPI_GENFIFO_CS_HOLD;
	}

	zynqmp_gqspi_write(xqspi, GQSPI_GEN_FIFO_OFST, genfifoentry);

	/* Manually start the generic FIFO command */
	zynqmp_gqspi_write(xqspi, GQSPI_CONFIG_OFST,
			   zynqmp_gqspi_read(xqspi, GQSPI_CONFIG_OFST) |
			   GQSPI_CFG_START_GEN_FIFO_MASK);

	timeout = jiffies + msecs_to_jiffies(1000);

	/* Wait until the generic FIFO command is empty */
	do {
		statusreg = zynqmp_gqspi_read(xqspi, GQSPI_ISR_OFST);

		if ((statusreg & GQSPI_ISR_GENFIFOEMPTY_MASK) &&
		    (statusreg & GQSPI_ISR_TXEMPTY_MASK))
			break;
		cpu_relax();
	} while (!time_after_eq(jiffies, timeout));

	if (time_after_eq(jiffies, timeout))
		dev_err(xqspi->dev, "Chip select timed out\n");
}

/**
 * zynqmp_qspi_selectspimode - Selects SPI mode - x1 or x2 or x4.
 * @xqspi:	xqspi is a pointer to the GQSPI instance
 * @spimode:	spimode - SPI or DUAL or QUAD.
 * Return:	Mask to set desired SPI mode in GENFIFO entry.
 */
static inline u32 zynqmp_qspi_selectspimode(struct zynqmp_qspi *xqspi,
					    u8 spimode)
{
	u32 mask = 0;

	switch (spimode) {
	case GQSPI_SELECT_MODE_DUALSPI:
		mask = GQSPI_GENFIFO_MODE_DUALSPI;
		break;
	case GQSPI_SELECT_MODE_QUADSPI:
		mask = GQSPI_GENFIFO_MODE_QUADSPI;
		break;
	case GQSPI_SELECT_MODE_SPI:
		mask = GQSPI_GENFIFO_MODE_SPI;
		break;
	default:
		dev_warn(xqspi->dev, "Invalid SPI mode\n");
	}

	return mask;
}

/**
 * zynqmp_qspi_config_op - Configure QSPI controller for specified
 *				transfer
 * @xqspi:	Pointer to the zynqmp_qspi structure
 * @qspi:	Pointer to the spi_device structure
 *
 * Sets the operational mode of QSPI controller for the next QSPI transfer and
 * sets the requested clock frequency.
 *
 * Return:	Always 0
 *
 * Note:
 *	If the requested frequency is not an exact match with what can be
 *	obtained using the pre-scalar value, the driver sets the clock
 *	frequency which is lower than the requested frequency (maximum lower)
 *	for the transfer.
 *
 *	If the requested frequency is higher or lower than that is supported
 *	by the QSPI controller the driver will set the highest or lowest
 *	frequency supported by controller.
 */
static int zynqmp_qspi_config_op(struct zynqmp_qspi *xqspi,
				 struct spi_device *qspi)
{
	ulong clk_rate;
	u32 config_reg, req_speed_hz, baud_rate_val = 0;

	req_speed_hz = qspi->max_speed_hz;

	if (xqspi->speed_hz != req_speed_hz) {
		xqspi->speed_hz = req_speed_hz;

		/* Set the clock frequency */
		/* If req_speed_hz == 0, default to lowest speed */
		clk_rate = clk_get_rate(xqspi->refclk);

		while ((baud_rate_val < GQSPI_BAUD_DIV_MAX) &&
		       (clk_rate /
			(GQSPI_BAUD_DIV_SHIFT << baud_rate_val)) >
		       req_speed_hz)
			baud_rate_val++;

		config_reg = zynqmp_gqspi_read(xqspi, GQSPI_CONFIG_OFST);

		config_reg &= ~GQSPI_CFG_BAUD_RATE_DIV_MASK;
		config_reg |= (baud_rate_val << GQSPI_CFG_BAUD_RATE_DIV_SHIFT);
		zynqmp_gqspi_write(xqspi, GQSPI_CONFIG_OFST, config_reg);
		zynqmp_qspi_set_tapdelay(xqspi, baud_rate_val);
	}
	return 0;
}

/**
 * zynqmp_qspi_setup_op - Configure the QSPI controller
 * @qspi:	Pointer to the spi_device structure
 *
 * Sets the operational mode of QSPI controller for the next QSPI transfer,
 * baud rate and divisor value to setup the requested qspi clock.
 *
 * Return:	0 on success; error value otherwise.
 */
static int zynqmp_qspi_setup_op(struct spi_device *qspi)
{
	struct spi_controller *ctlr = qspi->controller;
	struct zynqmp_qspi *xqspi = spi_controller_get_devdata(ctlr);

	if (ctlr->busy)
		return -EBUSY;

	zynqmp_gqspi_write(xqspi, GQSPI_EN_OFST, GQSPI_EN_MASK);

	return 0;
}

/**
 * zynqmp_qspi_filltxfifo - Fills the TX FIFO as long as there is room in
 *				the FIFO or the bytes required to be
 *				transmitted.
 * @xqspi:	Pointer to the zynqmp_qspi structure
 * @size:	Number of bytes to be copied from TX buffer to TX FIFO
 */
static void zynqmp_qspi_filltxfifo(struct zynqmp_qspi *xqspi, int size)
{
	u32 count = 0, intermediate;

	while ((xqspi->bytes_to_transfer > 0) && (count < size) && (xqspi->txbuf)) {
		if (xqspi->bytes_to_transfer >= 4) {
			memcpy(&intermediate, xqspi->txbuf, 4);
			xqspi->txbuf += 4;
			xqspi->bytes_to_transfer -= 4;
			count += 4;
		} else {
			memcpy(&intermediate, xqspi->txbuf,
			       xqspi->bytes_to_transfer);
			xqspi->txbuf += xqspi->bytes_to_transfer;
			xqspi->bytes_to_transfer = 0;
			count += xqspi->bytes_to_transfer;
		}
		zynqmp_gqspi_write(xqspi, GQSPI_TXD_OFST, intermediate);
	}
}

/**
 * zynqmp_qspi_readrxfifo - Fills the RX FIFO as long as there is room in
 *				the FIFO.
 * @xqspi:	Pointer to the zynqmp_qspi structure
 * @size:	Number of bytes to be copied from RX buffer to RX FIFO
 */
static void zynqmp_qspi_readrxfifo(struct zynqmp_qspi *xqspi, u32 size)
{
	ulong data;
	int count = 0;

	while ((count < size) && (xqspi->bytes_to_receive > 0)) {
		if (xqspi->bytes_to_receive >= 4) {
			(*(u32 *)xqspi->rxbuf) =
			zynqmp_gqspi_read(xqspi, GQSPI_RXD_OFST);
			xqspi->rxbuf += 4;
			xqspi->bytes_to_receive -= 4;
			count += 4;
		} else {
			data = zynqmp_gqspi_read(xqspi, GQSPI_RXD_OFST);
			count += xqspi->bytes_to_receive;
			zynqmp_qspi_copy_read_data(xqspi, data,
						   xqspi->bytes_to_receive);
			xqspi->bytes_to_receive = 0;
		}
	}
}

/**
 * zynqmp_qspi_fillgenfifo - Fills the GENFIFO.
 * @xqspi:	Pointer to the zynqmp_qspi structure
 * @nbits:	Transfer/Receive buswidth.
 * @genfifoentry:       Variable in which GENFIFO mask is saved
 */
static void zynqmp_qspi_fillgenfifo(struct zynqmp_qspi *xqspi, u8 nbits,
				    u32 genfifoentry)
{
	u32 transfer_len = 0;

	if (xqspi->txbuf) {
		genfifoentry &= ~GQSPI_GENFIFO_RX;
		genfifoentry |= GQSPI_GENFIFO_DATA_XFER;
		genfifoentry |= GQSPI_GENFIFO_TX;
		transfer_len = xqspi->bytes_to_transfer;
	} else if (xqspi->rxbuf) {
		genfifoentry &= ~GQSPI_GENFIFO_TX;
		genfifoentry |= GQSPI_GENFIFO_DATA_XFER;
		genfifoentry |= GQSPI_GENFIFO_RX;
		if (xqspi->mode == GQSPI_MODE_DMA)
			transfer_len = xqspi->dma_rx_bytes;
		else
			transfer_len = xqspi->bytes_to_receive;
	} else {
		/* Sending dummy circles here */
		genfifoentry &= ~(GQSPI_GENFIFO_TX | GQSPI_GENFIFO_RX);
		genfifoentry |= GQSPI_GENFIFO_DATA_XFER;
		transfer_len = xqspi->bytes_to_transfer;
	}
	genfifoentry |= zynqmp_qspi_selectspimode(xqspi, nbits);
	xqspi->genfifoentry = genfifoentry;

	if ((transfer_len) < GQSPI_GENFIFO_IMM_DATA_MASK) {
		genfifoentry &= ~GQSPI_GENFIFO_IMM_DATA_MASK;
		genfifoentry |= transfer_len;
		zynqmp_gqspi_write(xqspi, GQSPI_GEN_FIFO_OFST, genfifoentry);
	} else {
		int tempcount = transfer_len;
		u32 exponent = 8;	/* 2^8 = 256 */
		u8 imm_data = tempcount & 0xFF;

		tempcount &= ~(tempcount & 0xFF);
		/* Immediate entry */
		if (tempcount != 0) {
			/* Exponent entries */
			genfifoentry |= GQSPI_GENFIFO_EXP;
			while (tempcount != 0) {
				if (tempcount & GQSPI_GENFIFO_EXP_START) {
					genfifoentry &=
						~GQSPI_GENFIFO_IMM_DATA_MASK;
					genfifoentry |= exponent;
					zynqmp_gqspi_write(xqspi,
							   GQSPI_GEN_FIFO_OFST,
							   genfifoentry);
				}
				tempcount = tempcount >> 1;
				exponent++;
			}
		}
		if (imm_data != 0) {
			genfifoentry &= ~GQSPI_GENFIFO_EXP;
			genfifoentry &= ~GQSPI_GENFIFO_IMM_DATA_MASK;
			if (imm_data % 4 != 0) {
				if (((imm_data + 4 - (imm_data % 4)) & 0xFF) == 0x00)
					imm_data = 0xFF;
				else
					imm_data = imm_data + 4 - (imm_data % 4);
			}
			genfifoentry |= (u8)(imm_data & 0xFF);
			zynqmp_gqspi_write(xqspi, GQSPI_GEN_FIFO_OFST,
					   genfifoentry);
		}
	}
	if (xqspi->mode == GQSPI_MODE_IO && xqspi->rxbuf) {
		/* Dummy generic FIFO entry */
		zynqmp_gqspi_write(xqspi, GQSPI_GEN_FIFO_OFST, 0x0);
	}
}

/**
 * zynqmp_process_dma_irq - Handler for DMA done interrupt of QSPI
 *				controller
 * @xqspi:	zynqmp_qspi instance pointer
 *
 * This function handles DMA interrupt only.
 */
static void zynqmp_process_dma_irq(struct zynqmp_qspi *xqspi)
{
	u32 config_reg, genfifoentry;

	dma_unmap_single(xqspi->dev, xqspi->dma_addr,
			 xqspi->dma_rx_bytes, DMA_FROM_DEVICE);
	xqspi->rxbuf += xqspi->dma_rx_bytes;
	xqspi->bytes_to_receive -= xqspi->dma_rx_bytes;
	xqspi->dma_rx_bytes = 0;

	/* Disabling the DMA interrupts */
	zynqmp_gqspi_write(xqspi, GQSPI_QSPIDMA_DST_I_DIS_OFST,
			   GQSPI_QSPIDMA_DST_I_EN_DONE_MASK);

	if (xqspi->bytes_to_receive > 0) {
		/* Switch to IO mode,for remaining bytes to receive */
		config_reg = zynqmp_gqspi_read(xqspi, GQSPI_CONFIG_OFST);
		config_reg &= ~GQSPI_CFG_MODE_EN_MASK;
		zynqmp_gqspi_write(xqspi, GQSPI_CONFIG_OFST, config_reg);

		/* Initiate the transfer of remaining bytes */
		genfifoentry = xqspi->genfifoentry;
		genfifoentry |= xqspi->bytes_to_receive;
		zynqmp_gqspi_write(xqspi, GQSPI_GEN_FIFO_OFST, genfifoentry);

		/* Dummy generic FIFO entry */
		zynqmp_gqspi_write(xqspi, GQSPI_GEN_FIFO_OFST, 0x0);

		/* Manual start */
		zynqmp_gqspi_write(xqspi, GQSPI_CONFIG_OFST,
				   (zynqmp_gqspi_read(xqspi,
						      GQSPI_CONFIG_OFST) |
				   GQSPI_CFG_START_GEN_FIFO_MASK));

		/* Enable the RX interrupts for IO mode */
		zynqmp_gqspi_write(xqspi, GQSPI_IER_OFST,
				   GQSPI_IER_GENFIFOEMPTY_MASK |
				   GQSPI_IER_RXNEMPTY_MASK |
				   GQSPI_IER_RXEMPTY_MASK);
	}
}

/**
 * zynqmp_qspi_irq - Interrupt service routine of the QSPI controller
 * @irq:	IRQ number
 * @dev_id:	Pointer to the xqspi structure
 *
 * This function handles TX empty only.
 * On TX empty interrupt this function reads the received data from RX FIFO
 * and fills the TX FIFO if there is any data remaining to be transferred.
 *
 * Return:	IRQ_HANDLED when interrupt is handled
 *		IRQ_NONE otherwise.
 */
static irqreturn_t zynqmp_qspi_irq(int irq, void *dev_id)
{
	struct zynqmp_qspi *xqspi = (struct zynqmp_qspi *)dev_id;
	irqreturn_t ret = IRQ_NONE;
	u32 status, mask, dma_status = 0;

	status = zynqmp_gqspi_read(xqspi, GQSPI_ISR_OFST);
	zynqmp_gqspi_write(xqspi, GQSPI_ISR_OFST, status);
	mask = (status & ~(zynqmp_gqspi_read(xqspi, GQSPI_IMASK_OFST)));

	/* Read and clear DMA status */
	if (xqspi->mode == GQSPI_MODE_DMA) {
		dma_status =
			zynqmp_gqspi_read(xqspi, GQSPI_QSPIDMA_DST_I_STS_OFST);
		zynqmp_gqspi_write(xqspi, GQSPI_QSPIDMA_DST_I_STS_OFST,
				   dma_status);
	}
	if (dma_status & GQSPI_QSPIDMA_DST_I_STS_DONE_MASK) {
		zynqmp_process_dma_irq(xqspi);
		ret = IRQ_HANDLED;
	} else if ((mask & GQSPI_IER_RXNEMPTY_MASK)) {
		zynqmp_qspi_readrxfifo(xqspi, GQSPI_RX_FIFO_FILL);
		ret = IRQ_HANDLED;
	}
	if (!(mask & GQSPI_IER_RXEMPTY_MASK) &&
	    (mask & GQSPI_IER_GENFIFOEMPTY_MASK)) {
		zynqmp_qspi_readrxfifo(xqspi, GQSPI_RX_FIFO_FILL);
		ret = IRQ_HANDLED;
	}

	if (xqspi->bytes_to_receive == 0 && xqspi->bytes_to_transfer == 0 &&
	    ((status & GQSPI_IRQ_MASK) == GQSPI_IRQ_MASK)) {
		goto transfer_complete;
	}
	if (mask & GQSPI_ISR_TXNOT_FULL_MASK) {
		zynqmp_qspi_filltxfifo(xqspi, GQSPI_TX_FIFO_FILL);
		ret = IRQ_HANDLED;
	}

	return ret;

transfer_complete:
	zynqmp_gqspi_write(xqspi, GQSPI_IDR_OFST, GQSPI_ISR_IDR_MASK);
	complete(&xqspi->data_completion);
	return IRQ_HANDLED;
}

/**
 * zynqmp_qspi_setuprxdma - This function sets up the RX DMA operation
 * @xqspi:	xqspi is a pointer to the GQSPI instance.
 *
 * Return:	0 on success; error value otherwise.
 */
static int zynqmp_qspi_setuprxdma(struct zynqmp_qspi *xqspi)
{
	u32 rx_bytes, rx_rem, config_reg;
	dma_addr_t addr;
	u64 dma_align =  (u64)(uintptr_t)xqspi->rxbuf;

	if ((xqspi->bytes_to_receive < 8 || xqspi->io_mode) ||
	    ((dma_align & GQSPI_DMA_UNALIGN) != 0x0) ||
	    is_vmalloc_addr(xqspi->rxbuf)) {
		/* Setting to IO mode */
		config_reg = zynqmp_gqspi_read(xqspi, GQSPI_CONFIG_OFST);
		config_reg &= ~GQSPI_CFG_MODE_EN_MASK;
		zynqmp_gqspi_write(xqspi, GQSPI_CONFIG_OFST, config_reg);
		xqspi->mode = GQSPI_MODE_IO;
		xqspi->dma_rx_bytes = 0;
		return 0;
	}

	rx_rem = xqspi->bytes_to_receive % 4;
	rx_bytes = (xqspi->bytes_to_receive - rx_rem);

	addr = dma_map_single(xqspi->dev, (void *)xqspi->rxbuf,
			      rx_bytes, DMA_FROM_DEVICE);
	if (dma_mapping_error(xqspi->dev, addr)) {
		dev_err(xqspi->dev, "ERR:rxdma:memory not mapped\n");
		return -ENOMEM;
	}

	xqspi->dma_rx_bytes = rx_bytes;
	xqspi->dma_addr = addr;
	zynqmp_gqspi_write(xqspi, GQSPI_QSPIDMA_DST_ADDR_OFST,
			   (u32)(addr & 0xffffffff));
	addr = ((addr >> 16) >> 16);
	zynqmp_gqspi_write(xqspi, GQSPI_QSPIDMA_DST_ADDR_MSB_OFST,
			   ((u32)addr) & 0xfff);

	/* Enabling the DMA mode */
	config_reg = zynqmp_gqspi_read(xqspi, GQSPI_CONFIG_OFST);
	config_reg &= ~GQSPI_CFG_MODE_EN_MASK;
	config_reg |= GQSPI_CFG_MODE_EN_DMA_MASK;
	zynqmp_gqspi_write(xqspi, GQSPI_CONFIG_OFST, config_reg);

	/* Switch to DMA mode */
	xqspi->mode = GQSPI_MODE_DMA;

	/* Write the number of bytes to transfer */
	zynqmp_gqspi_write(xqspi, GQSPI_QSPIDMA_DST_SIZE_OFST, rx_bytes);

	return 0;
}

/**
 * zynqmp_qspi_write_op - This function sets up the GENFIFO entries,
 *			TX FIFO, and fills the TX FIFO with as many
 *			bytes as possible.
 * @xqspi:	Pointer to the GQSPI instance.
 * @tx_nbits:	Transfer buswidth.
 * @genfifoentry:	Variable in which GENFIFO mask is returned
 *			to calling function
 */
static void zynqmp_qspi_write_op(struct zynqmp_qspi *xqspi, u8 tx_nbits,
				 u32 genfifoentry)
{
	u32 config_reg;

	zynqmp_qspi_fillgenfifo(xqspi, tx_nbits, genfifoentry);
	zynqmp_qspi_filltxfifo(xqspi, GQSPI_TXD_DEPTH);
	if (xqspi->mode == GQSPI_MODE_DMA) {
		config_reg = zynqmp_gqspi_read(xqspi,
					       GQSPI_CONFIG_OFST);
		config_reg &= ~GQSPI_CFG_MODE_EN_MASK;
		zynqmp_gqspi_write(xqspi, GQSPI_CONFIG_OFST,
				   config_reg);
		xqspi->mode = GQSPI_MODE_IO;
	}
}

/**
 * zynqmp_qspi_read_op - This function sets up the GENFIFO entries and
 *				RX DMA operation.
 * @xqspi:	xqspi is a pointer to the GQSPI instance.
 * @rx_nbits:	Receive buswidth.
 * @genfifoentry:	genfifoentry is pointer to the variable in which
 *			GENFIFO	mask is returned to calling function
 *
 * Return:	0 on success; error value otherwise.
 */
static int zynqmp_qspi_read_op(struct zynqmp_qspi *xqspi, u8 rx_nbits,
				u32 genfifoentry)
{
	int ret;

	ret = zynqmp_qspi_setuprxdma(xqspi);
	if (ret)
		return ret;
	zynqmp_qspi_fillgenfifo(xqspi, rx_nbits, genfifoentry);

	return 0;
}

/**
 * zynqmp_qspi_suspend - Suspend method for the QSPI driver
 * @dev:	Address of the platform_device structure
 *
 * This function stops the QSPI driver queue and disables the QSPI controller
 *
 * Return:	Always 0
 */
static int __maybe_unused zynqmp_qspi_suspend(struct device *dev)
{
	struct zynqmp_qspi *xqspi = dev_get_drvdata(dev);
	struct spi_controller *ctlr = xqspi->ctlr;
	int ret;

	ret = spi_controller_suspend(ctlr);
	if (ret)
		return ret;

	zynqmp_gqspi_write(xqspi, GQSPI_EN_OFST, 0x0);

	return 0;
}

/**
 * zynqmp_qspi_resume - Resume method for the QSPI driver
 * @dev:	Address of the platform_device structure
 *
 * The function starts the QSPI driver queue and initializes the QSPI
 * controller
 *
 * Return:	0 on success; error value otherwise
 */
static int __maybe_unused zynqmp_qspi_resume(struct device *dev)
{
	struct zynqmp_qspi *xqspi = dev_get_drvdata(dev);
	struct spi_controller *ctlr = xqspi->ctlr;
	int ret = 0;

	ret = clk_enable(xqspi->pclk);
	if (ret) {
		dev_err(dev, "Cannot enable APB clock.\n");
		return ret;
	}
<<<<<<< HEAD

	ret = clk_enable(xqspi->refclk);
	if (ret) {
		dev_err(dev, "Cannot enable device clock.\n");
		clk_disable(xqspi->pclk);
		return ret;
	}

=======

	ret = clk_enable(xqspi->refclk);
	if (ret) {
		dev_err(dev, "Cannot enable device clock.\n");
		clk_disable(xqspi->pclk);
		return ret;
	}

>>>>>>> a686015d
	zynqmp_qspi_init_hw(xqspi);
	spi_controller_resume(ctlr);

	clk_disable(xqspi->refclk);
	clk_disable(xqspi->pclk);
	return 0;
}

/**
 * zynqmp_runtime_suspend - Runtime suspend method for the SPI driver
 * @dev:	Address of the platform_device structure
 *
 * This function disables the clocks
 *
 * Return:	Always 0
 */
static int __maybe_unused zynqmp_runtime_suspend(struct device *dev)
{
	struct zynqmp_qspi *xqspi = dev_get_drvdata(dev);

	clk_disable(xqspi->refclk);
	clk_disable(xqspi->pclk);

	return 0;
}

/**
 * zynqmp_runtime_resume - Runtime resume method for the SPI driver
 * @dev:	Address of the platform_device structure
 *
 * This function enables the clocks
 *
 * Return:	0 on success and error value on error
 */
static int __maybe_unused zynqmp_runtime_resume(struct device *dev)
{
	struct zynqmp_qspi *xqspi = dev_get_drvdata(dev);
	int ret;

	ret = clk_enable(xqspi->pclk);
	if (ret) {
		dev_err(dev, "Cannot enable APB clock.\n");
		return ret;
	}

	ret = clk_enable(xqspi->refclk);
	if (ret) {
		dev_err(dev, "Cannot enable device clock.\n");
		clk_disable(xqspi->pclk);
		return ret;
	}

	return 0;
}

static unsigned long zynqmp_qspi_timeout(struct zynqmp_qspi *xqspi, u8 bits,
					 unsigned long bytes)
{
	unsigned long timeout;

	/* Assume we are at most 2x slower than the nominal bus speed */
	timeout = mult_frac(bytes, 2 * 8 * MSEC_PER_SEC,
			    bits * xqspi->speed_hz);
	/* And add 100 ms for scheduling delays */
	return msecs_to_jiffies(timeout + 100);
}

/**
 * zynqmp_qspi_exec_op() - Initiates the QSPI transfer
 * @mem: The SPI memory
 * @op: The memory operation to execute
 *
 * Executes a memory operation.
 *
 * This function first selects the chip and starts the memory operation.
 *
 * Return: 0 in case of success, a negative error code otherwise.
 */
static int zynqmp_qspi_exec_op(struct spi_mem *mem,
			       const struct spi_mem_op *op)
{
	struct zynqmp_qspi *xqspi = spi_controller_get_devdata
				    (mem->spi->controller);
	unsigned long timeout;
	int err = 0, i;
	u32 genfifoentry = 0;
	u32 speed_hz = xqspi->speed_hz;
	u16 opcode = op->cmd.opcode;
	unsigned long long ms;
	u64 opaddr;
	u8 addrbuswidth = zynqmp_get_addr_buswidth(op);

	dev_dbg(xqspi->dev, "cmd:%#x mode:%d.%d.%d.%d\n",
		op->cmd.opcode, op->cmd.buswidth, op->addr.buswidth,
		op->dummy.buswidth, op->data.buswidth);

	mutex_lock(&xqspi->op_lock);
	zynqmp_qspi_config_op(xqspi, mem->spi);
	zynqmp_qspi_chipselect(mem->spi, false);
	genfifoentry |= xqspi->genfifocs;
	genfifoentry |= xqspi->genfifobus;

	if (op->cmd.opcode) {
		reinit_completion(&xqspi->data_completion);
		xqspi->txbuf = &opcode;
		xqspi->rxbuf = NULL;
		xqspi->bytes_to_transfer = op->cmd.nbytes;
		xqspi->bytes_to_receive = 0;
		/* Opcode always gets transmitted on single line */
		zynqmp_qspi_write_op(xqspi, 0x1, genfifoentry);
		zynqmp_gqspi_write(xqspi, GQSPI_CONFIG_OFST,
				   zynqmp_gqspi_read(xqspi, GQSPI_CONFIG_OFST) |
				   GQSPI_CFG_START_GEN_FIFO_MASK);
		zynqmp_gqspi_write(xqspi, GQSPI_IER_OFST,
				   GQSPI_IER_GENFIFOEMPTY_MASK |
				   GQSPI_IER_TXNOT_FULL_MASK);
		timeout = zynqmp_qspi_timeout(xqspi, op->cmd.buswidth,
					      op->cmd.nbytes);
		if (!wait_for_completion_timeout(&xqspi->data_completion,
						 timeout)) {
			err = -ETIMEDOUT;
			goto return_err;
		}
	}

	if (op->addr.nbytes) {
		xqspi->txbuf = &opaddr;
		for (i = 0; i < op->addr.nbytes; i++) {
			*(((u8 *)xqspi->txbuf) + i) = op->addr.val >>
					(8 * (op->addr.nbytes - i - 1));
		}

		reinit_completion(&xqspi->data_completion);
		xqspi->rxbuf = NULL;
		xqspi->bytes_to_transfer = op->addr.nbytes;
		xqspi->bytes_to_receive = 0;
		zynqmp_qspi_write_op(xqspi, addrbuswidth, genfifoentry);
		zynqmp_gqspi_write(xqspi, GQSPI_CONFIG_OFST,
				   zynqmp_gqspi_read(xqspi,
						     GQSPI_CONFIG_OFST) |
				   GQSPI_CFG_START_GEN_FIFO_MASK);
		zynqmp_gqspi_write(xqspi, GQSPI_IER_OFST,
				   GQSPI_IER_TXEMPTY_MASK |
				   GQSPI_IER_GENFIFOEMPTY_MASK |
				   GQSPI_IER_TXNOT_FULL_MASK);
		timeout = zynqmp_qspi_timeout(xqspi, op->addr.buswidth,
					      op->addr.nbytes);
		if (!wait_for_completion_timeout(&xqspi->data_completion,
						 timeout)) {
			err = -ETIMEDOUT;
			goto return_err;
		}
	}

	if (op->dummy.nbytes) {
		xqspi->txbuf = NULL;
		xqspi->rxbuf = NULL;
		/*
		 * xqspi->bytes_to_transfer here represents the dummy circles
		 * which need to be sent.
		 */
		xqspi->bytes_to_transfer = op->dummy.nbytes * 8 / op->dummy.buswidth;
		xqspi->bytes_to_receive = 0;
		/*
		 * Using op->data.buswidth instead of op->dummy.buswidth here because
		 * we need to use it to configure the correct SPI mode.
		 */
		zynqmp_qspi_write_op(xqspi, op->data.buswidth,
				     genfifoentry);
		zynqmp_gqspi_write(xqspi, GQSPI_CONFIG_OFST,
				   zynqmp_gqspi_read(xqspi, GQSPI_CONFIG_OFST) |
				   GQSPI_CFG_START_GEN_FIFO_MASK);
	}

	if (op->data.nbytes) {
		if (xqspi->is_parallel && zynqmp_gqspi_update_stripe(op))
			genfifoentry |= GQSPI_GENFIFO_STRIPE;
		reinit_completion(&xqspi->data_completion);
		if (op->data.dir == SPI_MEM_DATA_OUT) {
			xqspi->txbuf = (u8 *)op->data.buf.out;
			xqspi->rxbuf = NULL;
			xqspi->bytes_to_transfer = op->data.nbytes;
			xqspi->bytes_to_receive = 0;
			zynqmp_qspi_write_op(xqspi, op->data.buswidth,
					     genfifoentry);
			zynqmp_gqspi_write(xqspi, GQSPI_CONFIG_OFST,
					   zynqmp_gqspi_read
					   (xqspi, GQSPI_CONFIG_OFST) |
					   GQSPI_CFG_START_GEN_FIFO_MASK);
			zynqmp_gqspi_write(xqspi, GQSPI_IER_OFST,
					   GQSPI_IER_TXEMPTY_MASK |
					   GQSPI_IER_GENFIFOEMPTY_MASK |
					   GQSPI_IER_TXNOT_FULL_MASK);
		} else {
			xqspi->txbuf = NULL;
			xqspi->rxbuf = (u8 *)op->data.buf.in;
			xqspi->bytes_to_receive = op->data.nbytes;
			xqspi->bytes_to_transfer = 0;
			err = zynqmp_qspi_read_op(xqspi, op->data.buswidth,
					    genfifoentry);
			if (err)
				goto return_err;

			zynqmp_gqspi_write(xqspi, GQSPI_CONFIG_OFST,
					   zynqmp_gqspi_read
					   (xqspi, GQSPI_CONFIG_OFST) |
					   GQSPI_CFG_START_GEN_FIFO_MASK);
			if (xqspi->mode == GQSPI_MODE_DMA) {
				zynqmp_gqspi_write
					(xqspi, GQSPI_QSPIDMA_DST_I_EN_OFST,
					 GQSPI_QSPIDMA_DST_I_EN_DONE_MASK);
			} else {
				zynqmp_gqspi_write(xqspi, GQSPI_IER_OFST,
						   GQSPI_IER_GENFIFOEMPTY_MASK |
						   GQSPI_IER_RXNEMPTY_MASK |
						   GQSPI_IER_RXEMPTY_MASK);
			}
		}

		if (speed_hz)
			speed_hz = 100000;

		/*
		 * For each byte we wait for 8 cycles of the SPI clock.
		 * Since speed is defined in Hz and we want milliseconds,
		 * use respective multiplier, but before the division,
		 * otherwise we may get 0 for short transfers.
		 */
		ms = 8LL * MSEC_PER_SEC * op->data.nbytes;
		do_div(ms, speed_hz);

		/*
		 * Increase it twice and add 10000 ms tolerance, use
		 * predefined maximum in case of overflow.
		 */
		ms += ms + 10000;
		if (ms > UINT_MAX)
			ms = UINT_MAX;

		if (!wait_for_completion_timeout
		    (&xqspi->data_completion, msecs_to_jiffies(ms)))
			err = -ETIMEDOUT;

	}

return_err:

	zynqmp_qspi_chipselect(mem->spi, true);
	mutex_unlock(&xqspi->op_lock);

	return err;
}

static int __maybe_unused zynqmp_runtime_idle(struct device *dev)
{
	struct zynqmp_qspi *xqspi = dev_get_drvdata(dev);
	u32 value;

	value = zynqmp_gqspi_read(xqspi, GQSPI_EN_OFST);
	if (value)
		return -EBUSY;

	return 0;
}
static const struct dev_pm_ops zynqmp_qspi_dev_pm_ops = {
	SET_RUNTIME_PM_OPS(zynqmp_runtime_suspend,
			   zynqmp_runtime_resume, zynqmp_runtime_idle)
	SET_SYSTEM_SLEEP_PM_OPS(zynqmp_qspi_suspend, zynqmp_qspi_resume)
};

static const struct qspi_platform_data versal_qspi_def = {
	.quirks = QSPI_QUIRK_HAS_TAPDELAY,
};

static const struct of_device_id zynqmp_qspi_of_match[] = {
	{ .compatible = "xlnx,zynqmp-qspi-1.0"},
	{ .compatible = "xlnx,versal-qspi-1.0", .data = &versal_qspi_def },
	{ /* End of table */ }
};

static const struct spi_controller_mem_ops zynqmp_qspi_mem_ops = {
	.exec_op = zynqmp_qspi_exec_op,
};

/**
 * zynqmp_qspi_probe - Probe method for the QSPI driver
 * @pdev:	Pointer to the platform_device structure
 *
 * This function initializes the driver data structures and the hardware.
 *
 * Return:	0 on success; error value otherwise
 */
static int zynqmp_qspi_probe(struct platform_device *pdev)
{
	int ret = 0;
	struct spi_controller *ctlr;
	struct zynqmp_qspi *xqspi;
	struct device *dev = &pdev->dev;
	struct device_node *np = dev->of_node;
	u32 num_cs;
	const struct qspi_platform_data *p_data;

	ctlr = devm_spi_alloc_host(&pdev->dev, sizeof(*xqspi));
	if (!ctlr)
		return -ENOMEM;

	xqspi = spi_controller_get_devdata(ctlr);
	xqspi->dev = dev;
	xqspi->ctlr = ctlr;
	platform_set_drvdata(pdev, xqspi);

	p_data = of_device_get_match_data(&pdev->dev);
	if (p_data && (p_data->quirks & QSPI_QUIRK_HAS_TAPDELAY))
		xqspi->has_tapdelay = true;

	xqspi->regs = devm_platform_ioremap_resource(pdev, 0);
	if (IS_ERR(xqspi->regs))
		return PTR_ERR(xqspi->regs);

	xqspi->pclk = devm_clk_get(&pdev->dev, "pclk");
	if (IS_ERR(xqspi->pclk))
		return dev_err_probe(dev, PTR_ERR(xqspi->pclk),
				     "pclk clock not found.\n");

	xqspi->refclk = devm_clk_get(&pdev->dev, "ref_clk");
	if (IS_ERR(xqspi->refclk))
		return dev_err_probe(dev, PTR_ERR(xqspi->refclk),
				     "ref_clk clock not found.\n");

	ret = clk_prepare_enable(xqspi->pclk);
	if (ret)
		return dev_err_probe(dev, ret, "Unable to enable APB clock.\n");

	ret = clk_prepare_enable(xqspi->refclk);
	if (ret) {
		dev_err(dev, "Unable to enable device clock.\n");
		goto clk_dis_pclk;
	}

	init_completion(&xqspi->data_completion);

	mutex_init(&xqspi->op_lock);

	pm_runtime_use_autosuspend(&pdev->dev);
	pm_runtime_set_autosuspend_delay(&pdev->dev, SPI_AUTOSUSPEND_TIMEOUT);
	pm_runtime_set_active(&pdev->dev);
	pm_runtime_enable(&pdev->dev);

	if (of_property_read_bool(pdev->dev.of_node, "has-io-mode"))
		xqspi->io_mode = true;
	ret = pm_runtime_get_sync(&pdev->dev);
	if (ret < 0) {
		dev_err(&pdev->dev, "Failed to pm_runtime_get_sync: %d\n", ret);
		goto clk_dis_all;
	}

	ctlr->mode_bits = SPI_CPOL | SPI_CPHA | SPI_RX_DUAL | SPI_RX_QUAD |
		SPI_TX_DUAL | SPI_TX_QUAD;
	ctlr->max_speed_hz = clk_get_rate(xqspi->refclk) / 2;
	xqspi->speed_hz = ctlr->max_speed_hz;

	/* QSPI controller initializations */
	zynqmp_qspi_init_hw(xqspi);

	xqspi->irq = platform_get_irq(pdev, 0);
	if (xqspi->irq < 0) {
		ret = xqspi->irq;
		goto clk_dis_all;
	}
	ret = devm_request_irq(&pdev->dev, xqspi->irq, zynqmp_qspi_irq,
			       0, pdev->name, xqspi);
	if (ret != 0) {
		ret = -ENXIO;
		dev_err(dev, "request_irq failed\n");
		goto clk_dis_all;
	}

	ret = dma_set_mask(&pdev->dev, DMA_BIT_MASK(44));
	if (ret)
		goto clk_dis_all;

	ret = of_property_read_u32(np, "num-cs", &num_cs);
	if (ret < 0) {
		ctlr->num_chipselect = GQSPI_DEFAULT_NUM_CS;
	} else if (num_cs > GQSPI_MAX_NUM_CS) {
		ret = -EINVAL;
		dev_err(&pdev->dev, "only %d chip selects are available\n",
			GQSPI_MAX_NUM_CS);
		goto clk_dis_all;
	} else {
		ctlr->num_chipselect = num_cs;
	}

	ctlr->bits_per_word_mask = SPI_BPW_MASK(8);
	ctlr->mem_ops = &zynqmp_qspi_mem_ops;
	ctlr->setup = zynqmp_qspi_setup_op;
	ctlr->bits_per_word_mask = SPI_BPW_MASK(8);
	ctlr->dev.of_node = np;
	ctlr->auto_runtime_pm = true;
	ctlr->flags |= SPI_CONTROLLER_MULTI_CS;

	ret = devm_spi_register_controller(&pdev->dev, ctlr);
	if (ret) {
		dev_err(&pdev->dev, "spi_register_controller failed\n");
		goto clk_dis_all;
	}

	pm_runtime_mark_last_busy(&pdev->dev);
	pm_runtime_put_autosuspend(&pdev->dev);

	return 0;

clk_dis_all:
	pm_runtime_disable(&pdev->dev);
	pm_runtime_put_noidle(&pdev->dev);
	pm_runtime_set_suspended(&pdev->dev);
	clk_disable_unprepare(xqspi->refclk);
clk_dis_pclk:
	clk_disable_unprepare(xqspi->pclk);

	return ret;
}

/**
 * zynqmp_qspi_remove - Remove method for the QSPI driver
 * @pdev:	Pointer to the platform_device structure
 *
 * This function is called if a device is physically removed from the system or
 * if the driver module is being unloaded. It frees all resources allocated to
 * the device.
 *
 * Return:	0 Always
 */
static void zynqmp_qspi_remove(struct platform_device *pdev)
{
	struct zynqmp_qspi *xqspi = platform_get_drvdata(pdev);

	pm_runtime_get_sync(&pdev->dev);

	zynqmp_gqspi_write(xqspi, GQSPI_EN_OFST, 0x0);

	pm_runtime_disable(&pdev->dev);
	pm_runtime_put_noidle(&pdev->dev);
	pm_runtime_set_suspended(&pdev->dev);
	clk_disable_unprepare(xqspi->refclk);
	clk_disable_unprepare(xqspi->pclk);
}

MODULE_DEVICE_TABLE(of, zynqmp_qspi_of_match);

static struct platform_driver zynqmp_qspi_driver = {
	.probe = zynqmp_qspi_probe,
	.remove_new = zynqmp_qspi_remove,
	.driver = {
		.name = "zynqmp-qspi",
		.of_match_table = zynqmp_qspi_of_match,
		.pm = &zynqmp_qspi_dev_pm_ops,
	},
};

module_platform_driver(zynqmp_qspi_driver);

MODULE_AUTHOR("Xilinx, Inc.");
MODULE_DESCRIPTION("Xilinx Zynqmp QSPI driver");
MODULE_LICENSE("GPL");<|MERGE_RESOLUTION|>--- conflicted
+++ resolved
@@ -226,11 +226,7 @@
  *
  * Returns true if data stripe need to be enabled, else returns false
  */
-<<<<<<< HEAD
-bool zynqmp_gqspi_update_stripe(const struct spi_mem_op *op)
-=======
 static bool zynqmp_gqspi_update_stripe(const struct spi_mem_op *op)
->>>>>>> a686015d
 {
 	if (op->cmd.opcode ==  SPINOR_OP_BE_4K ||
 	    op->cmd.opcode ==  SPINOR_OP_BE_32K ||
@@ -484,15 +480,9 @@
 			   GQSPI_RX_FIFO_THRESHOLD);
 	zynqmp_gqspi_write(xqspi, GQSPI_GF_THRESHOLD_OFST,
 			   GQSPI_GEN_FIFO_THRESHOLD_RESET_VAL);
-<<<<<<< HEAD
-	zynqmp_gqspi_selectslave(xqspi,
-				 GQSPI_SELECT_FLASH_CS_LOWER,
-				 GQSPI_SELECT_FLASH_BUS_LOWER);
-=======
 	zynqmp_gqspi_selecttarget(xqspi,
 				  GQSPI_SELECT_FLASH_CS_LOWER,
 				  GQSPI_SELECT_FLASH_BUS_LOWER);
->>>>>>> a686015d
 	if (!xqspi->io_mode)
 		/* Initialize DMA */
 		zynqmp_gqspi_write(xqspi,
@@ -532,21 +522,6 @@
 
 	if ((qspi->cs_index_mask & GQSPI_SELECT_LOWER_CS) &&
 	    (qspi->cs_index_mask & GQSPI_SELECT_UPPER_CS)) {
-<<<<<<< HEAD
-		zynqmp_gqspi_selectslave(xqspi,
-					 GQSPI_SELECT_FLASH_CS_BOTH,
-					 GQSPI_SELECT_FLASH_BUS_BOTH);
-		if (!xqspi->is_parallel)
-			xqspi->is_parallel = true;
-	} else if (qspi->cs_index_mask & GQSPI_SELECT_UPPER_CS) {
-		zynqmp_gqspi_selectslave(xqspi,
-					 GQSPI_SELECT_FLASH_CS_UPPER,
-					 GQSPI_SELECT_FLASH_BUS_LOWER);
-	} else if (qspi->cs_index_mask & GQSPI_SELECT_LOWER_CS) {
-		zynqmp_gqspi_selectslave(xqspi,
-					 GQSPI_SELECT_FLASH_CS_LOWER,
-					 GQSPI_SELECT_FLASH_BUS_LOWER);
-=======
 		zynqmp_gqspi_selecttarget(xqspi,
 					  GQSPI_SELECT_FLASH_CS_BOTH,
 					  GQSPI_SELECT_FLASH_BUS_BOTH);
@@ -560,7 +535,6 @@
 		zynqmp_gqspi_selecttarget(xqspi,
 					  GQSPI_SELECT_FLASH_CS_LOWER,
 					  GQSPI_SELECT_FLASH_BUS_LOWER);
->>>>>>> a686015d
 	}
 	genfifoentry |= xqspi->genfifobus;
 	if (!is_high) {
@@ -1088,7 +1062,6 @@
 		dev_err(dev, "Cannot enable APB clock.\n");
 		return ret;
 	}
-<<<<<<< HEAD
 
 	ret = clk_enable(xqspi->refclk);
 	if (ret) {
@@ -1097,16 +1070,6 @@
 		return ret;
 	}
 
-=======
-
-	ret = clk_enable(xqspi->refclk);
-	if (ret) {
-		dev_err(dev, "Cannot enable device clock.\n");
-		clk_disable(xqspi->pclk);
-		return ret;
-	}
-
->>>>>>> a686015d
 	zynqmp_qspi_init_hw(xqspi);
 	spi_controller_resume(ctlr);
 
