// SPDX-License-Identifier: GPL-2.0
/*
 * Xilinx Inter Processor Interrupt(IPI) Mailbox Driver
 *
 * Copyright (C) 2018 Xilinx, Inc.
 */

#include <linux/arm-smccc.h>
#include <linux/cpuhotplug.h>
#include <linux/delay.h>
#include <linux/device.h>
#include <linux/interrupt.h>
#include <linux/irqdomain.h>
#include <linux/io.h>
#include <linux/kernel.h>
#include <linux/mailbox_controller.h>
#include <linux/mailbox/zynqmp-ipi-message.h>
#include <linux/module.h>
#include <linux/of.h>
#include <linux/of_address.h>
#include <linux/of_irq.h>
#include <linux/platform_device.h>

/* IPI agent ID any */
#define IPI_ID_ANY 0xFFUL

/* indicate if ZynqMP IPI mailbox driver uses SMC calls or HVC calls */
#define USE_SMC 0
#define USE_HVC 1

/* Default IPI SMC function IDs */
#define SMC_IPI_MAILBOX_OPEN		0x82001000U
#define SMC_IPI_MAILBOX_RELEASE		0x82001001U
#define SMC_IPI_MAILBOX_STATUS_ENQUIRY	0x82001002U
#define SMC_IPI_MAILBOX_NOTIFY		0x82001003U
#define SMC_IPI_MAILBOX_ACK		0x82001004U
#define SMC_IPI_MAILBOX_ENABLE_IRQ	0x82001005U
#define SMC_IPI_MAILBOX_DISABLE_IRQ	0x82001006U

/* IPI SMC Macros */
#define IPI_SMC_ENQUIRY_DIRQ_MASK	0x00000001UL /* Flag to indicate if
						      * notification interrupt
						      * to be disabled.
						      */
#define IPI_SMC_ACK_EIRQ_MASK		0x00000001UL /* Flag to indicate if
						      * notification interrupt
						      * to be enabled.
						      */

/* IPI mailbox status */
#define IPI_MB_STATUS_IDLE		0
#define IPI_MB_STATUS_SEND_PENDING	1
#define IPI_MB_STATUS_RECV_PENDING	2

#define IPI_MB_CHNL_TX	0 /* IPI mailbox TX channel */
#define IPI_MB_CHNL_RX	1 /* IPI mailbox RX channel */

/* IPI Message Buffer Information */
#define RESP_OFFSET	0x20U
#define DEST_OFFSET	0x40U
#define IPI_BUF_SIZE	0x20U
#define DST_BIT_POS	9U
#define SRC_BITMASK	GENMASK(11, 8)

<<<<<<< HEAD
=======
#define MAX_SGI 16

>>>>>>> a686015d
/*
 * Module parameters
 */
static int tx_poll_period = 5;
module_param_named(tx_poll_period, tx_poll_period, int, 0644);
MODULE_PARM_DESC(tx_poll_period, "Poll period waiting for ack after send.");

/**
 * struct zynqmp_ipi_mchan - Description of a Xilinx ZynqMP IPI mailbox channel
 * @is_opened: indicate if the IPI channel is opened
 * @req_buf: local to remote request buffer start address
 * @resp_buf: local to remote response buffer start address
 * @req_buf_size: request buffer size
 * @resp_buf_size: response buffer size
 * @rx_buf: receive buffer to pass received message to client
 * @chan_type: channel type
 */
struct zynqmp_ipi_mchan {
	int is_opened;
	void __iomem *req_buf;
	void __iomem *resp_buf;
	void *rx_buf;
	size_t req_buf_size;
	size_t resp_buf_size;
	unsigned int chan_type;
};

struct zynqmp_ipi_mbox;

typedef int (*setup_ipi_fn)(struct zynqmp_ipi_mbox *ipi_mbox, struct device_node *node);

/**
 * struct zynqmp_ipi_mbox - Description of a ZynqMP IPI mailbox
 *                          platform data.
 * @pdata:		  pointer to the IPI private data
 * @dev:                  device pointer corresponding to the Xilinx ZynqMP
 *                        IPI mailbox
 * @remote_id:            remote IPI agent ID
 * @mbox:                 mailbox Controller
 * @mchans:               array for channels, tx channel and rx channel.
<<<<<<< HEAD
 * @irq:                  IPI agent interrupt ID
=======
>>>>>>> a686015d
 * @setup_ipi_fn:         Function Pointer to set up IPI Channels
 */
struct zynqmp_ipi_mbox {
	struct zynqmp_ipi_pdata *pdata;
	struct device dev;
	u32 remote_id;
	struct mbox_controller mbox;
	struct zynqmp_ipi_mchan mchans[2];
	setup_ipi_fn setup_ipi_fn;
};

/**
 * struct zynqmp_ipi_pdata - Description of z ZynqMP IPI agent platform data.
 *
 * @dev:                  device pointer corresponding to the Xilinx ZynqMP
 *                        IPI agent
 * @irq:                  IPI agent interrupt ID
 * @method:               IPI SMC or HVC is going to be used
 * @local_id:             local IPI agent ID
 * @virq_sgi:             IRQ number mapped to SGI
 * @num_mboxes:           number of mailboxes of this IPI agent
 * @ipi_mboxes:           IPI mailboxes of this IPI agent
 */
struct zynqmp_ipi_pdata {
	struct device *dev;
	int irq;
	unsigned int method;
	u32 local_id;
	int virq_sgi;
	int num_mboxes;
	struct zynqmp_ipi_mbox ipi_mboxes[] __counted_by(num_mboxes);
};

static DEFINE_PER_CPU(struct zynqmp_ipi_pdata *, per_cpu_pdata);

static struct device_driver zynqmp_ipi_mbox_driver = {
	.owner = THIS_MODULE,
	.name = "zynqmp-ipi-mbox",
};

static void zynqmp_ipi_fw_call(struct zynqmp_ipi_mbox *ipi_mbox,
			       unsigned long a0, unsigned long a3,
			       struct arm_smccc_res *res)
{
	struct zynqmp_ipi_pdata *pdata = ipi_mbox->pdata;
	unsigned long a1, a2;

	a1 = pdata->local_id;
	a2 = ipi_mbox->remote_id;
	if (pdata->method == USE_SMC)
		arm_smccc_smc(a0, a1, a2, a3, 0, 0, 0, 0, res);
	else
		arm_smccc_hvc(a0, a1, a2, a3, 0, 0, 0, 0, res);
}

/**
 * zynqmp_ipi_interrupt - Interrupt handler for IPI notification
 *
 * @irq:  Interrupt number
 * @data: ZynqMP IPI mailbox platform data.
 *
 * Return: -EINVAL if there is no instance
 * IRQ_NONE if the interrupt is not ours.
 * IRQ_HANDLED if the rx interrupt was successfully handled.
 */
static irqreturn_t zynqmp_ipi_interrupt(int irq, void *data)
{
	struct zynqmp_ipi_pdata *pdata = data;
	struct zynqmp_ipi_mbox *ipi_mbox;
	struct zynqmp_ipi_mchan *mchan;
	struct zynqmp_ipi_message *msg;
	int ret, i, status = IRQ_NONE;
	struct arm_smccc_res res;
	struct mbox_chan *chan;
	u64 arg0, arg3;

	(void)irq;
	arg0 = SMC_IPI_MAILBOX_STATUS_ENQUIRY;
	arg3 = IPI_SMC_ENQUIRY_DIRQ_MASK;

	for (i = 0; i < pdata->num_mboxes; i++) {
		ipi_mbox = &pdata->ipi_mboxes[i];
		mchan = &ipi_mbox->mchans[IPI_MB_CHNL_RX];
		chan = &ipi_mbox->mbox.chans[IPI_MB_CHNL_RX];
		zynqmp_ipi_fw_call(ipi_mbox, arg0, arg3, &res);
		ret = (int)(res.a0 & 0xFFFFFFFF);
		if (ret > 0 && ret & IPI_MB_STATUS_RECV_PENDING) {
			if (mchan->is_opened) {
				msg = mchan->rx_buf;
				if (msg) {
					msg->len = mchan->req_buf_size;
					memcpy_fromio(msg->data, mchan->req_buf,
						      msg->len);
				}
				mbox_chan_received_data(chan, (void *)msg);
				status = IRQ_HANDLED;
			}
		}
	}
	return status;
}

static irqreturn_t zynqmp_sgi_interrupt(int irq, void *data)
{
	struct zynqmp_ipi_pdata **pdata_ptr = data;
	struct zynqmp_ipi_pdata *pdata = *pdata_ptr;

	return zynqmp_ipi_interrupt(irq, pdata);
}

/**
 * zynqmp_ipi_peek_data - Peek to see if there are any rx messages.
 *
 * @chan: Channel Pointer
 *
 * Return: 'true' if there is pending rx data, 'false' if there is none.
 */
static bool zynqmp_ipi_peek_data(struct mbox_chan *chan)
{
	struct device *dev = chan->mbox->dev;
	struct zynqmp_ipi_mbox *ipi_mbox = dev_get_drvdata(dev);
	struct zynqmp_ipi_mchan *mchan = chan->con_priv;
	int ret;
	u64 arg0;
	struct arm_smccc_res res;

	if (WARN_ON(!ipi_mbox)) {
		dev_err(dev, "no platform drv data??\n");
		return false;
	}

	arg0 = SMC_IPI_MAILBOX_STATUS_ENQUIRY;
	zynqmp_ipi_fw_call(ipi_mbox, arg0, 0, &res);
	ret = (int)(res.a0 & 0xFFFFFFFF);

	if (mchan->chan_type == IPI_MB_CHNL_TX) {
		/* TX channel, check if the message has been acked
		 * by the remote, if yes, response is available.
		 */
		if (ret < 0 || ret & IPI_MB_STATUS_SEND_PENDING)
			return false;
		else
			return true;
	} else if (ret > 0 && ret & IPI_MB_STATUS_RECV_PENDING) {
		/* RX channel, check if there is message arrived. */
		return true;
	}
	return false;
}

/**
 * zynqmp_ipi_last_tx_done - See if the last tx message is sent
 *
 * @chan: Channel pointer
 *
 * Return: 'true' is no pending tx data, 'false' if there are any.
 */
static bool zynqmp_ipi_last_tx_done(struct mbox_chan *chan)
{
	struct device *dev = chan->mbox->dev;
	struct zynqmp_ipi_mbox *ipi_mbox = dev_get_drvdata(dev);
	struct zynqmp_ipi_mchan *mchan = chan->con_priv;
	int ret;
	u64 arg0;
	struct arm_smccc_res res;

	if (WARN_ON(!ipi_mbox)) {
		dev_err(dev, "no platform drv data??\n");
		return false;
	}

	if (mchan->chan_type == IPI_MB_CHNL_TX) {
		/* We only need to check if the message been taken
		 * by the remote in the TX channel
		 */
		arg0 = SMC_IPI_MAILBOX_STATUS_ENQUIRY;
		zynqmp_ipi_fw_call(ipi_mbox, arg0, 0, &res);
		/* Check the SMC call status, a0 of the result */
		ret = (int)(res.a0 & 0xFFFFFFFF);
		if (ret < 0 || ret & IPI_MB_STATUS_SEND_PENDING)
			return false;
		return true;
	}
	/* Always true for the response message in RX channel */
	return true;
}

/**
 * zynqmp_ipi_send_data - Send data
 *
 * @chan: Channel Pointer
 * @data: Message Pointer
 *
 * Return: 0 if all goes good, else appropriate error messages.
 */
static int zynqmp_ipi_send_data(struct mbox_chan *chan, void *data)
{
	struct device *dev = chan->mbox->dev;
	struct zynqmp_ipi_mbox *ipi_mbox = dev_get_drvdata(dev);
	struct zynqmp_ipi_mchan *mchan = chan->con_priv;
	struct zynqmp_ipi_message *msg = data;
	u64 arg0;
	struct arm_smccc_res res;

	if (WARN_ON(!ipi_mbox)) {
		dev_err(dev, "no platform drv data??\n");
		return -EINVAL;
	}

	if (mchan->chan_type == IPI_MB_CHNL_TX) {
		/* Send request message */
		if (msg && msg->len > mchan->req_buf_size && mchan->req_buf) {
			dev_err(dev, "channel %d message length %u > max %lu\n",
				mchan->chan_type, (unsigned int)msg->len,
				mchan->req_buf_size);
			return -EINVAL;
		}
		if (msg && msg->len && mchan->req_buf)
			memcpy_toio(mchan->req_buf, msg->data, msg->len);
		/* Kick IPI mailbox to send message */
		arg0 = SMC_IPI_MAILBOX_NOTIFY;
		zynqmp_ipi_fw_call(ipi_mbox, arg0, 0, &res);
	} else {
		/* Send response message */
		if (msg && msg->len > mchan->resp_buf_size && mchan->resp_buf) {
			dev_err(dev, "channel %d message length %u > max %lu\n",
				mchan->chan_type, (unsigned int)msg->len,
				mchan->resp_buf_size);
			return -EINVAL;
		}
		if (msg && msg->len && mchan->resp_buf)
			memcpy_toio(mchan->resp_buf, msg->data, msg->len);
		arg0 = SMC_IPI_MAILBOX_ACK;
		zynqmp_ipi_fw_call(ipi_mbox, arg0, IPI_SMC_ACK_EIRQ_MASK,
				   &res);
	}
	return 0;
}

/**
 * zynqmp_ipi_startup - Startup the IPI channel
 *
 * @chan: Channel pointer
 *
 * Return: 0 if all goes good, else return corresponding error message
 */
static int zynqmp_ipi_startup(struct mbox_chan *chan)
{
	struct device *dev = chan->mbox->dev;
	struct zynqmp_ipi_mbox *ipi_mbox = dev_get_drvdata(dev);
	struct zynqmp_ipi_mchan *mchan = chan->con_priv;
	u64 arg0;
	struct arm_smccc_res res;
	int ret = 0;
	unsigned int nchan_type;

	if (mchan->is_opened)
		return 0;

	/* If no channel has been opened, open the IPI mailbox */
	nchan_type = (mchan->chan_type + 1) % 2;
	if (!ipi_mbox->mchans[nchan_type].is_opened) {
		arg0 = SMC_IPI_MAILBOX_OPEN;
		zynqmp_ipi_fw_call(ipi_mbox, arg0, 0, &res);
		/* Check the SMC call status, a0 of the result */
		ret = (int)(res.a0 & 0xFFFFFFFF);
		if (ret < 0) {
			dev_err(dev, "SMC to open the IPI channel failed.\n");
			return ret;
		}
		ret = 0;
	}

	/* If it is RX channel, enable the IPI notification interrupt */
	if (mchan->chan_type == IPI_MB_CHNL_RX) {
		arg0 = SMC_IPI_MAILBOX_ENABLE_IRQ;
		zynqmp_ipi_fw_call(ipi_mbox, arg0, 0, &res);
	}
	mchan->is_opened = 1;

	return ret;
}

/**
 * zynqmp_ipi_shutdown - Shutdown the IPI channel
 *
 * @chan: Channel pointer
 */
static void zynqmp_ipi_shutdown(struct mbox_chan *chan)
{
	struct device *dev = chan->mbox->dev;
	struct zynqmp_ipi_mbox *ipi_mbox = dev_get_drvdata(dev);
	struct zynqmp_ipi_mchan *mchan = chan->con_priv;
	u64 arg0;
	struct arm_smccc_res res;
	unsigned int chan_type;

	if (!mchan->is_opened)
		return;

	/* If it is RX channel, disable notification interrupt */
	chan_type = mchan->chan_type;
	if (chan_type == IPI_MB_CHNL_RX) {
		arg0 = SMC_IPI_MAILBOX_DISABLE_IRQ;
		zynqmp_ipi_fw_call(ipi_mbox, arg0, 0, &res);
	}
	/* Release IPI mailbox if no other channel is opened */
	chan_type = (chan_type + 1) % 2;
	if (!ipi_mbox->mchans[chan_type].is_opened) {
		arg0 = SMC_IPI_MAILBOX_RELEASE;
		zynqmp_ipi_fw_call(ipi_mbox, arg0, 0, &res);
	}

	mchan->is_opened = 0;
}

/* ZynqMP IPI mailbox operations */
static const struct mbox_chan_ops zynqmp_ipi_chan_ops = {
	.startup = zynqmp_ipi_startup,
	.shutdown = zynqmp_ipi_shutdown,
	.peek_data = zynqmp_ipi_peek_data,
	.last_tx_done = zynqmp_ipi_last_tx_done,
	.send_data = zynqmp_ipi_send_data,
};

/**
 * zynqmp_ipi_of_xlate - Translate of phandle to IPI mailbox channel
 *
 * @mbox: mailbox controller pointer
 * @p:    phandle pointer
 *
 * Return: Mailbox channel, else return error pointer.
 */
static struct mbox_chan *zynqmp_ipi_of_xlate(struct mbox_controller *mbox,
					     const struct of_phandle_args *p)
{
	struct mbox_chan *chan;
	struct device *dev = mbox->dev;
	unsigned int chan_type;

	/* Only supports TX and RX channels */
	chan_type = p->args[0];
	if (chan_type != IPI_MB_CHNL_TX && chan_type != IPI_MB_CHNL_RX) {
		dev_err(dev, "req chnl failure: invalid chnl type %u.\n",
			chan_type);
		return ERR_PTR(-EINVAL);
	}
	chan = &mbox->chans[chan_type];
	return chan;
}

/**
 * zynqmp_ipi_mbox_get_buf_res - Get buffer resource from the IPI dev node
 *
 * @node: IPI mbox device child node
 * @name: name of the IPI buffer
 * @res: pointer to where the resource information will be stored.
 *
 * Return: 0 for success, negative value for failure
 */
static int zynqmp_ipi_mbox_get_buf_res(struct device_node *node,
				       const char *name,
				       struct resource *res)
{
	int ret, index;

	index = of_property_match_string(node, "reg-names", name);
	if (index >= 0) {
		ret = of_address_to_resource(node, index, res);
		if (ret < 0)
			return -EINVAL;
		return 0;
	}
	return -ENODEV;
}

/**
 * zynqmp_ipi_mbox_dev_release() - release the existence of a ipi mbox dev
 *
 * @dev: the ipi mailbox device
 *
 * This is to avoid the no device release() function kernel warning.
 *
 */
static void zynqmp_ipi_mbox_dev_release(struct device *dev)
{
	(void)dev;
}

/**
 * zynqmp_ipi_mbox_probe - probe IPI mailbox resource from device node
 *
 * @ipi_mbox: pointer to IPI mailbox private data structure
 * @node: IPI mailbox device node
 *
 * Return: 0 for success, negative value for failure
 */
static int zynqmp_ipi_mbox_probe(struct zynqmp_ipi_mbox *ipi_mbox,
				 struct device_node *node)
{
	struct mbox_chan *chans;
	struct mbox_controller *mbox;
	struct device *dev, *mdev;
	int ret;

	dev = ipi_mbox->pdata->dev;
	/* Initialize dev for IPI mailbox */
	ipi_mbox->dev.parent = dev;
	ipi_mbox->dev.release = NULL;
	ipi_mbox->dev.of_node = node;
	dev_set_name(&ipi_mbox->dev, "%s", of_node_full_name(node));
	dev_set_drvdata(&ipi_mbox->dev, ipi_mbox);
	ipi_mbox->dev.release = zynqmp_ipi_mbox_dev_release;
	ipi_mbox->dev.driver = &zynqmp_ipi_mbox_driver;
	ret = device_register(&ipi_mbox->dev);
	if (ret) {
		dev_err(dev, "Failed to register ipi mbox dev.\n");
		put_device(&ipi_mbox->dev);
		return ret;
	}
	mdev = &ipi_mbox->dev;

	/* Get the IPI remote agent ID */
	ret = of_property_read_u32(node, "xlnx,ipi-id", &ipi_mbox->remote_id);
	if (ret < 0) {
		dev_err(dev, "No IPI remote ID is specified.\n");
		return ret;
	}

	ret = ipi_mbox->setup_ipi_fn(ipi_mbox, node);
	if (ret) {
		dev_err(dev, "Failed to set up IPI Buffers.\n");
		return ret;
	}

	mbox = &ipi_mbox->mbox;
	mbox->dev = mdev;
	mbox->ops = &zynqmp_ipi_chan_ops;
	mbox->num_chans = 2;
	mbox->txdone_irq = false;
	mbox->txdone_poll = true;
	mbox->txpoll_period = tx_poll_period;
	mbox->of_xlate = zynqmp_ipi_of_xlate;
	chans = devm_kzalloc(mdev, 2 * sizeof(*chans), GFP_KERNEL);
	if (!chans)
		return -ENOMEM;
	mbox->chans = chans;
	chans[IPI_MB_CHNL_TX].con_priv = &ipi_mbox->mchans[IPI_MB_CHNL_TX];
	chans[IPI_MB_CHNL_RX].con_priv = &ipi_mbox->mchans[IPI_MB_CHNL_RX];
	ipi_mbox->mchans[IPI_MB_CHNL_TX].chan_type = IPI_MB_CHNL_TX;
	ipi_mbox->mchans[IPI_MB_CHNL_RX].chan_type = IPI_MB_CHNL_RX;
	ret = devm_mbox_controller_register(mdev, mbox);
	if (ret)
		dev_err(mdev,
			"Failed to register mbox_controller(%d)\n", ret);
	else
		dev_info(mdev,
			 "Registered ZynqMP IPI mbox with TX/RX channels.\n");
	return ret;
}

/**
 * zynqmp_ipi_setup - set up IPI Buffers for classic flow
 *
 * @ipi_mbox: pointer to IPI mailbox private data structure
 * @node: IPI mailbox device node
 *
 * This will be used to set up IPI Buffers for ZynqMP SOC if user
 * wishes to use classic driver usage model on new SOC's with only
 * buffered IPIs.
 *
 * Note that bufferless IPIs and mixed usage of buffered and bufferless
 * IPIs are not supported with this flow.
 *
 * This will be invoked with compatible string "xlnx,zynqmp-ipi-mailbox".
 *
 * Return: 0 for success, negative value for failure
 */
static int zynqmp_ipi_setup(struct zynqmp_ipi_mbox *ipi_mbox,
			    struct device_node *node)
{
	struct zynqmp_ipi_mchan *mchan;
	struct device *mdev;
	struct resource res;
	const char *name;
	int ret;

	mdev = &ipi_mbox->dev;

	mchan = &ipi_mbox->mchans[IPI_MB_CHNL_TX];
	name = "local_request_region";
	ret = zynqmp_ipi_mbox_get_buf_res(node, name, &res);
	if (!ret) {
		mchan->req_buf_size = resource_size(&res);
		mchan->req_buf = devm_ioremap(mdev, res.start,
					      mchan->req_buf_size);
		if (!mchan->req_buf) {
			dev_err(mdev, "Unable to map IPI buffer I/O memory\n");
			return -ENOMEM;
		}
	} else if (ret != -ENODEV) {
		dev_err(mdev, "Unmatched resource %s, %d.\n", name, ret);
		return ret;
	}

	name = "remote_response_region";
	ret = zynqmp_ipi_mbox_get_buf_res(node, name, &res);
	if (!ret) {
		mchan->resp_buf_size = resource_size(&res);
		mchan->resp_buf = devm_ioremap(mdev, res.start,
					       mchan->resp_buf_size);
		if (!mchan->resp_buf) {
			dev_err(mdev, "Unable to map IPI buffer I/O memory\n");
			return -ENOMEM;
		}
	} else if (ret != -ENODEV) {
		dev_err(mdev, "Unmatched resource %s.\n", name);
		return ret;
	}
	mchan->rx_buf = devm_kzalloc(mdev,
				     mchan->resp_buf_size +
				     sizeof(struct zynqmp_ipi_message),
				     GFP_KERNEL);
	if (!mchan->rx_buf)
		return -ENOMEM;

	mchan = &ipi_mbox->mchans[IPI_MB_CHNL_RX];
	name = "remote_request_region";
	ret = zynqmp_ipi_mbox_get_buf_res(node, name, &res);
	if (!ret) {
		mchan->req_buf_size = resource_size(&res);
		mchan->req_buf = devm_ioremap(mdev, res.start,
					      mchan->req_buf_size);
		if (!mchan->req_buf) {
			dev_err(mdev, "Unable to map IPI buffer I/O memory\n");
			return -ENOMEM;
		}
	} else if (ret != -ENODEV) {
		dev_err(mdev, "Unmatched resource %s.\n", name);
		return ret;
	}

	name = "local_response_region";
	ret = zynqmp_ipi_mbox_get_buf_res(node, name, &res);
	if (!ret) {
		mchan->resp_buf_size = resource_size(&res);
		mchan->resp_buf = devm_ioremap(mdev, res.start,
					       mchan->resp_buf_size);
		if (!mchan->resp_buf) {
			dev_err(mdev, "Unable to map IPI buffer I/O memory\n");
			return -ENOMEM;
		}
	} else if (ret != -ENODEV) {
		dev_err(mdev, "Unmatched resource %s.\n", name);
		return ret;
	}
	mchan->rx_buf = devm_kzalloc(mdev,
				     mchan->resp_buf_size +
				     sizeof(struct zynqmp_ipi_message),
				     GFP_KERNEL);
	if (!mchan->rx_buf)
		return -ENOMEM;

	return 0;
}

/**
 * versal_ipi_setup - Set up IPIs to support mixed usage of
 *				 Buffered and Bufferless IPIs.
 *
 * @ipi_mbox: pointer to IPI mailbox private data structure
 * @node: IPI mailbox device node
 *
 * Return: 0 for success, negative value for failure
 */
static int versal_ipi_setup(struct zynqmp_ipi_mbox *ipi_mbox,
			    struct device_node *node)
{
	struct zynqmp_ipi_mchan *tx_mchan, *rx_mchan;
	struct resource host_res, remote_res;
	struct device_node *parent_node;
	int host_idx, remote_idx;
	struct device *mdev;

	tx_mchan = &ipi_mbox->mchans[IPI_MB_CHNL_TX];
	rx_mchan = &ipi_mbox->mchans[IPI_MB_CHNL_RX];
	parent_node = of_get_parent(node);
	mdev = &ipi_mbox->dev;

	host_idx = zynqmp_ipi_mbox_get_buf_res(parent_node, "msg", &host_res);
	remote_idx = zynqmp_ipi_mbox_get_buf_res(node, "msg", &remote_res);

	/*
	 * Only set up buffers if both sides claim to have msg buffers.
	 * This is because each buffered IPI's corresponding msg buffers
	 * are reserved for use by other buffered IPI's.
	 */
	if (!host_idx && !remote_idx) {
		u32 host_src, host_dst, remote_src, remote_dst;
		u32 buff_sz;

		buff_sz = resource_size(&host_res);

		host_src = host_res.start & SRC_BITMASK;
		remote_src = remote_res.start & SRC_BITMASK;

		host_dst = (host_src >> DST_BIT_POS) * DEST_OFFSET;
		remote_dst = (remote_src >> DST_BIT_POS) * DEST_OFFSET;

		/* Validate that IPI IDs is within IPI Message buffer space. */
		if (host_dst >= buff_sz || remote_dst >= buff_sz) {
			dev_err(mdev,
				"Invalid IPI Message buffer values: %x %x\n",
				host_dst, remote_dst);
			return -EINVAL;
		}

		tx_mchan->req_buf = devm_ioremap(mdev,
						 host_res.start | remote_dst,
						 IPI_BUF_SIZE);
		if (!tx_mchan->req_buf) {
			dev_err(mdev, "Unable to map IPI buffer I/O memory\n");
			return -ENOMEM;
		}

		tx_mchan->resp_buf = devm_ioremap(mdev,
						  (remote_res.start | host_dst) +
						  RESP_OFFSET, IPI_BUF_SIZE);
		if (!tx_mchan->resp_buf) {
			dev_err(mdev, "Unable to map IPI buffer I/O memory\n");
			return -ENOMEM;
		}

		rx_mchan->req_buf = devm_ioremap(mdev,
						 remote_res.start | host_dst,
						 IPI_BUF_SIZE);
		if (!rx_mchan->req_buf) {
			dev_err(mdev, "Unable to map IPI buffer I/O memory\n");
			return -ENOMEM;
		}

		rx_mchan->resp_buf = devm_ioremap(mdev,
						  (host_res.start | remote_dst) +
						  RESP_OFFSET, IPI_BUF_SIZE);
		if (!rx_mchan->resp_buf) {
			dev_err(mdev, "Unable to map IPI buffer I/O memory\n");
			return -ENOMEM;
		}

		tx_mchan->resp_buf_size = IPI_BUF_SIZE;
		tx_mchan->req_buf_size = IPI_BUF_SIZE;
		tx_mchan->rx_buf = devm_kzalloc(mdev, IPI_BUF_SIZE +
						sizeof(struct zynqmp_ipi_message),
						GFP_KERNEL);
		if (!tx_mchan->rx_buf)
			return -ENOMEM;

		rx_mchan->resp_buf_size = IPI_BUF_SIZE;
		rx_mchan->req_buf_size = IPI_BUF_SIZE;
		rx_mchan->rx_buf = devm_kzalloc(mdev, IPI_BUF_SIZE +
						sizeof(struct zynqmp_ipi_message),
						GFP_KERNEL);
		if (!rx_mchan->rx_buf)
			return -ENOMEM;
	}

	return 0;
}

static int xlnx_mbox_cpuhp_start(unsigned int cpu)
{
	struct zynqmp_ipi_pdata *pdata;

	pdata = get_cpu_var(per_cpu_pdata);
	put_cpu_var(per_cpu_pdata);
	enable_percpu_irq(pdata->virq_sgi, IRQ_TYPE_NONE);

	return 0;
}

static int xlnx_mbox_cpuhp_down(unsigned int cpu)
{
	struct zynqmp_ipi_pdata *pdata;

	pdata = get_cpu_var(per_cpu_pdata);
	put_cpu_var(per_cpu_pdata);
	disable_percpu_irq(pdata->virq_sgi);

	return 0;
}

static void xlnx_disable_percpu_irq(void *data)
{
	struct zynqmp_ipi_pdata *pdata;

	pdata = *this_cpu_ptr(&per_cpu_pdata);

	disable_percpu_irq(pdata->virq_sgi);
}

static int xlnx_mbox_init_sgi(struct platform_device *pdev,
			      int sgi_num,
			      struct zynqmp_ipi_pdata *pdata)
{
	int ret = 0;
	int cpu;

	/*
	 * IRQ related structures are used for the following:
	 * for each SGI interrupt ensure its mapped by GIC IRQ domain
	 * and that each corresponding linux IRQ for the HW IRQ has
	 * a handler for when receiving an interrupt from the remote
	 * processor.
	 */
	struct irq_domain *domain;
	struct irq_fwspec sgi_fwspec;
	struct device_node *interrupt_parent = NULL;
	struct device *dev = &pdev->dev;

	/* Find GIC controller to map SGIs. */
	interrupt_parent = of_irq_find_parent(dev->of_node);
	if (!interrupt_parent) {
		dev_err(&pdev->dev, "Failed to find property for Interrupt parent\n");
		return -EINVAL;
	}

	/* Each SGI needs to be associated with GIC's IRQ domain. */
	domain = irq_find_host(interrupt_parent);
	of_node_put(interrupt_parent);

	/* Each mapping needs GIC domain when finding IRQ mapping. */
	sgi_fwspec.fwnode = domain->fwnode;

	/*
	 * When irq domain looks at mapping each arg is as follows:
	 * 3 args for: interrupt type (SGI), interrupt # (set later), type
	 */
	sgi_fwspec.param_count = 1;

	/* Set SGI's hwirq */
	sgi_fwspec.param[0] = sgi_num;
	pdata->virq_sgi = irq_create_fwspec_mapping(&sgi_fwspec);

	for_each_possible_cpu(cpu)
		per_cpu(per_cpu_pdata, cpu) = pdata;

	ret = request_percpu_irq(pdata->virq_sgi, zynqmp_sgi_interrupt, pdev->name,
				 &per_cpu_pdata);
	WARN_ON(ret);
	if (ret) {
		irq_dispose_mapping(pdata->virq_sgi);
		return ret;
	}

<<<<<<< HEAD
	irq_to_desc(pdata->virq_sgi);
=======
>>>>>>> a686015d
	irq_set_status_flags(pdata->virq_sgi, IRQ_PER_CPU);

	/* Setup function for the CPU hot-plug cases */
	cpuhp_setup_state(CPUHP_AP_ONLINE_DYN, "mailbox/sgi:starting",
			  xlnx_mbox_cpuhp_start, xlnx_mbox_cpuhp_down);

	return ret;
}

static void xlnx_mbox_cleanup_sgi(struct zynqmp_ipi_pdata *pdata)
{
	cpuhp_remove_state(CPUHP_AP_ONLINE_DYN);

	on_each_cpu(xlnx_disable_percpu_irq, NULL, 1);

	irq_clear_status_flags(pdata->virq_sgi, IRQ_PER_CPU);
	free_percpu_irq(pdata->virq_sgi, &per_cpu_pdata);
	irq_dispose_mapping(pdata->virq_sgi);
}

/**
 * zynqmp_ipi_free_mboxes - Free IPI mailboxes devices
 *
 * @pdata: IPI private data
 */
static void zynqmp_ipi_free_mboxes(struct zynqmp_ipi_pdata *pdata)
{
	struct zynqmp_ipi_mbox *ipi_mbox;
	int i;

<<<<<<< HEAD
	if (pdata->irq < 16)
=======
	if (pdata->irq < MAX_SGI)
>>>>>>> a686015d
		xlnx_mbox_cleanup_sgi(pdata);

	i = pdata->num_mboxes;
	for (; i >= 0; i--) {
		ipi_mbox = &pdata->ipi_mboxes[i];
		if (ipi_mbox->dev.parent) {
			mbox_controller_unregister(&ipi_mbox->mbox);
			if (device_is_registered(&ipi_mbox->dev))
				device_unregister(&ipi_mbox->dev);
		}
	}
}

static int zynqmp_ipi_probe(struct platform_device *pdev)
{
	struct device *dev = &pdev->dev;
	struct device_node *nc, *np = pdev->dev.of_node;
<<<<<<< HEAD
	struct zynqmp_ipi_pdata __percpu *pdata;
=======
	struct zynqmp_ipi_pdata *pdata;
>>>>>>> a686015d
	struct of_phandle_args out_irq;
	struct zynqmp_ipi_mbox *mbox;
	int num_mboxes, ret = -EINVAL;
	setup_ipi_fn ipi_fn;

	num_mboxes = of_get_available_child_count(np);
	if (num_mboxes == 0) {
		dev_err(dev, "mailbox nodes not available\n");
		return -EINVAL;
	}

	pdata = devm_kzalloc(dev, struct_size(pdata, ipi_mboxes, num_mboxes),
			     GFP_KERNEL);
	if (!pdata)
		return -ENOMEM;
	pdata->dev = dev;

	/* Get the IPI local agents ID */
	ret = of_property_read_u32(np, "xlnx,ipi-id", &pdata->local_id);
	if (ret < 0) {
		dev_err(dev, "No IPI local ID is specified.\n");
		return ret;
	}

	ipi_fn = (setup_ipi_fn)device_get_match_data(&pdev->dev);
	if (!ipi_fn) {
		dev_err(dev,
			"Mbox Compatible String is missing IPI Setup fn.\n");
		return -ENODEV;
	}
<<<<<<< HEAD
=======

	pdata->num_mboxes = num_mboxes;
>>>>>>> a686015d

	pdata->num_mboxes = num_mboxes;
	mbox = pdata->ipi_mboxes;

	for_each_available_child_of_node(np, nc) {
		mbox->pdata = pdata;
		mbox->setup_ipi_fn = ipi_fn;
<<<<<<< HEAD
=======

>>>>>>> a686015d
		ret = zynqmp_ipi_mbox_probe(mbox, nc);
		if (ret) {
			of_node_put(nc);
			dev_err(dev, "failed to probe subdev.\n");
			ret = -EINVAL;
			goto free_mbox_dev;
		}
		mbox++;
	}

	ret = of_irq_parse_one(dev_of_node(dev), 0, &out_irq);
	if (ret < 0) {
		dev_err(dev, "failed to parse interrupts\n");
		goto free_mbox_dev;
	}
	ret = out_irq.args[1];

	/*
	 * If Interrupt number is in SGI range, then request SGI else request
	 * IPI system IRQ.
	 */
<<<<<<< HEAD
	if (ret < 16) {
=======
	if (ret < MAX_SGI) {
>>>>>>> a686015d
		pdata->irq = ret;
		ret = xlnx_mbox_init_sgi(pdev, pdata->irq, pdata);
		if (ret)
			goto free_mbox_dev;
	} else {
		ret = platform_get_irq(pdev, 0);
		if (ret < 0)
			goto free_mbox_dev;

		pdata->irq = ret;
		ret = devm_request_irq(dev, pdata->irq, zynqmp_ipi_interrupt,
				       IRQF_SHARED, dev_name(dev), pdata);
	}

	if (ret) {
		dev_err(dev, "IRQ %d is not requested successfully.\n",
			pdata->irq);
		goto free_mbox_dev;
	}

	platform_set_drvdata(pdev, pdata);
	return ret;

free_mbox_dev:
	zynqmp_ipi_free_mboxes(pdata);
	return ret;
}

static void zynqmp_ipi_remove(struct platform_device *pdev)
{
	struct zynqmp_ipi_pdata *pdata;

	pdata = platform_get_drvdata(pdev);
	zynqmp_ipi_free_mboxes(pdata);
}

static const struct of_device_id zynqmp_ipi_of_match[] = {
	{ .compatible = "xlnx,zynqmp-ipi-mailbox",
	  .data = &zynqmp_ipi_setup,
	},
	{ .compatible = "xlnx,versal-ipi-mailbox",
	  .data = &versal_ipi_setup,
	},
	{},
};
MODULE_DEVICE_TABLE(of, zynqmp_ipi_of_match);

static struct platform_driver zynqmp_ipi_driver = {
	.probe = zynqmp_ipi_probe,
	.remove_new = zynqmp_ipi_remove,
	.driver = {
		   .name = "zynqmp-ipi",
		   .of_match_table = of_match_ptr(zynqmp_ipi_of_match),
	},
};

static int __init zynqmp_ipi_init(void)
{
	return platform_driver_register(&zynqmp_ipi_driver);
}
subsys_initcall(zynqmp_ipi_init);

static void __exit zynqmp_ipi_exit(void)
{
	platform_driver_unregister(&zynqmp_ipi_driver);
}
module_exit(zynqmp_ipi_exit);

MODULE_LICENSE("GPL v2");
MODULE_DESCRIPTION("Xilinx ZynqMP IPI Mailbox driver");
MODULE_AUTHOR("Xilinx Inc.");<|MERGE_RESOLUTION|>--- conflicted
+++ resolved
@@ -62,11 +62,8 @@
 #define DST_BIT_POS	9U
 #define SRC_BITMASK	GENMASK(11, 8)
 
-<<<<<<< HEAD
-=======
 #define MAX_SGI 16
 
->>>>>>> a686015d
 /*
  * Module parameters
  */
@@ -107,10 +104,6 @@
  * @remote_id:            remote IPI agent ID
  * @mbox:                 mailbox Controller
  * @mchans:               array for channels, tx channel and rx channel.
-<<<<<<< HEAD
- * @irq:                  IPI agent interrupt ID
-=======
->>>>>>> a686015d
  * @setup_ipi_fn:         Function Pointer to set up IPI Channels
  */
 struct zynqmp_ipi_mbox {
@@ -179,18 +172,17 @@
 static irqreturn_t zynqmp_ipi_interrupt(int irq, void *data)
 {
 	struct zynqmp_ipi_pdata *pdata = data;
+	struct mbox_chan *chan;
 	struct zynqmp_ipi_mbox *ipi_mbox;
 	struct zynqmp_ipi_mchan *mchan;
 	struct zynqmp_ipi_message *msg;
+	u64 arg0, arg3;
+	struct arm_smccc_res res;
 	int ret, i, status = IRQ_NONE;
-	struct arm_smccc_res res;
-	struct mbox_chan *chan;
-	u64 arg0, arg3;
 
 	(void)irq;
 	arg0 = SMC_IPI_MAILBOX_STATUS_ENQUIRY;
 	arg3 = IPI_SMC_ENQUIRY_DIRQ_MASK;
-
 	for (i = 0; i < pdata->num_mboxes; i++) {
 		ipi_mbox = &pdata->ipi_mboxes[i];
 		mchan = &ipi_mbox->mchans[IPI_MB_CHNL_RX];
@@ -865,10 +857,6 @@
 		return ret;
 	}
 
-<<<<<<< HEAD
-	irq_to_desc(pdata->virq_sgi);
-=======
->>>>>>> a686015d
 	irq_set_status_flags(pdata->virq_sgi, IRQ_PER_CPU);
 
 	/* Setup function for the CPU hot-plug cases */
@@ -899,11 +887,7 @@
 	struct zynqmp_ipi_mbox *ipi_mbox;
 	int i;
 
-<<<<<<< HEAD
-	if (pdata->irq < 16)
-=======
 	if (pdata->irq < MAX_SGI)
->>>>>>> a686015d
 		xlnx_mbox_cleanup_sgi(pdata);
 
 	i = pdata->num_mboxes;
@@ -921,11 +905,7 @@
 {
 	struct device *dev = &pdev->dev;
 	struct device_node *nc, *np = pdev->dev.of_node;
-<<<<<<< HEAD
-	struct zynqmp_ipi_pdata __percpu *pdata;
-=======
 	struct zynqmp_ipi_pdata *pdata;
->>>>>>> a686015d
 	struct of_phandle_args out_irq;
 	struct zynqmp_ipi_mbox *mbox;
 	int num_mboxes, ret = -EINVAL;
@@ -956,22 +936,14 @@
 			"Mbox Compatible String is missing IPI Setup fn.\n");
 		return -ENODEV;
 	}
-<<<<<<< HEAD
-=======
 
 	pdata->num_mboxes = num_mboxes;
->>>>>>> a686015d
-
-	pdata->num_mboxes = num_mboxes;
+
 	mbox = pdata->ipi_mboxes;
-
 	for_each_available_child_of_node(np, nc) {
 		mbox->pdata = pdata;
 		mbox->setup_ipi_fn = ipi_fn;
-<<<<<<< HEAD
-=======
-
->>>>>>> a686015d
+
 		ret = zynqmp_ipi_mbox_probe(mbox, nc);
 		if (ret) {
 			of_node_put(nc);
@@ -993,11 +965,7 @@
 	 * If Interrupt number is in SGI range, then request SGI else request
 	 * IPI system IRQ.
 	 */
-<<<<<<< HEAD
-	if (ret < 16) {
-=======
 	if (ret < MAX_SGI) {
->>>>>>> a686015d
 		pdata->irq = ret;
 		ret = xlnx_mbox_init_sgi(pdev, pdata->irq, pdata);
 		if (ret)
