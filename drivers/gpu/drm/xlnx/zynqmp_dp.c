--- conflicted
+++ resolved
@@ -9,19 +9,15 @@
  * - Laurent Pinchart <laurent.pinchart@ideasonboard.com>
  */
 
+#include <drm/display/drm_dp_helper.h>
 #include <drm/drm_atomic_helper.h>
-#include <drm/drm_connector.h>
 #include <drm/drm_crtc.h>
-#include <drm/drm_crtc_helper.h>
-#include <drm/display/drm_dp_helper.h>
+#include <drm/drm_device.h>
+#include <drm/drm_edid.h>
+#include <drm/drm_fourcc.h>
+#include <drm/drm_modes.h>
 #include <drm/drm_of.h>
-#include <drm/drm_probe_helper.h>
-#include <drm/drm_edid.h>
-
-<<<<<<< HEAD
-#include <linux/delay.h>
-#include <linux/device.h>
-=======
+
 #include <linux/bitfield.h>
 #include <linux/clk.h>
 #include <linux/debugfs.h>
@@ -29,18 +25,17 @@
 #include <linux/device.h>
 #include <linux/io.h>
 #include <linux/media-bus-format.h>
->>>>>>> a686015d
 #include <linux/module.h>
-#include <linux/mutex.h>
 #include <linux/platform_device.h>
 #include <linux/pm_runtime.h>
 #include <linux/phy/phy.h>
 #include <linux/reset.h>
-#include <linux/uaccess.h>
+#include <linux/slab.h>
 
 #include "zynqmp_disp.h"
 #include "zynqmp_dp.h"
 #include "zynqmp_dpsub.h"
+#include "zynqmp_kms.h"
 
 static uint zynqmp_dp_aux_timeout_ms = 50;
 module_param_named(aux_timeout_ms, zynqmp_dp_aux_timeout_ms, uint, 0444);
@@ -54,25 +49,6 @@
 MODULE_PARM_DESC(power_on_delay_ms, "DP power on delay in msec (default: 4)");
 
 /* Link configuration registers */
-<<<<<<< HEAD
-#define ZYNQMP_DP_TX_LINK_BW_SET			0x0
-#define ZYNQMP_DP_TX_LANE_CNT_SET			0x4
-#define ZYNQMP_DP_TX_ENHANCED_FRAME_EN			0x8
-#define ZYNQMP_DP_TX_TRAINING_PATTERN_SET		0xc
-#define ZYNQMP_DP_TX_SCRAMBLING_DISABLE			0x14
-#define ZYNQMP_DP_TX_DOWNSPREAD_CTL			0x18
-#define ZYNQMP_DP_TX_SW_RESET				0x1c
-#define ZYNQMP_DP_TX_SW_RESET_STREAM1			BIT(0)
-#define ZYNQMP_DP_TX_SW_RESET_STREAM2			BIT(1)
-#define ZYNQMP_DP_TX_SW_RESET_STREAM3			BIT(2)
-#define ZYNQMP_DP_TX_SW_RESET_STREAM4			BIT(3)
-#define ZYNQMP_DP_TX_SW_RESET_AUX			BIT(7)
-#define ZYNQMP_DP_TX_SW_RESET_ALL			(ZYNQMP_DP_TX_SW_RESET_STREAM1 | \
-							 ZYNQMP_DP_TX_SW_RESET_STREAM2 | \
-							 ZYNQMP_DP_TX_SW_RESET_STREAM3 | \
-							 ZYNQMP_DP_TX_SW_RESET_STREAM4 | \
-							 ZYNQMP_DP_TX_SW_RESET_AUX)
-=======
 #define ZYNQMP_DP_LINK_BW_SET				0x0
 #define ZYNQMP_DP_LANE_COUNT_SET			0x4
 #define ZYNQMP_DP_ENHANCED_FRAME_EN			0x8
@@ -94,167 +70,149 @@
 #define ZYNQMP_DP_COMP_PATTERN_80BIT_1			0x20
 #define ZYNQMP_DP_COMP_PATTERN_80BIT_2			0x24
 #define ZYNQMP_DP_COMP_PATTERN_80BIT_3			0x28
->>>>>>> a686015d
 
 /* Core enable registers */
-#define ZYNQMP_DP_TX_ENABLE				0x80
-#define ZYNQMP_DP_TX_ENABLE_MAIN_STREAM			0x84
-#define ZYNQMP_DP_TX_FORCE_SCRAMBLER_RESET		0xc0
-#define ZYNQMP_DP_TX_VERSION				0xf8
-#define ZYNQMP_DP_TX_VERSION_MAJOR_MASK			GENMASK(31, 24)
-#define ZYNQMP_DP_TX_VERSION_MAJOR_SHIFT		24
-#define ZYNQMP_DP_TX_VERSION_MINOR_MASK			GENMASK(23, 16)
-#define ZYNQMP_DP_TX_VERSION_MINOR_SHIFT		16
-#define ZYNQMP_DP_TX_VERSION_REVISION_MASK		GENMASK(15, 12)
-#define ZYNQMP_DP_TX_VERSION_REVISION_SHIFT		12
-#define ZYNQMP_DP_TX_VERSION_PATCH_MASK			GENMASK(11, 8)
-#define ZYNQMP_DP_TX_VERSION_PATCH_SHIFT		8
-#define ZYNQMP_DP_TX_VERSION_INTERNAL_MASK		GENMASK(7, 0)
-#define ZYNQMP_DP_TX_VERSION_INTERNAL_SHIFT		0
+#define ZYNQMP_DP_TRANSMITTER_ENABLE			0x80
+#define ZYNQMP_DP_MAIN_STREAM_ENABLE			0x84
+#define ZYNQMP_DP_FORCE_SCRAMBLER_RESET			0xc0
+#define ZYNQMP_DP_VERSION				0xf8
+#define ZYNQMP_DP_VERSION_MAJOR_MASK			GENMASK(31, 24)
+#define ZYNQMP_DP_VERSION_MAJOR_SHIFT			24
+#define ZYNQMP_DP_VERSION_MINOR_MASK			GENMASK(23, 16)
+#define ZYNQMP_DP_VERSION_MINOR_SHIFT			16
+#define ZYNQMP_DP_VERSION_REVISION_MASK			GENMASK(15, 12)
+#define ZYNQMP_DP_VERSION_REVISION_SHIFT		12
+#define ZYNQMP_DP_VERSION_PATCH_MASK			GENMASK(11, 8)
+#define ZYNQMP_DP_VERSION_PATCH_SHIFT			8
+#define ZYNQMP_DP_VERSION_INTERNAL_MASK			GENMASK(7, 0)
+#define ZYNQMP_DP_VERSION_INTERNAL_SHIFT		0
 
 /* Core ID registers */
-#define ZYNQMP_DP_TX_CORE_ID				0xfc
-#define ZYNQMP_DP_TX_CORE_ID_MAJOR_MASK			GENMASK(31, 24)
-#define ZYNQMP_DP_TX_CORE_ID_MAJOR_SHIFT		24
-#define ZYNQMP_DP_TX_CORE_ID_MINOR_MASK			GENMASK(23, 16)
-#define ZYNQMP_DP_TX_CORE_ID_MINOR_SHIFT		16
-#define ZYNQMP_DP_TX_CORE_ID_REVISION_MASK		GENMASK(15, 8)
-#define ZYNQMP_DP_TX_CORE_ID_REVISION_SHIFT		8
-#define ZYNQMP_DP_TX_CORE_ID_DIRECTION			GENMASK(1)
+#define ZYNQMP_DP_CORE_ID				0xfc
+#define ZYNQMP_DP_CORE_ID_MAJOR_MASK			GENMASK(31, 24)
+#define ZYNQMP_DP_CORE_ID_MAJOR_SHIFT			24
+#define ZYNQMP_DP_CORE_ID_MINOR_MASK			GENMASK(23, 16)
+#define ZYNQMP_DP_CORE_ID_MINOR_SHIFT			16
+#define ZYNQMP_DP_CORE_ID_REVISION_MASK			GENMASK(15, 8)
+#define ZYNQMP_DP_CORE_ID_REVISION_SHIFT		8
+#define ZYNQMP_DP_CORE_ID_DIRECTION			GENMASK(1)
 
 /* AUX channel interface registers */
-#define ZYNQMP_DP_TX_AUX_COMMAND			0x100
-#define ZYNQMP_DP_TX_AUX_COMMAND_CMD_SHIFT		8
-#define ZYNQMP_DP_TX_AUX_COMMAND_ADDRESS_ONLY		BIT(12)
-#define ZYNQMP_DP_TX_AUX_COMMAND_BYTES_SHIFT		0
-#define ZYNQMP_DP_TX_AUX_WRITE_FIFO			0x104
-#define ZYNQMP_DP_TX_AUX_ADDRESS			0x108
-#define ZYNQMP_DP_TX_CLK_DIVIDER			0x10c
-#define ZYNQMP_DP_TX_CLK_DIVIDER_MHZ			1000000
-#define ZYNQMP_DP_TX_CLK_DIVIDER_AUX_FILTER_SHIFT	8
-#define ZYNQMP_DP_TX_INTR_SIGNAL_STATE			0x130
-#define ZYNQMP_DP_TX_INTR_SIGNAL_STATE_HPD		BIT(0)
-#define ZYNQMP_DP_TX_INTR_SIGNAL_STATE_REQUEST		BIT(1)
-#define ZYNQMP_DP_TX_INTR_SIGNAL_STATE_REPLY		BIT(2)
-#define ZYNQMP_DP_TX_INTR_SIGNAL_STATE_REPLY_TIMEOUT	BIT(3)
-#define ZYNQMP_DP_TX_AUX_REPLY_DATA			0x134
-#define ZYNQMP_DP_TX_AUX_REPLY_CODE			0x138
-#define ZYNQMP_DP_TX_AUX_REPLY_CODE_AUX_ACK		(0)
-#define ZYNQMP_DP_TX_AUX_REPLY_CODE_AUX_NACK		BIT(0)
-#define ZYNQMP_DP_TX_AUX_REPLY_CODE_AUX_DEFER		BIT(1)
-#define ZYNQMP_DP_TX_AUX_REPLY_CODE_I2C_ACK		(0)
-#define ZYNQMP_DP_TX_AUX_REPLY_CODE_I2C_NACK		BIT(2)
-#define ZYNQMP_DP_TX_AUX_REPLY_CODE_I2C_DEFER		BIT(3)
-#define ZYNQMP_DP_TX_AUX_REPLY_CNT			0x13c
-#define ZYNQMP_DP_TX_AUX_REPLY_CNT_MASK			0xff
-#define ZYNQMP_DP_TX_INTR_STATUS			0x140
-#define ZYNQMP_DP_TX_INTR_MASK				0x144
-#define ZYNQMP_DP_TX_INTR_HPD_IRQ			BIT(0)
-#define ZYNQMP_DP_TX_INTR_HPD_EVENT			BIT(1)
-#define ZYNQMP_DP_TX_INTR_REPLY_RECV			BIT(2)
-#define ZYNQMP_DP_TX_INTR_REPLY_TIMEOUT			BIT(3)
-#define ZYNQMP_DP_TX_INTR_HPD_PULSE			BIT(4)
-#define ZYNQMP_DP_TX_INTR_EXT_PKT_TXD			BIT(5)
-#define ZYNQMP_DP_TX_INTR_LIV_ABUF_UNDRFLW		BIT(12)
-#define ZYNQMP_DP_TX_INTR_VBLANK_START			BIT(13)
-#define ZYNQMP_DP_TX_INTR_PIXEL0_MATCH			BIT(14)
-#define ZYNQMP_DP_TX_INTR_PIXEL1_MATCH			BIT(15)
-#define ZYNQMP_DP_TX_INTR_CHBUF_UNDERFLW_MASK		0x3f0000
-#define ZYNQMP_DP_TX_INTR_CHBUF_OVERFLW_MASK		0xfc00000
-#define ZYNQMP_DP_TX_INTR_CUST_TS_2			BIT(28)
-#define ZYNQMP_DP_TX_INTR_CUST_TS			BIT(29)
-#define ZYNQMP_DP_TX_INTR_EXT_VSYNC_TS			BIT(30)
-#define ZYNQMP_DP_TX_INTR_VSYNC_TS			BIT(31)
-#define ZYNQMP_DP_TX_INTR_ALL				(ZYNQMP_DP_TX_INTR_HPD_IRQ | \
-							 ZYNQMP_DP_TX_INTR_HPD_EVENT | \
-							 ZYNQMP_DP_TX_INTR_REPLY_RECV | \
-							 ZYNQMP_DP_TX_INTR_REPLY_TIMEOUT | \
-							 ZYNQMP_DP_TX_INTR_HPD_PULSE | \
-							 ZYNQMP_DP_TX_INTR_EXT_PKT_TXD | \
-							 ZYNQMP_DP_TX_INTR_LIV_ABUF_UNDRFLW | \
-							 ZYNQMP_DP_TX_INTR_CHBUF_UNDERFLW_MASK | \
-							 ZYNQMP_DP_TX_INTR_CHBUF_OVERFLW_MASK)
-#define ZYNQMP_DP_TX_NO_INTR_ALL			(ZYNQMP_DP_TX_INTR_PIXEL0_MATCH | \
-							 ZYNQMP_DP_TX_INTR_PIXEL1_MATCH | \
-							 ZYNQMP_DP_TX_INTR_CUST_TS_2 | \
-							 ZYNQMP_DP_TX_INTR_CUST_TS | \
-							 ZYNQMP_DP_TX_INTR_EXT_VSYNC_TS | \
-							 ZYNQMP_DP_TX_INTR_VSYNC_TS)
-#define ZYNQMP_DP_TX_REPLY_DATA_CNT			0x148
-#define ZYNQMP_DP_SUB_TX_INTR_STATUS			0x3a0
-#define ZYNQMP_DP_SUB_TX_INTR_MASK			0x3a4
-#define ZYNQMP_DP_SUB_TX_INTR_EN			0x3a8
-#define ZYNQMP_DP_SUB_TX_INTR_DS			0x3ac
+#define ZYNQMP_DP_AUX_COMMAND				0x100
+#define ZYNQMP_DP_AUX_COMMAND_CMD_SHIFT			8
+#define ZYNQMP_DP_AUX_COMMAND_ADDRESS_ONLY		BIT(12)
+#define ZYNQMP_DP_AUX_COMMAND_BYTES_SHIFT		0
+#define ZYNQMP_DP_AUX_WRITE_FIFO			0x104
+#define ZYNQMP_DP_AUX_ADDRESS				0x108
+#define ZYNQMP_DP_AUX_CLK_DIVIDER			0x10c
+#define ZYNQMP_DP_AUX_CLK_DIVIDER_AUX_FILTER_SHIFT	8
+#define ZYNQMP_DP_INTERRUPT_SIGNAL_STATE		0x130
+#define ZYNQMP_DP_INTERRUPT_SIGNAL_STATE_HPD		BIT(0)
+#define ZYNQMP_DP_INTERRUPT_SIGNAL_STATE_REQUEST	BIT(1)
+#define ZYNQMP_DP_INTERRUPT_SIGNAL_STATE_REPLY		BIT(2)
+#define ZYNQMP_DP_INTERRUPT_SIGNAL_STATE_REPLY_TIMEOUT	BIT(3)
+#define ZYNQMP_DP_AUX_REPLY_DATA			0x134
+#define ZYNQMP_DP_AUX_REPLY_CODE			0x138
+#define ZYNQMP_DP_AUX_REPLY_CODE_AUX_ACK		(0)
+#define ZYNQMP_DP_AUX_REPLY_CODE_AUX_NACK		BIT(0)
+#define ZYNQMP_DP_AUX_REPLY_CODE_AUX_DEFER		BIT(1)
+#define ZYNQMP_DP_AUX_REPLY_CODE_I2C_ACK		(0)
+#define ZYNQMP_DP_AUX_REPLY_CODE_I2C_NACK		BIT(2)
+#define ZYNQMP_DP_AUX_REPLY_CODE_I2C_DEFER		BIT(3)
+#define ZYNQMP_DP_AUX_REPLY_COUNT			0x13c
+#define ZYNQMP_DP_REPLY_DATA_COUNT			0x148
+#define ZYNQMP_DP_REPLY_DATA_COUNT_MASK			0xff
+#define ZYNQMP_DP_INT_STATUS				0x3a0
+#define ZYNQMP_DP_INT_MASK				0x3a4
+#define ZYNQMP_DP_INT_EN				0x3a8
+#define ZYNQMP_DP_INT_DS				0x3ac
+#define ZYNQMP_DP_INT_HPD_IRQ				BIT(0)
+#define ZYNQMP_DP_INT_HPD_EVENT				BIT(1)
+#define ZYNQMP_DP_INT_REPLY_RECEIVED			BIT(2)
+#define ZYNQMP_DP_INT_REPLY_TIMEOUT			BIT(3)
+#define ZYNQMP_DP_INT_HPD_PULSE_DET			BIT(4)
+#define ZYNQMP_DP_INT_EXT_PKT_TXD			BIT(5)
+#define ZYNQMP_DP_INT_LIV_ABUF_UNDRFLW			BIT(12)
+#define ZYNQMP_DP_INT_VBLANK_START			BIT(13)
+#define ZYNQMP_DP_INT_PIXEL1_MATCH			BIT(14)
+#define ZYNQMP_DP_INT_PIXEL0_MATCH			BIT(15)
+#define ZYNQMP_DP_INT_CHBUF_UNDERFLW_MASK		0x3f0000
+#define ZYNQMP_DP_INT_CHBUF_OVERFLW_MASK		0xfc00000
+#define ZYNQMP_DP_INT_CUST_TS_2				BIT(28)
+#define ZYNQMP_DP_INT_CUST_TS				BIT(29)
+#define ZYNQMP_DP_INT_EXT_VSYNC_TS			BIT(30)
+#define ZYNQMP_DP_INT_VSYNC_TS				BIT(31)
+#define ZYNQMP_DP_INT_ALL				(ZYNQMP_DP_INT_HPD_IRQ | \
+							 ZYNQMP_DP_INT_HPD_EVENT | \
+							 ZYNQMP_DP_INT_CHBUF_UNDERFLW_MASK | \
+							 ZYNQMP_DP_INT_CHBUF_OVERFLW_MASK)
 
 /* Main stream attribute registers */
-#define ZYNQMP_DP_TX_MAIN_STREAM_HTOTAL			0x180
-#define ZYNQMP_DP_TX_MAIN_STREAM_VTOTAL			0x184
-#define ZYNQMP_DP_TX_MAIN_STREAM_POLARITY		0x188
-#define ZYNQMP_DP_TX_MAIN_STREAM_POLARITY_HSYNC_SHIFT	0
-#define ZYNQMP_DP_TX_MAIN_STREAM_POLARITY_VSYNC_SHIFT	1
-#define ZYNQMP_DP_TX_MAIN_STREAM_HSWIDTH		0x18c
-#define ZYNQMP_DP_TX_MAIN_STREAM_VSWIDTH		0x190
-#define ZYNQMP_DP_TX_MAIN_STREAM_HRES			0x194
-#define ZYNQMP_DP_TX_MAIN_STREAM_VRES			0x198
-#define ZYNQMP_DP_TX_MAIN_STREAM_HSTART			0x19c
-#define ZYNQMP_DP_TX_MAIN_STREAM_VSTART			0x1a0
-#define ZYNQMP_DP_TX_MAIN_STREAM_MISC0			0x1a4
-#define ZYNQMP_DP_TX_MAIN_STREAM_MISC0_SYNC		BIT(0)
-#define ZYNQMP_DP_TX_MAIN_STREAM_MISC0_FORMAT_SHIFT	1
-#define ZYNQMP_DP_TX_MAIN_STREAM_MISC0_DYNAMIC_RANGE	BIT(3)
-#define ZYNQMP_DP_TX_MAIN_STREAM_MISC0_YCBCR_COLRIMETRY	BIT(4)
-#define ZYNQMP_DP_TX_MAIN_STREAM_MISC0_BPC_SHIFT	5
-#define ZYNQMP_DP_TX_MAIN_STREAM_MISC1			0x1a8
-#define ZYNQMP_DP_TX_MAIN_STREAM_MISC0_INTERLACED_VERT	BIT(0)
-#define ZYNQMP_DP_TX_MAIN_STREAM_MISC0_STEREO_VID_SHIFT	1
-#define ZYNQMP_DP_TX_M_VID				0x1ac
-#define ZYNQMP_DP_TX_TRANSFER_UNIT_SIZE			0x1b0
-#define ZYNQMP_DP_TX_DEF_TRANSFER_UNIT_SIZE		64
-#define ZYNQMP_DP_TX_N_VID				0x1b4
-#define ZYNQMP_DP_TX_USER_PIXEL_WIDTH			0x1b8
-#define ZYNQMP_DP_TX_USER_DATA_CNT_PER_LANE		0x1bc
-#define ZYNQMP_DP_TX_MIN_BYTES_PER_TU			0x1c4
-#define ZYNQMP_DP_TX_FRAC_BYTES_PER_TU			0x1c8
-#define ZYNQMP_DP_TX_INIT_WAIT				0x1cc
+#define ZYNQMP_DP_MAIN_STREAM_HTOTAL			0x180
+#define ZYNQMP_DP_MAIN_STREAM_VTOTAL			0x184
+#define ZYNQMP_DP_MAIN_STREAM_POLARITY			0x188
+#define ZYNQMP_DP_MAIN_STREAM_POLARITY_HSYNC_SHIFT	0
+#define ZYNQMP_DP_MAIN_STREAM_POLARITY_VSYNC_SHIFT	1
+#define ZYNQMP_DP_MAIN_STREAM_HSWIDTH			0x18c
+#define ZYNQMP_DP_MAIN_STREAM_VSWIDTH			0x190
+#define ZYNQMP_DP_MAIN_STREAM_HRES			0x194
+#define ZYNQMP_DP_MAIN_STREAM_VRES			0x198
+#define ZYNQMP_DP_MAIN_STREAM_HSTART			0x19c
+#define ZYNQMP_DP_MAIN_STREAM_VSTART			0x1a0
+#define ZYNQMP_DP_MAIN_STREAM_MISC0			0x1a4
+#define ZYNQMP_DP_MAIN_STREAM_MISC0_SYNC_LOCK		BIT(0)
+#define ZYNQMP_DP_MAIN_STREAM_MISC0_COMP_FORMAT_RGB	(0 << 1)
+#define ZYNQMP_DP_MAIN_STREAM_MISC0_COMP_FORMAT_YCRCB_422	(5 << 1)
+#define ZYNQMP_DP_MAIN_STREAM_MISC0_COMP_FORMAT_YCRCB_444	(6 << 1)
+#define ZYNQMP_DP_MAIN_STREAM_MISC0_COMP_FORMAT_MASK	(7 << 1)
+#define ZYNQMP_DP_MAIN_STREAM_MISC0_DYNAMIC_RANGE	BIT(3)
+#define ZYNQMP_DP_MAIN_STREAM_MISC0_YCBCR_COLR		BIT(4)
+#define ZYNQMP_DP_MAIN_STREAM_MISC0_BPC_6		(0 << 5)
+#define ZYNQMP_DP_MAIN_STREAM_MISC0_BPC_8		(1 << 5)
+#define ZYNQMP_DP_MAIN_STREAM_MISC0_BPC_10		(2 << 5)
+#define ZYNQMP_DP_MAIN_STREAM_MISC0_BPC_12		(3 << 5)
+#define ZYNQMP_DP_MAIN_STREAM_MISC0_BPC_16		(4 << 5)
+#define ZYNQMP_DP_MAIN_STREAM_MISC0_BPC_MASK		(7 << 5)
+#define ZYNQMP_DP_MAIN_STREAM_MISC1			0x1a8
+#define ZYNQMP_DP_MAIN_STREAM_MISC1_Y_ONLY_EN		BIT(7)
+#define ZYNQMP_DP_MAIN_STREAM_M_VID			0x1ac
+#define ZYNQMP_DP_MSA_TRANSFER_UNIT_SIZE		0x1b0
+#define ZYNQMP_DP_MSA_TRANSFER_UNIT_SIZE_TU_SIZE_DEF	64
+#define ZYNQMP_DP_MAIN_STREAM_N_VID			0x1b4
+#define ZYNQMP_DP_USER_PIX_WIDTH			0x1b8
+#define ZYNQMP_DP_USER_DATA_COUNT_PER_LANE		0x1bc
+#define ZYNQMP_DP_MIN_BYTES_PER_TU			0x1c4
+#define ZYNQMP_DP_FRAC_BYTES_PER_TU			0x1c8
+#define ZYNQMP_DP_INIT_WAIT				0x1cc
 
 /* PHY configuration and status registers */
-#define ZYNQMP_DP_TX_PHY_CONFIG				0x200
-#define ZYNQMP_DP_TX_PHY_CONFIG_PHY_RESET		BIT(0)
-#define ZYNQMP_DP_TX_PHY_CONFIG_GTTX_RESET		BIT(1)
-#define ZYNQMP_DP_TX_PHY_CONFIG_PHY_PMA_RESET		BIT(8)
-#define ZYNQMP_DP_TX_PHY_CONFIG_PHY_PCS_RESET		BIT(9)
-#define ZYNQMP_DP_TX_PHY_CONFIG_ALL_RESET		(ZYNQMP_DP_TX_PHY_CONFIG_PHY_RESET | \
-							 ZYNQMP_DP_TX_PHY_CONFIG_GTTX_RESET | \
-							 ZYNQMP_DP_TX_PHY_CONFIG_PHY_PMA_RESET | \
-							 ZYNQMP_DP_TX_PHY_CONFIG_PHY_PCS_RESET)
-#define ZYNQMP_DP_TX_PHY_PREEMPHASIS_LANE_0		0x210
-#define ZYNQMP_DP_TX_PHY_PREEMPHASIS_LANE_1		0x214
-#define ZYNQMP_DP_TX_PHY_PREEMPHASIS_LANE_2		0x218
-#define ZYNQMP_DP_TX_PHY_PREEMPHASIS_LANE_3		0x21c
-#define ZYNQMP_DP_TX_PHY_VOLTAGE_DIFF_LANE_0		0x220
-#define ZYNQMP_DP_TX_PHY_VOLTAGE_DIFF_LANE_1		0x224
-#define ZYNQMP_DP_TX_PHY_VOLTAGE_DIFF_LANE_2		0x228
-#define ZYNQMP_DP_TX_PHY_VOLTAGE_DIFF_LANE_3		0x22c
-#define ZYNQMP_DP_TX_PHY_CLOCK_FEEDBACK_SETTING		0x234
-#define ZYNQMP_DP_TX_PHY_CLOCK_FEEDBACK_SETTING_162	0x1
-#define ZYNQMP_DP_TX_PHY_CLOCK_FEEDBACK_SETTING_270	0x3
-#define ZYNQMP_DP_TX_PHY_CLOCK_FEEDBACK_SETTING_540	0x5
+#define ZYNQMP_DP_PHY_RESET				0x200
+#define ZYNQMP_DP_PHY_RESET_PHY_RESET			BIT(0)
+#define ZYNQMP_DP_PHY_RESET_GTTX_RESET			BIT(1)
+#define ZYNQMP_DP_PHY_RESET_PHY_PMA_RESET		BIT(8)
+#define ZYNQMP_DP_PHY_RESET_PHY_PCS_RESET		BIT(9)
+#define ZYNQMP_DP_PHY_RESET_ALL_RESET			(ZYNQMP_DP_PHY_RESET_PHY_RESET | \
+							 ZYNQMP_DP_PHY_RESET_GTTX_RESET | \
+							 ZYNQMP_DP_PHY_RESET_PHY_PMA_RESET | \
+							 ZYNQMP_DP_PHY_RESET_PHY_PCS_RESET)
+#define ZYNQMP_DP_PHY_PREEMPHASIS_LANE_0		0x210
+#define ZYNQMP_DP_PHY_PREEMPHASIS_LANE_1		0x214
+#define ZYNQMP_DP_PHY_PREEMPHASIS_LANE_2		0x218
+#define ZYNQMP_DP_PHY_PREEMPHASIS_LANE_3		0x21c
+#define ZYNQMP_DP_PHY_VOLTAGE_DIFF_LANE_0		0x220
+#define ZYNQMP_DP_PHY_VOLTAGE_DIFF_LANE_1		0x224
+#define ZYNQMP_DP_PHY_VOLTAGE_DIFF_LANE_2		0x228
+#define ZYNQMP_DP_PHY_VOLTAGE_DIFF_LANE_3		0x22c
+#define ZYNQMP_DP_PHY_CLOCK_SELECT			0x234
+#define ZYNQMP_DP_PHY_CLOCK_SELECT_1_62G		0x1
+#define ZYNQMP_DP_PHY_CLOCK_SELECT_2_70G		0x3
+#define ZYNQMP_DP_PHY_CLOCK_SELECT_5_40G		0x5
 #define ZYNQMP_DP_TX_PHY_POWER_DOWN			0x238
 #define ZYNQMP_DP_TX_PHY_POWER_DOWN_LANE_0		BIT(0)
 #define ZYNQMP_DP_TX_PHY_POWER_DOWN_LANE_1		BIT(1)
 #define ZYNQMP_DP_TX_PHY_POWER_DOWN_LANE_2		BIT(2)
 #define ZYNQMP_DP_TX_PHY_POWER_DOWN_LANE_3		BIT(3)
 #define ZYNQMP_DP_TX_PHY_POWER_DOWN_ALL			0xf
-<<<<<<< HEAD
-#define ZYNQMP_DP_TX_PHY_PRECURSOR_LANE_0		0x23c
-#define ZYNQMP_DP_TX_PHY_PRECURSOR_LANE_1		0x240
-#define ZYNQMP_DP_TX_PHY_PRECURSOR_LANE_2		0x244
-#define ZYNQMP_DP_TX_PHY_PRECURSOR_LANE_3		0x248
-#define ZYNQMP_DP_TX_PHY_POSTCURSOR_LANE_0		0x24c
-#define ZYNQMP_DP_TX_PHY_POSTCURSOR_LANE_1		0x250
-#define ZYNQMP_DP_TX_PHY_POSTCURSOR_LANE_2		0x254
-#define ZYNQMP_DP_TX_PHY_POSTCURSOR_LANE_3		0x258
-=======
 #define ZYNQMP_DP_TRANSMIT_PRBS7			0x230
 #define ZYNQMP_DP_PHY_PRECURSOR_LANE_0			0x23c
 #define ZYNQMP_DP_PHY_PRECURSOR_LANE_1			0x240
@@ -264,32 +222,19 @@
 #define ZYNQMP_DP_PHY_POSTCURSOR_LANE_1			0x250
 #define ZYNQMP_DP_PHY_POSTCURSOR_LANE_2			0x254
 #define ZYNQMP_DP_PHY_POSTCURSOR_LANE_3			0x258
->>>>>>> a686015d
 #define ZYNQMP_DP_SUB_TX_PHY_PRECURSOR_LANE_0		0x24c
 #define ZYNQMP_DP_SUB_TX_PHY_PRECURSOR_LANE_1		0x250
-#define ZYNQMP_DP_TX_PHY_STATUS				0x280
-#define ZYNQMP_DP_TX_PHY_STATUS_PLL_LOCKED_SHIFT	4
-#define ZYNQMP_DP_TX_PHY_STATUS_FPGA_PLL_LOCKED		BIT(6)
+#define ZYNQMP_DP_PHY_STATUS				0x280
+#define ZYNQMP_DP_PHY_STATUS_PLL_LOCKED_SHIFT		4
+#define ZYNQMP_DP_PHY_STATUS_FPGA_PLL_LOCKED		BIT(6)
 
 /* Audio registers */
 #define ZYNQMP_DP_TX_AUDIO_CONTROL			0x300
 #define ZYNQMP_DP_TX_AUDIO_CHANNELS			0x304
 #define ZYNQMP_DP_TX_AUDIO_INFO_DATA			0x308
-#define ZYNQMP_DP_TX_AUDIO_M_AUD			0x328
-#define ZYNQMP_DP_TX_AUDIO_N_AUD			0x32c
+#define ZYNQMP_DP_TX_M_AUD				0x328
+#define ZYNQMP_DP_TX_N_AUD				0x32c
 #define ZYNQMP_DP_TX_AUDIO_EXT_DATA			0x330
-
-#define ZYNQMP_DP_MISC0_RGB				(0)
-#define ZYNQMP_DP_MISC0_YCRCB_422			(5 << 1)
-#define ZYNQMP_DP_MISC0_YCRCB_444			(6 << 1)
-#define ZYNQMP_DP_MISC0_FORMAT_MASK			0xe
-#define ZYNQMP_DP_MISC0_BPC_6				(0 << 5)
-#define ZYNQMP_DP_MISC0_BPC_8				(1 << 5)
-#define ZYNQMP_DP_MISC0_BPC_10				(2 << 5)
-#define ZYNQMP_DP_MISC0_BPC_12				(3 << 5)
-#define ZYNQMP_DP_MISC0_BPC_16				(4 << 5)
-#define ZYNQMP_DP_MISC0_BPC_MASK			0xe0
-#define ZYNQMP_DP_MISC1_Y_ONLY				(1 << 7)
 
 #define ZYNQMP_DP_MAX_LANES				2
 #define ZYNQMP_MAX_FREQ					3000000
@@ -329,15 +274,11 @@
  * @misc0: misc0 configuration (per DP v1.2 spec)
  * @misc1: misc1 configuration (per DP v1.2 spec)
  * @bpp: bits per pixel
- * @bpc: bits per component
- * @num_colors: number of color components
  */
 struct zynqmp_dp_config {
 	u8 misc0;
 	u8 misc1;
 	u8 bpp;
-	u8 bpc;
-	u8 num_colors;
 };
 
 /**
@@ -405,23 +346,15 @@
 
 /**
  * struct zynqmp_dp - Xilinx DisplayPort core
- * @encoder: the drm encoder structure
- * @connector: the drm connector structure
- * @sync_prop: synchronous mode property
- * @bpc_prop: bpc mode property
  * @dev: device structure
  * @dpsub: Display subsystem
- * @drm: DRM core
  * @iomem: device I/O memory for register access
  * @reset: reset controller
  * @lock: Mutex protecting this struct and register access (but not AUX)
  * @irq: irq
-<<<<<<< HEAD
-=======
  * @bridge: DRM bridge for the DP encoder
  * @next_bridge: The downstream bridge
  * @test: Configuration for test mode
->>>>>>> a686015d
  * @config: IP core configuration from DTS
  * @aux: aux channel
  * @aux_done: Completed when we get an AUX reply or timeout
@@ -433,7 +366,6 @@
  * @ignore_hpd: If set, HPD events and IRQs are ignored
  * @status: connection status
  * @enabled: flag to indicate if the device is enabled
- * @dpms: current dpms state
  * @dpcd: DP configuration data from currently connected sink device
  * @link_config: common link configuration between IP core and sink device
  * @mode: current mode between IP core and sink device
@@ -446,12 +378,6 @@
  * (e.g. @dev).
  */
 struct zynqmp_dp {
-<<<<<<< HEAD
-	struct drm_encoder encoder;
-	struct drm_connector connector;
-	struct drm_property *sync_prop;
-	struct drm_property *bpc_prop;
-=======
 	struct drm_dp_aux aux;
 	struct drm_bridge bridge;
 	struct work_struct hpd_work;
@@ -460,19 +386,10 @@
 	struct mutex lock;
 
 	struct drm_bridge *next_bridge;
->>>>>>> a686015d
 	struct device *dev;
 	struct zynqmp_dpsub *dpsub;
-	struct drm_device *drm;
 	void __iomem *iomem;
 	struct reset_control *reset;
-<<<<<<< HEAD
-	int irq;
-
-	struct zynqmp_dp_config config;
-	struct drm_dp_aux aux;
-=======
->>>>>>> a686015d
 	struct phy *phy[ZYNQMP_DP_MAX_LANES];
 
 	enum drm_connector_status status;
@@ -481,13 +398,7 @@
 	bool ignore_aux_errors;
 	bool ignore_hpd;
 
-<<<<<<< HEAD
-	int dpms;
-	u8 dpcd[DP_RECEIVER_CAP_SIZE];
-	struct zynqmp_dp_link_config link_config;
-=======
 	struct zynqmp_dp_train_set_priv debugfs_train_set[ZYNQMP_DP_MAX_LANES];
->>>>>>> a686015d
 	struct zynqmp_dp_mode mode;
 	struct zynqmp_dp_link_config link_config;
 	struct zynqmp_dp_test test;
@@ -497,39 +408,35 @@
 	u8 num_lanes;
 };
 
-static inline struct zynqmp_dp *encoder_to_dp(struct drm_encoder *encoder)
-{
-	return container_of(encoder, struct zynqmp_dp, encoder);
-}
-
-static inline struct zynqmp_dp *connector_to_dp(struct drm_connector *connector)
-{
-	return container_of(connector, struct zynqmp_dp, connector);
-}
-
-static void zynqmp_dp_write(void __iomem *base, int offset, u32 val)
-{
-	writel(val, base + offset);
-}
-
-static u32 zynqmp_dp_read(void __iomem *base, int offset)
-{
-	return readl(base + offset);
-}
-
-static void zynqmp_dp_clr(void __iomem *base, int offset, u32 clr)
-{
-	zynqmp_dp_write(base, offset, zynqmp_dp_read(base, offset) & ~clr);
-}
-
-static void zynqmp_dp_set(void __iomem *base, int offset, u32 set)
-{
-	zynqmp_dp_write(base, offset, zynqmp_dp_read(base, offset) | set);
+static inline struct zynqmp_dp *bridge_to_dp(struct drm_bridge *bridge)
+{
+	return container_of(bridge, struct zynqmp_dp, bridge);
+}
+
+static void zynqmp_dp_write(struct zynqmp_dp *dp, int offset, u32 val)
+{
+	writel(val, dp->iomem + offset);
+}
+
+static u32 zynqmp_dp_read(struct zynqmp_dp *dp, int offset)
+{
+	return readl(dp->iomem + offset);
+}
+
+static void zynqmp_dp_clr(struct zynqmp_dp *dp, int offset, u32 clr)
+{
+	zynqmp_dp_write(dp, offset, zynqmp_dp_read(dp, offset) & ~clr);
+}
+
+static void zynqmp_dp_set(struct zynqmp_dp *dp, int offset, u32 set)
+{
+	zynqmp_dp_write(dp, offset, zynqmp_dp_read(dp, offset) | set);
 }
 
 /* -----------------------------------------------------------------------------
  * PHY Handling
  */
+
 #define RST_TIMEOUT_MS			1000
 
 static int zynqmp_dp_reset(struct zynqmp_dp *dp, bool assert)
@@ -578,8 +485,7 @@
 		}
 	}
 
-	zynqmp_dp_write(dp->iomem, ZYNQMP_DP_SUB_TX_INTR_DS, ZYNQMP_DP_TX_INTR_ALL);
-	zynqmp_dp_clr(dp->iomem, ZYNQMP_DP_TX_PHY_CONFIG, ZYNQMP_DP_TX_PHY_CONFIG_ALL_RESET);
+	zynqmp_dp_clr(dp, ZYNQMP_DP_PHY_RESET, ZYNQMP_DP_PHY_RESET_ALL_RESET);
 
 	/*
 	 * Power on lanes in reverse order as only lane 0 waits for the PLL to
@@ -689,7 +595,7 @@
 
 	/* Wait for 100 * 1ms. This should be enough time for PHY to be ready */
 	for (i = 0; ; i++) {
-		reg = zynqmp_dp_read(dp->iomem, ZYNQMP_DP_TX_PHY_STATUS);
+		reg = zynqmp_dp_read(dp, ZYNQMP_DP_PHY_STATUS);
 		if ((reg & ready) == ready)
 			return 0;
 
@@ -704,112 +610,8 @@
 	return 0;
 }
 
-/*
- * Internal functions: used by zynqmp_disp.c
- */
-
-/**
- * zynqmp_dp_update_bpp - Update the current bpp config
- * @dp: DisplayPort IP core structure
- *
- * Update the current bpp based on the color format: bpc & num_colors.
- * Any function that changes bpc or num_colors should call this
- * to keep the bpp value in sync.
- */
-static void zynqmp_dp_update_bpp(struct zynqmp_dp *dp)
-{
-	struct zynqmp_dp_config *config = &dp->config;
-
-	config->bpp = dp->config.bpc * dp->config.num_colors;
-}
-
-/**
- * zynqmp_dp_set_color - Set the color
- * @dp: DisplayPort IP core structure
- * @color: color string, from zynqmp_disp_color_enum
- *
- * Update misc register values based on @color string.
- *
- * Return: 0 on success, or -EINVAL.
- */
-int zynqmp_dp_set_color(struct zynqmp_dp *dp, const char *color)
-{
-	struct zynqmp_dp_config *config = &dp->config;
-
-	config->misc0 &= ~ZYNQMP_DP_MISC0_FORMAT_MASK;
-	config->misc1 &= ~ZYNQMP_DP_MISC1_Y_ONLY;
-	if (strcmp(color, "rgb") == 0) {
-		config->misc0 |= ZYNQMP_DP_MISC0_RGB;
-		config->num_colors = 3;
-	} else if (strcmp(color, "ycrcb422") == 0) {
-		config->misc0 |= ZYNQMP_DP_MISC0_YCRCB_422;
-		config->num_colors = 2;
-	} else if (strcmp(color, "ycrcb444") == 0) {
-		config->misc0 |= ZYNQMP_DP_MISC0_YCRCB_444;
-		config->num_colors = 3;
-	} else if (strcmp(color, "yonly") == 0) {
-		config->misc1 |= ZYNQMP_DP_MISC1_Y_ONLY;
-		config->num_colors = 1;
-	} else {
-		dev_err(dp->dev, "Invalid colormetry in DT\n");
-		return -EINVAL;
-	}
-	zynqmp_dp_update_bpp(dp);
-
-	return 0;
-}
-
-/**
- * zynqmp_dp_enable_vblank - Enable vblank
- * @dp: DisplayPort IP core structure
- *
- * Enable vblank interrupt
- */
-void zynqmp_dp_enable_vblank(struct zynqmp_dp *dp)
-{
-	zynqmp_dp_write(dp->iomem, ZYNQMP_DP_SUB_TX_INTR_EN,
-			ZYNQMP_DP_TX_INTR_VBLANK_START);
-}
-
-/**
- * zynqmp_dp_disable_vblank - Disable vblank
- * @dp: DisplayPort IP core structure
- *
- * Disable vblank interrupt
- */
-void zynqmp_dp_disable_vblank(struct zynqmp_dp *dp)
-{
-	zynqmp_dp_write(dp->iomem, ZYNQMP_DP_SUB_TX_INTR_DS,
-			ZYNQMP_DP_TX_INTR_VBLANK_START);
-}
-
-/*
- * Power Management functions
- */
-/**
- * zynqmp_dp_pm_resume - Resume DP IP
- * @dp: DisplayPort IP core structure
- *
- * Resume the DP IP including PHY and pipeline.
- */
-void zynqmp_dp_pm_resume(struct zynqmp_dp *dp)
-{
-	zynqmp_dp_phy_init(dp);
-}
-
-/**
- * zynqmp_dp_pm_suspend - Suspend DP IP
- * @dp: DisplayPort IP core structure
- *
- * Suspend the DP IP including PHY and pipeline.
- */
-void zynqmp_dp_pm_suspend(struct zynqmp_dp *dp)
-{
-	zynqmp_dp_phy_exit(dp);
-}
-
-/*
- * DP functions
+/* -----------------------------------------------------------------------------
+ * DisplayPort Link Training
  */
 
 /**
@@ -923,8 +725,7 @@
  */
 static int zynqmp_dp_update_vs_emph(struct zynqmp_dp *dp, u8 *train_set)
 {
-	u8 *train_set = dp->train_set;
-	u8 i;
+	unsigned int i;
 	int ret;
 
 	ret = drm_dp_dpcd_write(&dp->aux, DP_TRAINING_LANE0_SET, train_set,
@@ -943,7 +744,8 @@
 			       >> DP_TRAIN_PRE_EMPHASIS_SHIFT;
 
 		phy_configure(dp->phy[i], &opts);
-		zynqmp_dp_write(dp->iomem, reg, 0x2);
+
+		zynqmp_dp_write(dp, reg, 0x2);
 	}
 
 	return 0;
@@ -965,7 +767,7 @@
 	bool cr_done;
 	int ret;
 
-	zynqmp_dp_write(dp->iomem, ZYNQMP_DP_TX_TRAINING_PATTERN_SET,
+	zynqmp_dp_write(dp, ZYNQMP_DP_TRAINING_PATTERN_SET,
 			DP_TRAINING_PATTERN_1);
 	ret = drm_dp_dpcd_writeb(&dp->aux, DP_TRAINING_PATTERN_SET,
 				 DP_TRAINING_PATTERN_1 |
@@ -1036,7 +838,7 @@
 	else
 		pat = DP_TRAINING_PATTERN_2;
 
-	zynqmp_dp_write(dp->iomem, ZYNQMP_DP_TX_TRAINING_PATTERN_SET, pat);
+	zynqmp_dp_write(dp, ZYNQMP_DP_TRAINING_PATTERN_SET, pat);
 	ret = drm_dp_dpcd_writeb(&dp->aux, DP_TRAINING_PATTERN_SET,
 				 pat | DP_LINK_SCRAMBLING_DISABLE);
 	if (ret < 0)
@@ -1082,28 +884,18 @@
 	u8 aux_lane_cnt = lane_cnt;
 	int ret;
 
-<<<<<<< HEAD
-	zynqmp_dp_write(dp->iomem, ZYNQMP_DP_TX_LANE_CNT_SET, lane_cnt);
-	enhanced = drm_dp_enhanced_frame_cap(dp->dpcd);
-=======
 	zynqmp_dp_write(dp, ZYNQMP_DP_LANE_COUNT_SET, lane_cnt);
->>>>>>> a686015d
 	if (enhanced) {
-		zynqmp_dp_write(dp->iomem, ZYNQMP_DP_TX_ENHANCED_FRAME_EN, 1);
+		zynqmp_dp_write(dp, ZYNQMP_DP_ENHANCED_FRAME_EN, 1);
 		aux_lane_cnt |= DP_LANE_COUNT_ENHANCED_FRAME_EN;
 	}
 
-<<<<<<< HEAD
-	if (dp->dpcd[3] & 0x1) {
-		zynqmp_dp_write(dp->iomem, ZYNQMP_DP_TX_DOWNSPREAD_CTL, 1);
-=======
 	if (downspread) {
 		zynqmp_dp_write(dp, ZYNQMP_DP_DOWNSPREAD_CTL, 1);
->>>>>>> a686015d
 		drm_dp_dpcd_writeb(&dp->aux, DP_DOWNSPREAD_CTRL,
 				   DP_SPREAD_AMP_0_5);
 	} else {
-		zynqmp_dp_write(dp->iomem, ZYNQMP_DP_TX_DOWNSPREAD_CTL, 0);
+		zynqmp_dp_write(dp, ZYNQMP_DP_DOWNSPREAD_CTL, 0);
 		drm_dp_dpcd_writeb(&dp->aux, DP_DOWNSPREAD_CTRL, 0);
 	}
 
@@ -1126,26 +918,20 @@
 		return ret;
 	}
 
-	zynqmp_dp_write(dp->iomem, ZYNQMP_DP_TX_LINK_BW_SET, bw_code);
+	zynqmp_dp_write(dp, ZYNQMP_DP_LINK_BW_SET, bw_code);
 	switch (bw_code) {
 	case DP_LINK_BW_1_62:
-		reg = ZYNQMP_DP_TX_PHY_CLOCK_FEEDBACK_SETTING_162;
+		reg = ZYNQMP_DP_PHY_CLOCK_SELECT_1_62G;
 		break;
 	case DP_LINK_BW_2_7:
-		reg = ZYNQMP_DP_TX_PHY_CLOCK_FEEDBACK_SETTING_270;
+		reg = ZYNQMP_DP_PHY_CLOCK_SELECT_2_70G;
 		break;
 	case DP_LINK_BW_5_4:
 	default:
-		reg = ZYNQMP_DP_TX_PHY_CLOCK_FEEDBACK_SETTING_540;
+		reg = ZYNQMP_DP_PHY_CLOCK_SELECT_5_40G;
 		break;
 	}
 
-<<<<<<< HEAD
-	zynqmp_dp_write(dp->iomem, ZYNQMP_DP_TX_PHY_CLOCK_FEEDBACK_SETTING,
-			reg);
-	ret = zynqmp_dp_phy_ready(dp);
-	if (ret < 0)
-=======
 	zynqmp_dp_write(dp, ZYNQMP_DP_PHY_CLOCK_SELECT, reg);
 	return zynqmp_dp_phy_ready(dp);
 }
@@ -1165,11 +951,10 @@
 			      dp->dpcd[DP_MAX_DOWNSPREAD] &
 			      DP_MAX_DOWNSPREAD_0_5);
 	if (ret)
->>>>>>> a686015d
 		return ret;
 
-	zynqmp_dp_write(dp->iomem, ZYNQMP_DP_TX_SCRAMBLING_DISABLE, 1);
-	memset(dp->train_set, 0, ARRAY_SIZE(dp->train_set));
+	zynqmp_dp_write(dp, ZYNQMP_DP_SCRAMBLING_DISABLE, 1);
+	memset(dp->train_set, 0, sizeof(dp->train_set));
 	ret = zynqmp_dp_link_train_cr(dp);
 	if (ret)
 		return ret;
@@ -1184,10 +969,10 @@
 		dev_err(dp->dev, "failed to disable training pattern\n");
 		return ret;
 	}
-	zynqmp_dp_write(dp->iomem, ZYNQMP_DP_TX_TRAINING_PATTERN_SET,
+	zynqmp_dp_write(dp, ZYNQMP_DP_TRAINING_PATTERN_SET,
 			DP_TRAINING_PATTERN_DISABLE);
 
-	zynqmp_dp_write(dp->iomem, ZYNQMP_DP_TX_SCRAMBLING_DISABLE, 0);
+	zynqmp_dp_write(dp, ZYNQMP_DP_SCRAMBLING_DISABLE, 0);
 
 	return 0;
 }
@@ -1224,8 +1009,8 @@
 	dev_err(dp->dev, "failed to train the DP link\n");
 }
 
-/*
- * DP Aux functions
+/* -----------------------------------------------------------------------------
+ * DisplayPort AUX
  */
 
 #define AUX_READ_BIT	0x1
@@ -1256,50 +1041,29 @@
 				    u8 *buf, u8 bytes, u8 *reply)
 {
 	bool is_read = (cmd & AUX_READ_BIT) ? true : false;
-<<<<<<< HEAD
-	void __iomem *iomem = dp->iomem;
-=======
 	unsigned long time_left;
->>>>>>> a686015d
 	u32 reg, i;
 
-	reg = zynqmp_dp_read(iomem, ZYNQMP_DP_TX_INTR_SIGNAL_STATE);
-	if (reg & ZYNQMP_DP_TX_INTR_SIGNAL_STATE_REQUEST)
+	reg = zynqmp_dp_read(dp, ZYNQMP_DP_INTERRUPT_SIGNAL_STATE);
+	if (reg & ZYNQMP_DP_INTERRUPT_SIGNAL_STATE_REQUEST)
 		return -EBUSY;
 
-<<<<<<< HEAD
-	zynqmp_dp_write(iomem, ZYNQMP_DP_TX_AUX_ADDRESS, addr);
-=======
 	reinit_completion(&dp->aux_done);
 
 	zynqmp_dp_write(dp, ZYNQMP_DP_AUX_ADDRESS, addr);
->>>>>>> a686015d
 	if (!is_read)
 		for (i = 0; i < bytes; i++)
-			zynqmp_dp_write(iomem, ZYNQMP_DP_TX_AUX_WRITE_FIFO,
+			zynqmp_dp_write(dp, ZYNQMP_DP_AUX_WRITE_FIFO,
 					buf[i]);
 
-	reg = cmd << ZYNQMP_DP_TX_AUX_COMMAND_CMD_SHIFT;
+	reg = cmd << ZYNQMP_DP_AUX_COMMAND_CMD_SHIFT;
 	if (!buf || !bytes)
-		reg |= ZYNQMP_DP_TX_AUX_COMMAND_ADDRESS_ONLY;
+		reg |= ZYNQMP_DP_AUX_COMMAND_ADDRESS_ONLY;
 	else
-		reg |= (bytes - 1) << ZYNQMP_DP_TX_AUX_COMMAND_BYTES_SHIFT;
-	zynqmp_dp_write(iomem, ZYNQMP_DP_TX_AUX_COMMAND, reg);
+		reg |= (bytes - 1) << ZYNQMP_DP_AUX_COMMAND_BYTES_SHIFT;
+	zynqmp_dp_write(dp, ZYNQMP_DP_AUX_COMMAND, reg);
 
 	/* Wait for reply to be delivered upto 2ms */
-<<<<<<< HEAD
-	for (i = 0; ; i++) {
-		reg = zynqmp_dp_read(iomem, ZYNQMP_DP_TX_INTR_SIGNAL_STATE);
-		if (reg & ZYNQMP_DP_TX_INTR_SIGNAL_STATE_REPLY)
-			break;
-
-		if (reg & ZYNQMP_DP_TX_INTR_SIGNAL_STATE_REPLY_TIMEOUT ||
-		    i == 2)
-			return -ETIMEDOUT;
-
-		usleep_range(1000, 1100);
-	}
-=======
 	time_left = wait_for_completion_timeout(&dp->aux_done,
 						msecs_to_jiffies(2));
 	if (!time_left)
@@ -1308,23 +1072,20 @@
 	reg = zynqmp_dp_read(dp, ZYNQMP_DP_INTERRUPT_SIGNAL_STATE);
 	if (reg & ZYNQMP_DP_INTERRUPT_SIGNAL_STATE_REPLY_TIMEOUT)
 		return -ETIMEDOUT;
->>>>>>> a686015d
-
-	reg = zynqmp_dp_read(iomem, ZYNQMP_DP_TX_AUX_REPLY_CODE);
+
+	reg = zynqmp_dp_read(dp, ZYNQMP_DP_AUX_REPLY_CODE);
 	if (reply)
 		*reply = reg;
 
 	if (is_read &&
-	    (reg == ZYNQMP_DP_TX_AUX_REPLY_CODE_AUX_ACK ||
-	     reg == ZYNQMP_DP_TX_AUX_REPLY_CODE_I2C_ACK)) {
-		reg = zynqmp_dp_read(iomem, ZYNQMP_DP_TX_REPLY_DATA_CNT);
-		if ((reg & ZYNQMP_DP_TX_AUX_REPLY_CNT_MASK) != bytes)
+	    (reg == ZYNQMP_DP_AUX_REPLY_CODE_AUX_ACK ||
+	     reg == ZYNQMP_DP_AUX_REPLY_CODE_I2C_ACK)) {
+		reg = zynqmp_dp_read(dp, ZYNQMP_DP_REPLY_DATA_COUNT);
+		if ((reg & ZYNQMP_DP_REPLY_DATA_COUNT_MASK) != bytes)
 			return -EIO;
 
-		for (i = 0; i < bytes; i++) {
-			buf[i] = zynqmp_dp_read(iomem,
-						ZYNQMP_DP_TX_AUX_REPLY_DATA);
-		}
+		for (i = 0; i < bytes; i++)
+			buf[i] = zynqmp_dp_read(dp, ZYNQMP_DP_AUX_REPLY_DATA);
 	}
 
 	return 0;
@@ -1372,48 +1133,36 @@
 }
 
 /**
- * zynqmp_dp_init_aux - Initialize the DP aux
+ * zynqmp_dp_aux_init - Initialize and register the DP AUX
  * @dp: DisplayPort IP core structure
  *
- * Initialize the DP aux. The aux clock is derived from the axi clock, so
- * this function gets the axi clock frequency and calculates the filter
- * value. Additionally, the interrupts and transmitter are enabled.
+ * Program the AUX clock divider and filter and register the DP AUX adapter.
  *
  * Return: 0 on success, error value otherwise
  */
-static int zynqmp_dp_init_aux(struct zynqmp_dp *dp)
-{
-	unsigned int rate;
-	u32 reg, w;
-
-	rate = zynqmp_disp_get_apb_clk_rate(dp->dpsub->disp);
-	if (rate < ZYNQMP_DP_TX_CLK_DIVIDER_MHZ) {
-		dev_err(dp->dev, "aclk should be higher than 1MHz\n");
-		return -EINVAL;
-	}
-
-	/* Allowable values for this register are: 8, 16, 24, 32, 40, 48 */
-	for (w = 8; w <= 48; w += 8) {
-		/* AUX pulse width should be between 0.4 to 0.6 usec */
-		if (w >= (4 * rate / 10000000) &&
-		    w <= (6 * rate / 10000000))
-			break;
-	}
-
-<<<<<<< HEAD
-	if (w > 48) {
+static int zynqmp_dp_aux_init(struct zynqmp_dp *dp)
+{
+	unsigned long rate;
+	unsigned int w;
+
+	/*
+	 * The AUX_SIGNAL_WIDTH_FILTER is the number of APB clock cycles
+	 * corresponding to the AUX pulse. Allowable values are 8, 16, 24, 32,
+	 * 40 and 48. The AUX pulse width must be between 0.4µs and 0.6µs,
+	 * compute the w / 8 value corresponding to 0.4µs rounded up, and make
+	 * sure it stays below 0.6µs and within the allowable values.
+	 */
+	rate = clk_get_rate(dp->dpsub->apb_clk);
+	w = DIV_ROUND_UP(4 * rate, 1000 * 1000 * 10 * 8) * 8;
+	if (w > 6 * rate / (1000 * 1000 * 10) || w > 48) {
 		dev_err(dp->dev, "aclk frequency too high\n");
 		return -EINVAL;
 	}
-	reg = w << ZYNQMP_DP_TX_CLK_DIVIDER_AUX_FILTER_SHIFT;
-	reg |= rate / ZYNQMP_DP_TX_CLK_DIVIDER_MHZ;
-	zynqmp_dp_write(dp->iomem, ZYNQMP_DP_TX_CLK_DIVIDER, reg);
-	zynqmp_dp_write(dp->iomem, ZYNQMP_DP_SUB_TX_INTR_EN,
-			ZYNQMP_DP_TX_INTR_ALL);
-	zynqmp_dp_write(dp->iomem, ZYNQMP_DP_SUB_TX_INTR_DS,
-			ZYNQMP_DP_TX_NO_INTR_ALL);
-	zynqmp_dp_write(dp->iomem, ZYNQMP_DP_TX_ENABLE, 1);
-=======
+
+	zynqmp_dp_write(dp, ZYNQMP_DP_AUX_CLK_DIVIDER,
+			(w << ZYNQMP_DP_AUX_CLK_DIVIDER_AUX_FILTER_SHIFT) |
+			(rate / (1000 * 1000)));
+
 	zynqmp_dp_write(dp, ZYNQMP_DP_INT_EN, ZYNQMP_DP_INT_REPLY_RECEIVED |
 					      ZYNQMP_DP_INT_REPLY_TIMEOUT);
 
@@ -1421,33 +1170,26 @@
 	dp->aux.dev = dp->dev;
 	dp->aux.drm_dev = dp->bridge.dev;
 	dp->aux.transfer = zynqmp_dp_aux_transfer;
->>>>>>> a686015d
-
-	return 0;
-}
-
-/**
- * zynqmp_dp_exit_aux - De-initialize the DP aux
+
+	return drm_dp_aux_register(&dp->aux);
+}
+
+/**
+ * zynqmp_dp_aux_cleanup - Cleanup the DP AUX
  * @dp: DisplayPort IP core structure
  *
- * De-initialize the DP aux. Disable all interrupts which are enabled
- * through aux initialization, as well as the transmitter.
- */
-static void zynqmp_dp_exit_aux(struct zynqmp_dp *dp)
-{
-<<<<<<< HEAD
-	zynqmp_dp_write(dp->iomem, ZYNQMP_DP_TX_ENABLE, 0);
-	zynqmp_dp_write(dp->iomem, ZYNQMP_DP_SUB_TX_INTR_DS, 0xffffffff);
-=======
+ * Unregister the DP AUX adapter.
+ */
+static void zynqmp_dp_aux_cleanup(struct zynqmp_dp *dp)
+{
 	drm_dp_aux_unregister(&dp->aux);
 
 	zynqmp_dp_write(dp, ZYNQMP_DP_INT_DS, ZYNQMP_DP_INT_REPLY_RECEIVED |
 					      ZYNQMP_DP_INT_REPLY_TIMEOUT);
->>>>>>> a686015d
-}
-
-/*
- * Generic DP functions
+}
+
+/* -----------------------------------------------------------------------------
+ * DisplayPort Generic Support
  */
 
 /**
@@ -1459,101 +1201,95 @@
  */
 static void zynqmp_dp_update_misc(struct zynqmp_dp *dp)
 {
-	zynqmp_dp_write(dp->iomem, ZYNQMP_DP_TX_MAIN_STREAM_MISC0,
-			dp->config.misc0);
-	zynqmp_dp_write(dp->iomem, ZYNQMP_DP_TX_MAIN_STREAM_MISC1,
-			dp->config.misc1);
-}
-
-/**
- * zynqmp_dp_set_sync_mode - Set the sync mode bit in the software misc state
+	zynqmp_dp_write(dp, ZYNQMP_DP_MAIN_STREAM_MISC0, dp->config.misc0);
+	zynqmp_dp_write(dp, ZYNQMP_DP_MAIN_STREAM_MISC1, dp->config.misc1);
+}
+
+/**
+ * zynqmp_dp_set_format - Set the input format
  * @dp: DisplayPort IP core structure
- * @mode: flag if the sync mode should be on or off
- *
- * Set the bit in software misc state. To apply to hardware,
- * zynqmp_dp_update_misc() should be called.
- */
-static void zynqmp_dp_set_sync_mode(struct zynqmp_dp *dp, bool mode)
+ * @info: Display info
+ * @format: input format
+ * @bpc: bits per component
+ *
+ * Update misc register values based on input @format and @bpc.
+ *
+ * Return: 0 on success, or -EINVAL.
+ */
+static int zynqmp_dp_set_format(struct zynqmp_dp *dp,
+				const struct drm_display_info *info,
+				enum zynqmp_dpsub_format format,
+				unsigned int bpc)
 {
 	struct zynqmp_dp_config *config = &dp->config;
-
-	if (mode)
-		config->misc0 |= ZYNQMP_DP_TX_MAIN_STREAM_MISC0_SYNC;
-	else
-		config->misc0 &= ~ZYNQMP_DP_TX_MAIN_STREAM_MISC0_SYNC;
-}
-
-/**
- * zynqmp_dp_get_sync_mode - Get the sync mode state
- * @dp: DisplayPort IP core structure
- *
- * Return: true if the sync mode is on, or false
- */
-static bool zynqmp_dp_get_sync_mode(struct zynqmp_dp *dp)
-{
-	struct zynqmp_dp_config *config = &dp->config;
-
-	return !!(config->misc0 & ZYNQMP_DP_TX_MAIN_STREAM_MISC0_SYNC);
-}
-
-/**
- * zynqmp_dp_set_bpc - Set bpc value in software misc state
- * @dp: DisplayPort IP core structure
- * @bpc: bits per component
- *
- * Return: 0 on success, or the fallback bpc value
- */
-static u8 zynqmp_dp_set_bpc(struct zynqmp_dp *dp, u8 bpc)
-{
-	struct zynqmp_dp_config *config = &dp->config;
-	u8 ret = 0;
-
-	if (dp->connector.display_info.bpc &&
-	    dp->connector.display_info.bpc != bpc) {
-		dev_err(dp->dev, "requested bpc (%u) != display info (%u)\n",
-			bpc, dp->connector.display_info.bpc);
-		bpc = dp->connector.display_info.bpc;
-	}
-
-	config->misc0 &= ~ZYNQMP_DP_MISC0_BPC_MASK;
+	unsigned int num_colors;
+
+	config->misc0 &= ~ZYNQMP_DP_MAIN_STREAM_MISC0_COMP_FORMAT_MASK;
+	config->misc1 &= ~ZYNQMP_DP_MAIN_STREAM_MISC1_Y_ONLY_EN;
+
+	switch (format) {
+	case ZYNQMP_DPSUB_FORMAT_RGB:
+		config->misc0 |= ZYNQMP_DP_MAIN_STREAM_MISC0_COMP_FORMAT_RGB;
+		num_colors = 3;
+		break;
+
+	case ZYNQMP_DPSUB_FORMAT_YCRCB444:
+		config->misc0 |= ZYNQMP_DP_MAIN_STREAM_MISC0_COMP_FORMAT_YCRCB_444;
+		num_colors = 3;
+		break;
+
+	case ZYNQMP_DPSUB_FORMAT_YCRCB422:
+		config->misc0 |= ZYNQMP_DP_MAIN_STREAM_MISC0_COMP_FORMAT_YCRCB_422;
+		num_colors = 2;
+		break;
+
+	case ZYNQMP_DPSUB_FORMAT_YONLY:
+		config->misc1 |= ZYNQMP_DP_MAIN_STREAM_MISC1_Y_ONLY_EN;
+		num_colors = 1;
+		break;
+
+	default:
+		dev_err(dp->dev, "Invalid colormetry in DT\n");
+		return -EINVAL;
+	}
+
+	if (info && info->bpc && bpc > info->bpc) {
+		dev_warn(dp->dev,
+			 "downgrading requested %ubpc to display limit %ubpc\n",
+			 bpc, info->bpc);
+		bpc = info->bpc;
+	}
+
+	config->misc0 &= ~ZYNQMP_DP_MAIN_STREAM_MISC0_BPC_MASK;
+
 	switch (bpc) {
 	case 6:
-		config->misc0 |= ZYNQMP_DP_MISC0_BPC_6;
+		config->misc0 |= ZYNQMP_DP_MAIN_STREAM_MISC0_BPC_6;
 		break;
 	case 8:
-		config->misc0 |= ZYNQMP_DP_MISC0_BPC_8;
+		config->misc0 |= ZYNQMP_DP_MAIN_STREAM_MISC0_BPC_8;
 		break;
 	case 10:
-		config->misc0 |= ZYNQMP_DP_MISC0_BPC_10;
+		config->misc0 |= ZYNQMP_DP_MAIN_STREAM_MISC0_BPC_10;
 		break;
 	case 12:
-		config->misc0 |= ZYNQMP_DP_MISC0_BPC_12;
+		config->misc0 |= ZYNQMP_DP_MAIN_STREAM_MISC0_BPC_12;
 		break;
 	case 16:
-		config->misc0 |= ZYNQMP_DP_MISC0_BPC_16;
+		config->misc0 |= ZYNQMP_DP_MAIN_STREAM_MISC0_BPC_16;
 		break;
 	default:
-		dev_err(dp->dev, "Not supported bpc (%u). fall back to 8bpc\n",
-			bpc);
-		config->misc0 |= ZYNQMP_DP_MISC0_BPC_8;
-		ret = 8;
+		dev_warn(dp->dev, "Not supported bpc (%u). fall back to 8bpc\n",
+			 bpc);
+		config->misc0 |= ZYNQMP_DP_MAIN_STREAM_MISC0_BPC_8;
+		bpc = 8;
 		break;
 	}
-	config->bpc = bpc;
-	zynqmp_dp_update_bpp(dp);
-
-	return ret;
-}
-
-/**
- * zynqmp_dp_get_bpc - Set bpc value from software state
- * @dp: DisplayPort IP core structure
- *
- * Return: current bpc value
- */
-static u8 zynqmp_dp_get_bpc(struct zynqmp_dp *dp)
-{
-	return dp->config.bpc;
+
+	/* Update the current bpp based on the format. */
+	config->bpp = bpc * num_colors;
+
+	return 0;
 }
 
 /**
@@ -1566,20 +1302,20 @@
  */
 static void
 zynqmp_dp_encoder_mode_set_transfer_unit(struct zynqmp_dp *dp,
-					 struct drm_display_mode *mode)
-{
-	u32 tu = ZYNQMP_DP_TX_DEF_TRANSFER_UNIT_SIZE;
+					 const struct drm_display_mode *mode)
+{
+	u32 tu = ZYNQMP_DP_MSA_TRANSFER_UNIT_SIZE_TU_SIZE_DEF;
 	u32 bw, vid_kbytes, avg_bytes_per_tu, init_wait;
 
 	/* Use the max transfer unit size (default) */
-	zynqmp_dp_write(dp->iomem, ZYNQMP_DP_TX_TRANSFER_UNIT_SIZE, tu);
+	zynqmp_dp_write(dp, ZYNQMP_DP_MSA_TRANSFER_UNIT_SIZE, tu);
 
 	vid_kbytes = mode->clock * (dp->config.bpp / 8);
 	bw = drm_dp_bw_code_to_link_rate(dp->mode.bw_code);
 	avg_bytes_per_tu = vid_kbytes * tu / (dp->mode.lane_cnt * bw / 1000);
-	zynqmp_dp_write(dp->iomem, ZYNQMP_DP_TX_MIN_BYTES_PER_TU,
+	zynqmp_dp_write(dp, ZYNQMP_DP_MIN_BYTES_PER_TU,
 			avg_bytes_per_tu / 1000);
-	zynqmp_dp_write(dp->iomem, ZYNQMP_DP_TX_FRAC_BYTES_PER_TU,
+	zynqmp_dp_write(dp, ZYNQMP_DP_FRAC_BYTES_PER_TU,
 			avg_bytes_per_tu % 1000);
 
 	/* Configure the initial wait cycle based on transfer unit size */
@@ -1590,7 +1326,7 @@
 	else
 		init_wait = tu - avg_bytes_per_tu / 1000;
 
-	zynqmp_dp_write(dp->iomem, ZYNQMP_DP_TX_INIT_WAIT, init_wait);
+	zynqmp_dp_write(dp, ZYNQMP_DP_INIT_WAIT, init_wait);
 }
 
 /**
@@ -1601,90 +1337,45 @@
  * Configure the main stream based on the requested mode @mode. Calculation is
  * based on IP core specification.
  */
-void zynqmp_dp_encoder_mode_set_stream(struct zynqmp_dp *dp,
-				       struct drm_display_mode *mode)
-{
-	void __iomem *iomem = dp->iomem;
+static void zynqmp_dp_encoder_mode_set_stream(struct zynqmp_dp *dp,
+					      const struct drm_display_mode *mode)
+{
 	u8 lane_cnt = dp->mode.lane_cnt;
 	u32 reg, wpl;
 
-	zynqmp_dp_write(iomem, ZYNQMP_DP_TX_MAIN_STREAM_HTOTAL, mode->htotal);
-	zynqmp_dp_write(iomem, ZYNQMP_DP_TX_MAIN_STREAM_VTOTAL, mode->vtotal);
-	zynqmp_dp_write(iomem, ZYNQMP_DP_TX_MAIN_STREAM_POLARITY,
+	zynqmp_dp_write(dp, ZYNQMP_DP_MAIN_STREAM_HTOTAL, mode->htotal);
+	zynqmp_dp_write(dp, ZYNQMP_DP_MAIN_STREAM_VTOTAL, mode->vtotal);
+	zynqmp_dp_write(dp, ZYNQMP_DP_MAIN_STREAM_POLARITY,
 			(!!(mode->flags & DRM_MODE_FLAG_PVSYNC) <<
-			 ZYNQMP_DP_TX_MAIN_STREAM_POLARITY_VSYNC_SHIFT) |
+			 ZYNQMP_DP_MAIN_STREAM_POLARITY_VSYNC_SHIFT) |
 			(!!(mode->flags & DRM_MODE_FLAG_PHSYNC) <<
-			 ZYNQMP_DP_TX_MAIN_STREAM_POLARITY_HSYNC_SHIFT));
-	zynqmp_dp_write(iomem, ZYNQMP_DP_TX_MAIN_STREAM_HSWIDTH,
+			 ZYNQMP_DP_MAIN_STREAM_POLARITY_HSYNC_SHIFT));
+	zynqmp_dp_write(dp, ZYNQMP_DP_MAIN_STREAM_HSWIDTH,
 			mode->hsync_end - mode->hsync_start);
-	zynqmp_dp_write(iomem, ZYNQMP_DP_TX_MAIN_STREAM_VSWIDTH,
+	zynqmp_dp_write(dp, ZYNQMP_DP_MAIN_STREAM_VSWIDTH,
 			mode->vsync_end - mode->vsync_start);
-	zynqmp_dp_write(iomem, ZYNQMP_DP_TX_MAIN_STREAM_HRES, mode->hdisplay);
-	zynqmp_dp_write(iomem, ZYNQMP_DP_TX_MAIN_STREAM_VRES, mode->vdisplay);
-	zynqmp_dp_write(iomem, ZYNQMP_DP_TX_MAIN_STREAM_HSTART,
+	zynqmp_dp_write(dp, ZYNQMP_DP_MAIN_STREAM_HRES, mode->hdisplay);
+	zynqmp_dp_write(dp, ZYNQMP_DP_MAIN_STREAM_VRES, mode->vdisplay);
+	zynqmp_dp_write(dp, ZYNQMP_DP_MAIN_STREAM_HSTART,
 			mode->htotal - mode->hsync_start);
-	zynqmp_dp_write(iomem, ZYNQMP_DP_TX_MAIN_STREAM_VSTART,
+	zynqmp_dp_write(dp, ZYNQMP_DP_MAIN_STREAM_VSTART,
 			mode->vtotal - mode->vsync_start);
 
-	/* In synchronous mode, set the diviers */
-	if (dp->config.misc0 & ZYNQMP_DP_TX_MAIN_STREAM_MISC0_SYNC) {
+	/* In synchronous mode, set the dividers */
+	if (dp->config.misc0 & ZYNQMP_DP_MAIN_STREAM_MISC0_SYNC_LOCK) {
 		reg = drm_dp_bw_code_to_link_rate(dp->mode.bw_code);
-<<<<<<< HEAD
-		zynqmp_dp_write(iomem, ZYNQMP_DP_TX_N_VID, reg);
-		zynqmp_dp_write(iomem, ZYNQMP_DP_TX_M_VID, mode->clock);
-		rate = zynqmp_disp_get_aud_clk_rate(dp->dpsub->disp);
-		if (rate) {
-			dev_dbg(dp->dev, "Audio rate: %d\n", rate / 512);
-			zynqmp_dp_write(iomem, ZYNQMP_DP_TX_AUDIO_N_AUD, reg);
-			zynqmp_dp_write(iomem, ZYNQMP_DP_TX_AUDIO_M_AUD,
-					rate / 1000);
-		}
-	}
-
-	/* Only 2 channel audio is supported now */
-	if (zynqmp_disp_aud_enabled(dp->dpsub->disp))
-		zynqmp_dp_write(iomem, ZYNQMP_DP_TX_AUDIO_CHANNELS, 1);
-
-	zynqmp_dp_write(iomem, ZYNQMP_DP_TX_USER_PIXEL_WIDTH, 1);
-=======
 		zynqmp_dp_write(dp, ZYNQMP_DP_MAIN_STREAM_N_VID, reg);
 		zynqmp_dp_write(dp, ZYNQMP_DP_MAIN_STREAM_M_VID, mode->clock);
 	}
 
 	zynqmp_dp_write(dp, ZYNQMP_DP_USER_PIX_WIDTH, 1);
->>>>>>> a686015d
 
 	/* Translate to the native 16 bit datapath based on IP core spec */
 	wpl = (mode->hdisplay * dp->config.bpp + 15) / 16;
 	reg = wpl + wpl % lane_cnt - lane_cnt;
-	zynqmp_dp_write(iomem, ZYNQMP_DP_TX_USER_DATA_CNT_PER_LANE, reg);
-}
-
-<<<<<<< HEAD
-/*
- * DRM connector functions
- */
-
-static enum drm_connector_status
-zynqmp_dp_connector_detect(struct drm_connector *connector, bool force)
-{
-	struct zynqmp_dp *dp = connector_to_dp(connector);
-	struct zynqmp_dp_link_config *link_config = &dp->link_config;
-	u32 state, i;
-	int ret;
-
-	/*
-	 * This is from heuristic. It takes some delay (ex, 100 ~ 500 msec) to
-	 * get the HPD signal with some monitors.
-	 */
-	for (i = 0; i < 10; i++) {
-		state = zynqmp_dp_read(dp->iomem,
-				       ZYNQMP_DP_TX_INTR_SIGNAL_STATE);
-		if (state & ZYNQMP_DP_TX_INTR_SIGNAL_STATE_HPD)
-			break;
-		msleep(100);
-	}
-=======
+	zynqmp_dp_write(dp, ZYNQMP_DP_USER_DATA_COUNT_PER_LANE, reg);
+}
+
 /* -----------------------------------------------------------------------------
  * Audio
  */
@@ -1769,95 +1460,86 @@
 		zynqmp_disp_blend_set_global_alpha(dp->dpsub->disp, true, 255);
 	else
 		zynqmp_disp_blend_set_global_alpha(dp->dpsub->disp, false, 0);
->>>>>>> a686015d
-
-	if (state & ZYNQMP_DP_TX_INTR_SIGNAL_STATE_HPD) {
-		dp->status = connector_status_connected;
-		ret = drm_dp_dpcd_read(&dp->aux, 0x0, dp->dpcd,
-				       sizeof(dp->dpcd));
-		if (ret < 0) {
-			dev_dbg(dp->dev, "DPCD read first try fails");
-			ret = drm_dp_dpcd_read(&dp->aux, 0x0, dp->dpcd,
-					       sizeof(dp->dpcd));
-			if (ret < 0) {
-				dev_dbg(dp->dev, "DPCD read retry fails");
-				goto disconnected;
-			}
-		}
-
-		link_config->max_rate = min_t(int,
-					      drm_dp_max_link_rate(dp->dpcd),
-					      DP_HIGH_BIT_RATE2);
-		link_config->max_lanes = min_t(u8,
-					       drm_dp_max_lane_count(dp->dpcd),
-					       dp->num_lanes);
-
-<<<<<<< HEAD
-		return connector_status_connected;
-	}
-=======
+
+	zynqmp_disp_enable(dp->dpsub->disp);
+}
+
+static void zynqmp_dp_disp_disable(struct zynqmp_dp *dp,
+				   struct drm_bridge_state *old_bridge_state)
+{
+	struct zynqmp_disp_layer *layer;
+
 	layer = zynqmp_dp_disp_connected_live_layer(dp);
 	if (!layer)
 		return;
->>>>>>> a686015d
-
-disconnected:
-	dp->status = connector_status_disconnected;
-	return connector_status_disconnected;
-}
-
-static int zynqmp_dp_connector_get_modes(struct drm_connector *connector)
-{
-	struct zynqmp_dp *dp = connector_to_dp(connector);
-	struct edid *edid;
+
+	zynqmp_disp_disable(dp->dpsub->disp);
+	zynqmp_disp_layer_disable(layer);
+}
+
+/* -----------------------------------------------------------------------------
+ * DRM Bridge
+ */
+
+static int zynqmp_dp_bridge_attach(struct drm_bridge *bridge,
+				   enum drm_bridge_attach_flags flags)
+{
+	struct zynqmp_dp *dp = bridge_to_dp(bridge);
 	int ret;
 
-	edid = drm_get_edid(connector, &dp->aux.ddc);
-	if (!edid)
-		return 0;
-
-	drm_connector_update_edid_property(connector, edid);
-	ret = drm_add_edid_modes(connector, edid);
-	kfree(edid);
-
+	/* Initialize and register the AUX adapter. */
+	ret = zynqmp_dp_aux_init(dp);
+	if (ret) {
+		dev_err(dp->dev, "failed to initialize DP aux\n");
+		return ret;
+	}
+
+	if (dp->next_bridge) {
+		ret = drm_bridge_attach(bridge->encoder, dp->next_bridge,
+					bridge, flags);
+		if (ret < 0)
+			goto error;
+	}
+
+	/* Now that initialisation is complete, enable interrupts. */
+	zynqmp_dp_write(dp, ZYNQMP_DP_INT_EN, ZYNQMP_DP_INT_ALL);
+
+	return 0;
+
+error:
+	zynqmp_dp_aux_cleanup(dp);
 	return ret;
 }
 
-static struct drm_encoder *
-zynqmp_dp_connector_best_encoder(struct drm_connector *connector)
-{
-	struct zynqmp_dp *dp = connector_to_dp(connector);
-
-	return &dp->encoder;
-}
-
-static int zynqmp_dp_connector_mode_valid(struct drm_connector *connector,
-					  struct drm_display_mode *mode)
-{
-	struct zynqmp_dp *dp = connector_to_dp(connector);
-	u8 max_lanes = dp->link_config.max_lanes;
-	u8 bpp = dp->config.bpp;
-	int max_rate = dp->link_config.max_rate;
+static void zynqmp_dp_bridge_detach(struct drm_bridge *bridge)
+{
+	struct zynqmp_dp *dp = bridge_to_dp(bridge);
+
+	zynqmp_dp_aux_cleanup(dp);
+}
+
+static enum drm_mode_status
+zynqmp_dp_bridge_mode_valid(struct drm_bridge *bridge,
+			    const struct drm_display_info *info,
+			    const struct drm_display_mode *mode)
+{
+	struct zynqmp_dp *dp = bridge_to_dp(bridge);
 	int rate;
 
 	if (mode->clock > ZYNQMP_MAX_FREQ) {
-		dev_dbg(dp->dev, "filtered the mode, %s,for high pixel rate\n",
+		dev_dbg(dp->dev, "filtered mode %s for high pixel rate\n",
 			mode->name);
 		drm_mode_debug_printmodeline(mode);
 		return MODE_CLOCK_HIGH;
 	}
 
 	/* Check with link rate and lane count */
-<<<<<<< HEAD
-	rate = zynqmp_dp_max_rate(max_rate, max_lanes, bpp);
-=======
 	mutex_lock(&dp->lock);
 	rate = zynqmp_dp_max_rate(dp->link_config.max_rate,
 				  dp->link_config.max_lanes, dp->config.bpp);
 	mutex_unlock(&dp->lock);
->>>>>>> a686015d
 	if (mode->clock > rate) {
-		dev_dbg(dp->dev, "filtered the mode, %s,for high pixel rate\n",
+		dev_dbg(dp->dev, "filtered mode %s for high pixel rate\n",
 			mode->name);
 		drm_mode_debug_printmodeline(mode);
 		return MODE_CLOCK_HIGH;
@@ -1866,104 +1548,64 @@
 	return MODE_OK;
 }
 
-static void zynqmp_dp_connector_destroy(struct drm_connector *connector)
-{
-	drm_connector_unregister(connector);
-	drm_connector_cleanup(connector);
-}
-
-static int
-zynqmp_dp_connector_atomic_set_property(struct drm_connector *connector,
-					struct drm_connector_state *state,
-					struct drm_property *property,
-					uint64_t val)
-{
-	struct zynqmp_dp *dp = connector_to_dp(connector);
-
-	if (property == dp->sync_prop) {
-		zynqmp_dp_set_sync_mode(dp, val);
-	} else if (property == dp->bpc_prop) {
-		u8 bpc;
-
-		bpc = zynqmp_dp_set_bpc(dp, val);
-		if (bpc) {
-			drm_object_property_set_value(&connector->base,
-						      property, bpc);
-			return -EINVAL;
-		}
-	} else {
-		return -EINVAL;
-	}
-
-<<<<<<< HEAD
-	return 0;
-}
-=======
+static void zynqmp_dp_bridge_atomic_enable(struct drm_bridge *bridge,
+					   struct drm_bridge_state *old_bridge_state)
+{
+	struct zynqmp_dp *dp = bridge_to_dp(bridge);
+	struct drm_atomic_state *state = old_bridge_state->base.state;
+	const struct drm_crtc_state *crtc_state;
+	const struct drm_display_mode *adjusted_mode;
+	const struct drm_display_mode *mode;
+	struct drm_connector *connector;
+	struct drm_crtc *crtc;
+	unsigned int i;
+	int rate;
+	int ret;
+
+	pm_runtime_get_sync(dp->dev);
+
 	mutex_lock(&dp->lock);
 	zynqmp_dp_disp_enable(dp, old_bridge_state);
->>>>>>> a686015d
-
-static int
-zynqmp_dp_connector_atomic_get_property(struct drm_connector *connector,
-					const struct drm_connector_state *state,
-					struct drm_property *property,
-					uint64_t *val)
-{
-	struct zynqmp_dp *dp = connector_to_dp(connector);
-
-	if (property == dp->sync_prop)
-		*val = zynqmp_dp_get_sync_mode(dp);
-	else if (property == dp->bpc_prop)
-		*val =  zynqmp_dp_get_bpc(dp);
-	else
-		return -EINVAL;
-
-	return 0;
-}
-
-static const struct drm_connector_funcs zynqmp_dp_connector_funcs = {
-	.detect			= zynqmp_dp_connector_detect,
-	.fill_modes		= drm_helper_probe_single_connector_modes,
-	.destroy		= zynqmp_dp_connector_destroy,
-	.atomic_duplicate_state	= drm_atomic_helper_connector_duplicate_state,
-	.atomic_destroy_state	= drm_atomic_helper_connector_destroy_state,
-	.reset			= drm_atomic_helper_connector_reset,
-	.atomic_set_property	= zynqmp_dp_connector_atomic_set_property,
-	.atomic_get_property	= zynqmp_dp_connector_atomic_get_property,
-};
-
-static struct drm_connector_helper_funcs zynqmp_dp_connector_helper_funcs = {
-	.get_modes	= zynqmp_dp_connector_get_modes,
-	.best_encoder	= zynqmp_dp_connector_best_encoder,
-	.mode_valid	= zynqmp_dp_connector_mode_valid,
-};
-
-/*
- * DRM encoder functions
- */
-
-static void zynqmp_dp_encoder_enable(struct drm_encoder *encoder)
-{
-	struct zynqmp_dp *dp = encoder_to_dp(encoder);
-	void __iomem *iomem = dp->iomem;
-	unsigned int i;
-	int ret = 0;
-
-	ret = pm_runtime_get_sync(dp->dev);
+
+	/*
+	 * Retrieve the CRTC mode and adjusted mode. This requires a little
+	 * dance to go from the bridge to the encoder, to the connector and to
+	 * the CRTC.
+	 */
+	connector = drm_atomic_get_new_connector_for_encoder(state,
+							     bridge->encoder);
+	crtc = drm_atomic_get_new_connector_state(state, connector)->crtc;
+	crtc_state = drm_atomic_get_new_crtc_state(state, crtc);
+	adjusted_mode = &crtc_state->adjusted_mode;
+	mode = &crtc_state->mode;
+
+	zynqmp_dp_set_format(dp, &connector->display_info,
+			     ZYNQMP_DPSUB_FORMAT_RGB, 8);
+
+	/* Check again as bpp or format might have been changed */
+	rate = zynqmp_dp_max_rate(dp->link_config.max_rate,
+				  dp->link_config.max_lanes, dp->config.bpp);
+	if (mode->clock > rate) {
+		dev_err(dp->dev, "mode %s has too high pixel rate\n",
+			mode->name);
+		drm_mode_debug_printmodeline(mode);
+	}
+
+	/* Configure the mode */
+	ret = zynqmp_dp_mode_configure(dp, adjusted_mode->clock, 0);
 	if (ret < 0) {
-		dev_err(dp->dev, "IRQ sync failed to resume: %d\n", ret);
+		pm_runtime_put_sync(dp->dev);
 		return;
 	}
 
+	zynqmp_dp_encoder_mode_set_transfer_unit(dp, adjusted_mode);
+	zynqmp_dp_encoder_mode_set_stream(dp, adjusted_mode);
+
+	/* Enable the encoder */
 	dp->enabled = true;
-	zynqmp_dp_init_aux(dp);
 	zynqmp_dp_update_misc(dp);
-<<<<<<< HEAD
-	zynqmp_dp_write(iomem, ZYNQMP_DP_TX_PHY_POWER_DOWN, 0);
-=======
 
 	zynqmp_dp_write(dp, ZYNQMP_DP_TX_PHY_POWER_DOWN, 0);
->>>>>>> a686015d
 	if (dp->status == connector_status_connected) {
 		for (i = 0; i < 3; i++) {
 			ret = drm_dp_dpcd_writeb(&dp->aux, DP_SET_POWER,
@@ -1979,58 +1621,19 @@
 		dev_dbg(dp->dev, "DP aux failed\n");
 	else
 		zynqmp_dp_train_loop(dp);
-<<<<<<< HEAD
-	zynqmp_dp_write(iomem, ZYNQMP_DP_TX_SW_RESET,
-			ZYNQMP_DP_TX_SW_RESET_ALL);
-	zynqmp_dp_write(iomem, ZYNQMP_DP_TX_ENABLE_MAIN_STREAM, 1);
-=======
 	zynqmp_dp_write(dp, ZYNQMP_DP_SOFTWARE_RESET,
 			ZYNQMP_DP_SOFTWARE_RESET_ALL);
 	zynqmp_dp_write(dp, ZYNQMP_DP_MAIN_STREAM_ENABLE, 1);
 	mutex_unlock(&dp->lock);
->>>>>>> a686015d
-}
-
-static void zynqmp_dp_encoder_disable(struct drm_encoder *encoder)
-{
-	struct zynqmp_dp *dp = encoder_to_dp(encoder);
-	void __iomem *iomem = dp->iomem;
-	int ret;
-	u8 pwr;
+}
+
+static void zynqmp_dp_bridge_atomic_disable(struct drm_bridge *bridge,
+					    struct drm_bridge_state *old_bridge_state)
+{
+	struct zynqmp_dp *dp = bridge_to_dp(bridge);
 
 	mutex_lock(&dp->lock);
 	dp->enabled = false;
-<<<<<<< HEAD
-	cancel_delayed_work(&dp->hpd_work);
-	zynqmp_dp_write(iomem, ZYNQMP_DP_TX_ENABLE_MAIN_STREAM, 0);
-	ret = drm_dp_dpcd_readb(&dp->aux, DP_SET_POWER, &pwr);
-	/* Do write only if read succeeds */
-	if (ret >= 0) {
-		ret = drm_dp_dpcd_writeb(&dp->aux, DP_SET_POWER, DP_SET_POWER_D3);
-		if (ret < 0) {
-			dev_err(dp->dev, "failed to write a byte to the DPCD: %d\n",
-				ret);
-			return;
-		}
-	}
-	zynqmp_dp_write(iomem, ZYNQMP_DP_TX_PHY_POWER_DOWN,
-			ZYNQMP_DP_TX_PHY_POWER_DOWN_ALL);
-	pm_runtime_put_sync(dp->dev);
-}
-
-static void
-zynqmp_dp_encoder_atomic_mode_set(struct drm_encoder *encoder,
-				  struct drm_crtc_state *crtc_state,
-				  struct drm_connector_state *connector_state)
-{
-	struct zynqmp_dp *dp = encoder_to_dp(encoder);
-	struct drm_display_mode *mode = &crtc_state->mode;
-	struct drm_display_mode *adjusted_mode = &crtc_state->adjusted_mode;
-	u8 max_lanes = dp->link_config.max_lanes;
-	u8 bpp = dp->config.bpp;
-	int rate, max_rate = dp->link_config.max_rate;
-	int ret;
-=======
 	cancel_work(&dp->hpd_work);
 	zynqmp_dp_write(dp, ZYNQMP_DP_MAIN_STREAM_ENABLE, 0);
 	drm_dp_dpcd_writeb(&dp->aux, DP_SET_POWER, DP_SET_POWER_D3);
@@ -2039,62 +1642,41 @@
 
 	zynqmp_dp_disp_disable(dp, old_bridge_state);
 	mutex_unlock(&dp->lock);
->>>>>>> a686015d
-
-	/* Check again as bpp or format might have been chagned */
-	rate = zynqmp_dp_max_rate(max_rate, max_lanes, bpp);
-	if (mode->clock > rate) {
-		dev_err(dp->dev, "the mode, %s,has too high pixel rate\n",
-			mode->name);
-		drm_mode_debug_printmodeline(mode);
-	}
-
-	ret = zynqmp_dp_mode_configure(dp, adjusted_mode->clock, 0);
-	if (ret < 0)
-		return;
-
-	zynqmp_dp_encoder_mode_set_transfer_unit(dp, adjusted_mode);
+
+	pm_runtime_put_sync(dp->dev);
 }
 
 #define ZYNQMP_DP_MIN_H_BACKPORCH	20
 
-static int
-zynqmp_dp_encoder_atomic_check(struct drm_encoder *encoder,
-			       struct drm_crtc_state *crtc_state,
-			       struct drm_connector_state *conn_state)
-{
+static int zynqmp_dp_bridge_atomic_check(struct drm_bridge *bridge,
+					 struct drm_bridge_state *bridge_state,
+					 struct drm_crtc_state *crtc_state,
+					 struct drm_connector_state *conn_state)
+{
+	struct zynqmp_dp *dp = bridge_to_dp(bridge);
+	struct drm_display_mode *mode = &crtc_state->mode;
 	struct drm_display_mode *adjusted_mode = &crtc_state->adjusted_mode;
-	int diff = adjusted_mode->htotal - adjusted_mode->hsync_end;
+	int diff = mode->htotal - mode->hsync_end;
 
 	/*
 	 * ZynqMP DP requires horizontal backporch to be greater than 12.
 	 * This limitation may not be compatible with the sink device.
 	 */
 	if (diff < ZYNQMP_DP_MIN_H_BACKPORCH) {
-		dev_dbg(encoder->dev->dev, "hbackporch adjusted: %d to %d",
+		int vrefresh = (adjusted_mode->clock * 1000) /
+			       (adjusted_mode->vtotal * adjusted_mode->htotal);
+
+		dev_dbg(dp->dev, "hbackporch adjusted: %d to %d",
 			diff, ZYNQMP_DP_MIN_H_BACKPORCH - diff);
 		diff = ZYNQMP_DP_MIN_H_BACKPORCH - diff;
 		adjusted_mode->htotal += diff;
-		adjusted_mode->clock = (adjusted_mode->clock *
-					adjusted_mode->htotal) /
-				       (adjusted_mode->htotal - diff);
+		adjusted_mode->clock = adjusted_mode->vtotal *
+				       adjusted_mode->htotal * vrefresh / 1000;
 	}
 
 	return 0;
 }
 
-<<<<<<< HEAD
-static const struct drm_encoder_funcs zynqmp_dp_encoder_funcs = {
-	.destroy = drm_encoder_cleanup,
-};
-
-static const struct drm_encoder_helper_funcs zynqmp_dp_encoder_helper_funcs = {
-	.enable			= zynqmp_dp_encoder_enable,
-	.disable		= zynqmp_dp_encoder_disable,
-	.atomic_mode_set	= zynqmp_dp_encoder_atomic_mode_set,
-	.atomic_check		= zynqmp_dp_encoder_atomic_check,
-};
-=======
 static enum drm_connector_status __zynqmp_dp_bridge_detect(struct zynqmp_dp *dp)
 {
 	struct zynqmp_dp_link_config *link_config = &dp->link_config;
@@ -2113,47 +1695,31 @@
 			break;
 		msleep(100);
 	}
->>>>>>> a686015d
-
-/*
- * Component functions
- */
-
-static void zynqmp_dp_hpd_work_func(struct work_struct *work)
-{
-	struct zynqmp_dp *dp;
-
-	dp = container_of(work, struct zynqmp_dp, hpd_work.work);
-
-	if (dp->drm)
-		drm_helper_hpd_irq_event(dp->drm);
-}
-
-<<<<<<< HEAD
-static struct drm_prop_enum_list zynqmp_dp_bpc_enum[] = {
-	{ 6, "6BPC" },
-	{ 8, "8BPC" },
-	{ 10, "10BPC" },
-	{ 12, "12BPC" },
-};
-
-int zynqmp_dp_bind(struct device *dev, struct device *master, void *data)
-{
-	struct zynqmp_dpsub *dpsub = dev_get_drvdata(dev);
-	struct zynqmp_dp *dp = dpsub->dp;
-	struct drm_encoder *encoder = &dp->encoder;
-	struct drm_connector *connector = &dp->connector;
-	struct drm_device *drm = data;
-	int ret;
-
-	if (!dp->num_lanes)
-		return 0;
-
-	encoder->possible_crtcs |= zynqmp_disp_get_crtc_mask(dpsub->disp);
-	if (dpsub->external_crtc_attached)
-		encoder->possible_crtcs |=
-			drm_of_find_possible_crtcs(drm, dev->of_node);
-=======
+
+	if (state & ZYNQMP_DP_INTERRUPT_SIGNAL_STATE_HPD) {
+		ret = drm_dp_dpcd_read(&dp->aux, 0x0, dp->dpcd,
+				       sizeof(dp->dpcd));
+		if (ret < 0) {
+			dev_dbg(dp->dev, "DPCD read failed");
+			goto disconnected;
+		}
+
+		link_config->max_rate = min_t(int,
+					      drm_dp_max_link_rate(dp->dpcd),
+					      DP_HIGH_BIT_RATE2);
+		link_config->max_lanes = min_t(u8,
+					       drm_dp_max_lane_count(dp->dpcd),
+					       dp->num_lanes);
+
+		dp->status = connector_status_connected;
+		return connector_status_connected;
+	}
+
+disconnected:
+	dp->status = connector_status_disconnected;
+	return connector_status_disconnected;
+}
+
 static enum drm_connector_status zynqmp_dp_bridge_detect(struct drm_bridge *bridge)
 {
 	struct zynqmp_dp *dp = bridge_to_dp(bridge);
@@ -2794,82 +2360,35 @@
 	.atomic_get_input_bus_fmts = zynqmp_dp_bridge_get_input_bus_fmts,
 	.debugfs_init = zynqmp_dp_bridge_debugfs_init,
 };
->>>>>>> a686015d
-
-	drm_encoder_init(drm, encoder, &zynqmp_dp_encoder_funcs,
-			 DRM_MODE_ENCODER_TMDS, NULL);
-	drm_encoder_helper_add(encoder, &zynqmp_dp_encoder_helper_funcs);
-
-	connector->polled = DRM_CONNECTOR_POLL_HPD;
-	ret = drm_connector_init(encoder->dev, connector,
-				 &zynqmp_dp_connector_funcs,
-				 DRM_MODE_CONNECTOR_DisplayPort);
-	if (ret) {
-		dev_err(dp->dev, "failed to initialize the drm connector");
-		goto error_encoder;
-	}
-
-	drm_connector_helper_add(connector, &zynqmp_dp_connector_helper_funcs);
-	drm_connector_register(connector);
-	drm_connector_attach_encoder(connector, encoder);
-	connector->dpms = DRM_MODE_DPMS_OFF;
-
-	dp->drm = drm;
-	dp->aux.drm_dev = drm;
-	dp->sync_prop = drm_property_create_bool(drm, 0, "sync");
-	dp->bpc_prop = drm_property_create_enum(drm, 0, "bpc",
-						zynqmp_dp_bpc_enum,
-						ARRAY_SIZE(zynqmp_dp_bpc_enum));
-
-	dp->config.misc0 &= ~ZYNQMP_DP_TX_MAIN_STREAM_MISC0_SYNC;
-	drm_object_attach_property(&connector->base, dp->sync_prop, false);
-	ret = zynqmp_dp_set_bpc(dp, 8);
-	drm_object_attach_property(&connector->base, dp->bpc_prop,
-				   ret ? ret : 8);
-	zynqmp_dp_update_bpp(dp);
-
-	INIT_DELAYED_WORK(&dp->hpd_work, zynqmp_dp_hpd_work_func);
-
-	/* This enables interrupts, so should be called after DRM init */
-	ret = zynqmp_dp_init_aux(dp);
-	if (ret) {
-		dev_err(dp->dev, "failed to initialize DP aux");
-		goto error_prop;
-	}
-
-	return 0;
-
-error_prop:
-	drm_property_destroy(dp->drm, dp->bpc_prop);
-	drm_property_destroy(dp->drm, dp->sync_prop);
-	zynqmp_dp_connector_destroy(&dp->connector);
-error_encoder:
-	drm_encoder_cleanup(&dp->encoder);
-	return ret;
-}
-
-void zynqmp_dp_unbind(struct device *dev, struct device *master, void *data)
-{
-<<<<<<< HEAD
-	struct zynqmp_dpsub *dpsub = dev_get_drvdata(dev);
-	struct zynqmp_dp *dp = dpsub->dp;
-
-	disable_irq(dp->irq);
-	if (!dp->num_lanes)
-		return;
-
-	cancel_delayed_work_sync(&dp->hpd_work);
-	zynqmp_dp_exit_aux(dp);
-	drm_property_destroy(dp->drm, dp->bpc_prop);
-	drm_property_destroy(dp->drm, dp->sync_prop);
-	zynqmp_dp_connector_destroy(&dp->connector);
-	drm_encoder_cleanup(&dp->encoder);
-}
-
-/*
- * Platform functions
- */
-=======
+
+/* -----------------------------------------------------------------------------
+ * Interrupt Handling
+ */
+
+/**
+ * zynqmp_dp_enable_vblank - Enable vblank
+ * @dp: DisplayPort IP core structure
+ *
+ * Enable vblank interrupt
+ */
+void zynqmp_dp_enable_vblank(struct zynqmp_dp *dp)
+{
+	zynqmp_dp_write(dp, ZYNQMP_DP_INT_EN, ZYNQMP_DP_INT_VBLANK_START);
+}
+
+/**
+ * zynqmp_dp_disable_vblank - Disable vblank
+ * @dp: DisplayPort IP core structure
+ *
+ * Disable vblank interrupt
+ */
+void zynqmp_dp_disable_vblank(struct zynqmp_dp *dp)
+{
+	zynqmp_dp_write(dp, ZYNQMP_DP_INT_DS, ZYNQMP_DP_INT_VBLANK_START);
+}
+
+static void zynqmp_dp_hpd_work_func(struct work_struct *work)
+{
 	struct zynqmp_dp *dp = container_of(work, struct zynqmp_dp, hpd_work);
 	enum drm_connector_status status;
 
@@ -2912,18 +2431,12 @@
 	}
 	mutex_unlock(&dp->lock);
 }
->>>>>>> a686015d
 
 static irqreturn_t zynqmp_dp_irq_handler(int irq, void *data)
 {
 	struct zynqmp_dp *dp = (struct zynqmp_dp *)data;
 	u32 status, mask;
 
-<<<<<<< HEAD
-	status = zynqmp_dp_read(dp->iomem, ZYNQMP_DP_SUB_TX_INTR_STATUS);
-	mask = zynqmp_dp_read(dp->iomem, ZYNQMP_DP_SUB_TX_INTR_MASK);
-	if (!(status & ~mask))
-=======
 	status = zynqmp_dp_read(dp, ZYNQMP_DP_INT_STATUS);
 	/* clear status register as soon as we read it */
 	zynqmp_dp_write(dp, ZYNQMP_DP_INT_STATUS, status);
@@ -2936,44 +2449,14 @@
 	status &= ~mask;
 
 	if (!status)
->>>>>>> a686015d
 		return IRQ_NONE;
 
 	/* dbg for diagnostic, but not much that the driver can do */
-	if (status & ZYNQMP_DP_TX_INTR_CHBUF_UNDERFLW_MASK)
+	if (status & ZYNQMP_DP_INT_CHBUF_UNDERFLW_MASK)
 		dev_dbg_ratelimited(dp->dev, "underflow interrupt\n");
-	if (status & ZYNQMP_DP_TX_INTR_CHBUF_OVERFLW_MASK)
+	if (status & ZYNQMP_DP_INT_CHBUF_OVERFLW_MASK)
 		dev_dbg_ratelimited(dp->dev, "overflow interrupt\n");
 
-<<<<<<< HEAD
-	zynqmp_dp_write(dp->iomem, ZYNQMP_DP_SUB_TX_INTR_STATUS, status);
-
-	/* The DP vblank will not be enabled with remote crtc device */
-	if (status & ZYNQMP_DP_TX_INTR_VBLANK_START &&
-	    !dp->dpsub->external_crtc_attached)
-		zynqmp_disp_handle_vblank(dp->dpsub->disp);
-
-	if (status & ZYNQMP_DP_TX_INTR_HPD_EVENT)
-		schedule_delayed_work(&dp->hpd_work, 0);
-
-	if (status & ZYNQMP_DP_TX_INTR_HPD_IRQ) {
-		int ret;
-		u8 buf[DP_LINK_STATUS_SIZE + 2];
-
-		memset(buf, 0, ARRAY_SIZE(buf));
-
-		ret = drm_dp_dpcd_read(&dp->aux, DP_SINK_COUNT, buf,
-				       DP_LINK_STATUS_SIZE + 2);
-		if (ret < 0)
-			goto handled;
-
-		if (buf[4] & DP_LINK_STATUS_UPDATED ||
-		    !drm_dp_clock_recovery_ok(&buf[2], dp->mode.lane_cnt) ||
-		    !drm_dp_channel_eq_ok(&buf[2], dp->mode.lane_cnt)) {
-			zynqmp_dp_train_loop(dp);
-		}
-	}
-=======
 	if (status & ZYNQMP_DP_INT_VBLANK_START)
 		zynqmp_dpsub_drm_handle_vblank(dp->dpsub);
 
@@ -2988,29 +2471,29 @@
 
 	if (status & ZYNQMP_DP_INTERRUPT_SIGNAL_STATE_REPLY_TIMEOUT)
 		complete(&dp->aux_done);
->>>>>>> a686015d
 
 	return IRQ_HANDLED;
 }
 
-int zynqmp_dp_probe(struct platform_device *pdev)
-{
-	struct zynqmp_dpsub *dpsub;
+/* -----------------------------------------------------------------------------
+ * Initialization & Cleanup
+ */
+
+int zynqmp_dp_probe(struct zynqmp_dpsub *dpsub)
+{
+	struct platform_device *pdev = to_platform_device(dpsub->dev);
+	struct drm_bridge *bridge;
 	struct zynqmp_dp *dp;
 	struct resource *res;
-	struct device_node *port;
-	int irq, ret;
-
-	dp = devm_kzalloc(&pdev->dev, sizeof(*dp), GFP_KERNEL);
+	int ret;
+
+	dp = kzalloc(sizeof(*dp), GFP_KERNEL);
 	if (!dp)
 		return -ENOMEM;
 
-	dp->dpms = DRM_MODE_DPMS_OFF;
+	dp->dev = &pdev->dev;
+	dp->dpsub = dpsub;
 	dp->status = connector_status_disconnected;
-<<<<<<< HEAD
-	dp->dev = &pdev->dev;
-
-=======
 	mutex_init(&dp->lock);
 	init_completion(&dp->aux_done);
 
@@ -3018,20 +2501,27 @@
 	INIT_WORK(&dp->hpd_irq_work, zynqmp_dp_hpd_irq_work_func);
 
 	/* Acquire all resources (IOMEM, IRQ and PHYs). */
->>>>>>> a686015d
 	res = platform_get_resource_byname(pdev, IORESOURCE_MEM, "dp");
 	dp->iomem = devm_ioremap_resource(dp->dev, res);
-	if (IS_ERR(dp->iomem))
-		return PTR_ERR(dp->iomem);
+	if (IS_ERR(dp->iomem)) {
+		ret = PTR_ERR(dp->iomem);
+		goto err_free;
+	}
+
+	dp->irq = platform_get_irq(pdev, 0);
+	if (dp->irq < 0) {
+		ret = dp->irq;
+		goto err_free;
+	}
 
 	dp->reset = devm_reset_control_get(dp->dev, NULL);
-	if (IS_ERR(dp->reset))
-		return dev_err_probe(dp->dev, PTR_ERR(dp->reset),
-			"failed to get reset: %ld\n", PTR_ERR(dp->reset));
-
-	ret = zynqmp_dp_reset(dp, true);
-	if (ret < 0)
-		return ret;
+	if (IS_ERR(dp->reset)) {
+		if (PTR_ERR(dp->reset) != -EPROBE_DEFER)
+			dev_err(dp->dev, "failed to get reset: %ld\n",
+				PTR_ERR(dp->reset));
+		ret = PTR_ERR(dp->reset);
+		goto err_free;
+	}
 
 	ret = zynqmp_dp_reset(dp, true);
 	if (ret < 0)
@@ -3039,21 +2529,12 @@
 
 	ret = zynqmp_dp_reset(dp, false);
 	if (ret < 0)
-		return ret;
-
-	zynqmp_dp_write(dp->iomem, ZYNQMP_DP_TX_PHY_POWER_DOWN,
-			ZYNQMP_DP_TX_PHY_POWER_DOWN_ALL);
-	zynqmp_dp_set(dp->iomem, ZYNQMP_DP_TX_PHY_CONFIG,
-		      ZYNQMP_DP_TX_PHY_CONFIG_ALL_RESET);
-	zynqmp_dp_write(dp->iomem, ZYNQMP_DP_TX_FORCE_SCRAMBLER_RESET, 1);
-	zynqmp_dp_write(dp->iomem, ZYNQMP_DP_TX_ENABLE, 0);
+		goto err_free;
 
 	ret = zynqmp_dp_phy_probe(dp);
 	if (ret)
 		goto err_reset;
 
-<<<<<<< HEAD
-=======
 	/* Initialize the bridge. */
 	bridge = &dp->bridge;
 	bridge->funcs = &zynqmp_dp_bridge_funcs;
@@ -3083,85 +2564,41 @@
 	zynqmp_dp_write(dp, ZYNQMP_DP_TRANSMITTER_ENABLE, 0);
 	zynqmp_dp_write(dp, ZYNQMP_DP_INT_DS, 0xffffffff);
 
->>>>>>> a686015d
 	ret = zynqmp_dp_phy_init(dp);
 	if (ret)
-		goto error_phy;
-
-	dp->aux.name = "ZynqMP DP AUX";
-	dp->aux.dev = dp->dev;
-	dp->aux.transfer = zynqmp_dp_aux_transfer;
-	ret = drm_dp_aux_register(&dp->aux);
-	if (ret < 0) {
-		dev_err(dp->dev, "failed to initialize DP aux\n");
-		goto error;
-	}
-
-<<<<<<< HEAD
-	irq = platform_get_irq(pdev, 0);
-	if (irq < 0) {
-		ret = irq;
-		goto error;
-	}
-
-	ret = devm_request_threaded_irq(dp->dev, irq, NULL,
-					zynqmp_dp_irq_handler, IRQF_ONESHOT,
-					dev_name(dp->dev), dp);
-=======
+		goto err_reset;
+
+	zynqmp_dp_write(dp, ZYNQMP_DP_TRANSMITTER_ENABLE, 1);
+
 	/*
 	 * Now that the hardware is initialized and won't generate spurious
 	 * interrupts, request the IRQ.
 	 */
 	ret = devm_request_irq(dp->dev, dp->irq, zynqmp_dp_irq_handler,
 			       IRQF_SHARED, dev_name(dp->dev), dp);
->>>>>>> a686015d
 	if (ret < 0)
-		goto error;
-	dp->irq = irq;
-
-	dpsub = platform_get_drvdata(pdev);
+		goto err_phy_exit;
+
 	dpsub->dp = dp;
-	dp->dpsub = dpsub;
-	pdev->dev.platform_data = dp->iomem;
-
-	for_each_child_of_node(pdev->dev.of_node, port) {
-		if (!port->name || of_node_cmp(port->name, "port"))
-			continue;
-
-		dpsub->external_crtc_attached = true;
-		break;
-	}
-
-	dev_dbg(dp->dev,
-		"ZynqMP DisplayPort Tx driver probed with %u phy lanes\n",
+
+	dev_dbg(dp->dev, "ZynqMP DisplayPort Tx probed with %u lanes\n",
 		dp->num_lanes);
 
 	return 0;
 
-error:
-	drm_dp_aux_unregister(&dp->aux);
-error_phy:
+err_phy_exit:
 	zynqmp_dp_phy_exit(dp);
 err_reset:
 	zynqmp_dp_reset(dp, true);
-
+err_free:
+	kfree(dp);
 	return ret;
 }
 
-int zynqmp_dp_remove(struct platform_device *pdev)
-{
-	struct zynqmp_dpsub *dpsub = platform_get_drvdata(pdev);
+void zynqmp_dp_remove(struct zynqmp_dpsub *dpsub)
+{
 	struct zynqmp_dp *dp = dpsub->dp;
 
-<<<<<<< HEAD
-	zynqmp_dp_write(dp->iomem, ZYNQMP_DP_TX_ENABLE, 0);
-	drm_dp_aux_unregister(&dp->aux);
-	zynqmp_dp_phy_exit(dp);
-	zynqmp_dp_reset(dp, true);
-	dpsub->dp = NULL;
-
-	return 0;
-=======
 	zynqmp_dp_write(dp, ZYNQMP_DP_INT_DS, ZYNQMP_DP_INT_ALL);
 	devm_free_irq(dp->dev, dp->irq, dp);
 
@@ -3174,5 +2611,4 @@
 	zynqmp_dp_phy_exit(dp);
 	zynqmp_dp_reset(dp, true);
 	mutex_destroy(&dp->lock);
->>>>>>> a686015d
 }