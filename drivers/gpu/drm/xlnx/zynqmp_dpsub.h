/* SPDX-License-Identifier: GPL-2.0 */
/*
 * ZynqMP DPSUB Subsystem Driver
 *
 * Copyright (C) 2017 - 2020 Xilinx, Inc.
 *
 * Authors:
 * - Hyun Woo Kwon <hyun.kwon@xilinx.com>
 * - Laurent Pinchart <laurent.pinchart@ideasonboard.com>
 */

#ifndef _ZYNQMP_DPSUB_H_
#define _ZYNQMP_DPSUB_H_

<<<<<<< HEAD
=======
#include <linux/types.h>

struct clk;
struct device;
struct drm_bridge;
struct zynqmp_disp;
struct zynqmp_disp_layer;
struct zynqmp_dp;
struct zynqmp_dpsub_drm;

#define ZYNQMP_DPSUB_NUM_LAYERS				2

enum zynqmp_dpsub_port {
	ZYNQMP_DPSUB_PORT_LIVE_VIDEO,
	ZYNQMP_DPSUB_PORT_LIVE_GFX,
	ZYNQMP_DPSUB_PORT_LIVE_AUDIO,
	ZYNQMP_DPSUB_PORT_OUT_VIDEO,
	ZYNQMP_DPSUB_PORT_OUT_AUDIO,
	ZYNQMP_DPSUB_PORT_OUT_DP,
	ZYNQMP_DPSUB_NUM_PORTS,
};

enum zynqmp_dpsub_format {
	ZYNQMP_DPSUB_FORMAT_RGB,
	ZYNQMP_DPSUB_FORMAT_YCRCB444,
	ZYNQMP_DPSUB_FORMAT_YCRCB422,
	ZYNQMP_DPSUB_FORMAT_YONLY,
};

struct zynqmp_dpsub_audio;

/**
 * struct zynqmp_dpsub - ZynqMP DisplayPort Subsystem
 * @dev: The physical device
 * @apb_clk: The APB clock
 * @vid_clk: Video clock
 * @vid_clk_from_ps: True of the video clock comes from PS, false from PL
 * @aud_clk: Audio clock
 * @aud_clk_from_ps: True of the audio clock comes from PS, false from PL
 * @connected_ports: Bitmask of connected ports in the device tree
 * @dma_enabled: True if the DMA interface is enabled, false if the DPSUB is
 *	driven by the live input
 * @drm: The DRM/KMS device data
 * @bridge: The DP encoder bridge
 * @disp: The display controller
 * @layers: Video and graphics layers
 * @dp: The DisplayPort controller
 * @dma_align: DMA alignment constraint (must be a power of 2)
 * @audio: DP audio data
 */
>>>>>>> a686015d
struct zynqmp_dpsub {
	struct zynqmp_dp *dp;
<<<<<<< HEAD
	struct zynqmp_disp *disp;
	bool external_crtc_attached;
	struct platform_device *master;
};

=======

	unsigned int dma_align;

	struct zynqmp_dpsub_audio *audio;
};

#ifdef CONFIG_DRM_ZYNQMP_DPSUB_AUDIO
int zynqmp_audio_init(struct zynqmp_dpsub *dpsub);
void zynqmp_audio_uninit(struct zynqmp_dpsub *dpsub);
#else
static inline int zynqmp_audio_init(struct zynqmp_dpsub *dpsub) { return 0; }
static inline void zynqmp_audio_uninit(struct zynqmp_dpsub *dpsub) { }
#endif

void zynqmp_dpsub_release(struct zynqmp_dpsub *dpsub);

>>>>>>> a686015d
#endif /* _ZYNQMP_DPSUB_H_ */<|MERGE_RESOLUTION|>--- conflicted
+++ resolved
@@ -12,8 +12,6 @@
 #ifndef _ZYNQMP_DPSUB_H_
 #define _ZYNQMP_DPSUB_H_
 
-<<<<<<< HEAD
-=======
 #include <linux/types.h>
 
 struct clk;
@@ -64,16 +62,24 @@
  * @dma_align: DMA alignment constraint (must be a power of 2)
  * @audio: DP audio data
  */
->>>>>>> a686015d
 struct zynqmp_dpsub {
+	struct device *dev;
+
+	struct clk *apb_clk;
+	struct clk *vid_clk;
+	bool vid_clk_from_ps;
+	struct clk *aud_clk;
+	bool aud_clk_from_ps;
+
+	unsigned int connected_ports;
+	bool dma_enabled;
+
+	struct zynqmp_dpsub_drm *drm;
+	struct drm_bridge *bridge;
+
+	struct zynqmp_disp *disp;
+	struct zynqmp_disp_layer *layers[ZYNQMP_DPSUB_NUM_LAYERS];
 	struct zynqmp_dp *dp;
-<<<<<<< HEAD
-	struct zynqmp_disp *disp;
-	bool external_crtc_attached;
-	struct platform_device *master;
-};
-
-=======
 
 	unsigned int dma_align;
 
@@ -90,5 +96,4 @@
 
 void zynqmp_dpsub_release(struct zynqmp_dpsub *dpsub);
 
->>>>>>> a686015d
 #endif /* _ZYNQMP_DPSUB_H_ */