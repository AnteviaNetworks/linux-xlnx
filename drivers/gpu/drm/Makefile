--- conflicted
+++ resolved
@@ -64,12 +64,9 @@
 obj-$(CONFIG_DRM_MSM) += msm/
 obj-$(CONFIG_DRM_TEGRA) += tegra/
 obj-$(CONFIG_DRM_STI) += sti/
-<<<<<<< HEAD
 obj-$(CONFIG_DRM_XILINX)	+= xilinx/
 obj-$(CONFIG_DRM_XYLON)	+= xylon/
-=======
 obj-$(CONFIG_DRM_IMX) += imx/
->>>>>>> bfa76d49
 obj-y			+= i2c/
 obj-y			+= panel/
 obj-y			+= bridge/