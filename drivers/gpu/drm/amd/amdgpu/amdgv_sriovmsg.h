--- conflicted
+++ resolved
@@ -204,15 +204,10 @@
 	} mm_bw_management[AMD_SRIOV_MSG_RESERVE_VCN_INST];
 	/* UUID info */
 	struct amd_sriov_msg_uuid_info uuid_info;
-<<<<<<< HEAD
-	/* reserved */
-	uint32_t reserved[256 - 47];
-=======
 	/* pcie atomic Ops info */
 	uint32_t pcie_atomic_ops_enabled_flags;
 	/* reserved */
 	uint32_t reserved[256 - 48];
->>>>>>> df0cc57e
 };
 
 struct amd_sriov_msg_vf2pf_info_header {
