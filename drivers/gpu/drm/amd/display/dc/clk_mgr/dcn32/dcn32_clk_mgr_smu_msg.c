--- conflicted
+++ resolved
@@ -120,11 +120,8 @@
 		*total_delay_us += delay_us;
 	} while (max_retries--);
 
-<<<<<<< HEAD
-=======
 	TRACE_SMU_DELAY(*total_delay_us, clk_mgr->base.ctx);
 
->>>>>>> 0c383648
 	return reg;
 }
 
@@ -145,11 +142,8 @@
 	/* Trigger the message transaction by writing the message ID */
 	REG_WRITE(DAL_MSG_REG, msg_id);
 
-<<<<<<< HEAD
-=======
 	TRACE_SMU_MSG(msg_id, param_in, clk_mgr->base.ctx);
 
->>>>>>> 0c383648
 	/* Wait for response */
 	if (dcn32_smu_wait_for_response_delay(clk_mgr, 10, 200000, &delay2_us) == DALSMC_Result_OK) {
 		if (param_out)
