--- conflicted
+++ resolved
@@ -147,11 +147,8 @@
 obj-$(CONFIG_IIO)		+= iio/
 obj-$(CONFIG_VME_BUS)		+= vme/
 obj-$(CONFIG_IPACK_BUS)		+= ipack/
-<<<<<<< HEAD
+obj-$(CONFIG_NTB)		+= ntb/
 
 obj-y				+= xilinx_common/
 
-obj-$(CONFIG_PMODS)		+= pmods/
-=======
-obj-$(CONFIG_NTB)		+= ntb/
->>>>>>> c1be5a5b
+obj-$(CONFIG_PMODS)		+= pmods/