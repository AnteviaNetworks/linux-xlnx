// SPDX-License-Identifier: GPL-2.0
/*
 * Copyright (C) 2005, Intec Automation Inc.
 * Copyright (C) 2014, Freescale Semiconductor, Inc.
 */

#include <linux/mtd/spi-nor.h>

#include "core.h"

#define SPINOR_OP_IS_DTR_RD	0xfd	/* Fast Read opcode in DTR mode */
#define SPINOR_OP_IS_RD_ANY_REG	0x85	/* Read volatile register */
#define SPINOR_OP_IS_WR_ANY_REG	0x81	/* Write volatile register */
#define SPINOR_REG_IS_CFR0V	0x00	/* For setting octal DTR mode */
#define SPINOR_REG_IS_CFR1V	0x01	/* For setting dummy cycles */
#define SPINOR_IS_OCT_DTR	0xe7	/* Enable Octal DTR. */
#define SPINOR_IS_EXSPI		0xff	/* Enable Extended SPI (default) */

static int spi_nor_issi_octal_dtr_enable(struct spi_nor *nor, bool enable)
{
	struct spi_mem_op op;
	u8 *buf = nor->bouncebuf;
	int ret;

	if (enable) {
		/* Use 20 dummy cycles for memory array reads. */
		ret = spi_nor_write_enable(nor);
		if (ret)
			return ret;

		*buf = 20;
		op = (struct spi_mem_op)
			SPI_MEM_OP(SPI_MEM_OP_CMD(SPINOR_OP_IS_WR_ANY_REG, 1),
				   SPI_MEM_OP_ADDR(3, SPINOR_REG_IS_CFR1V, 1),
				   SPI_MEM_OP_NO_DUMMY,
				   SPI_MEM_OP_DATA_OUT(1, buf, 1));

		ret = spi_mem_exec_op(nor->spimem, &op);
		if (ret)
			return ret;

		ret = spi_nor_wait_till_ready(nor);
		if (ret)
			return ret;
	}

	ret = spi_nor_write_enable(nor);
	if (ret)
		return ret;

	if (enable)
		*buf = SPINOR_IS_OCT_DTR;
	else
		*buf = SPINOR_IS_EXSPI;

	op = (struct spi_mem_op)
		SPI_MEM_OP(SPI_MEM_OP_CMD(SPINOR_OP_IS_WR_ANY_REG, 1),
			   SPI_MEM_OP_ADDR(enable ? 3 : 4,
					   SPINOR_REG_IS_CFR0V, 1),
			   SPI_MEM_OP_NO_DUMMY,
			   SPI_MEM_OP_DATA_OUT(1, buf, 1));

	if (!enable)
		spi_nor_spimem_setup_op(nor, &op, SNOR_PROTO_8_8_8_DTR);

	ret = spi_mem_exec_op(nor->spimem, &op);
	if (ret)
		return ret;

	if ((nor->flags & SNOR_F_HAS_STACKED) && nor->spimem->spi->cs_index_mask == 1)
		return 0;

	/* Read flash ID to make sure the switch was successful. */
	op = (struct spi_mem_op)
		SPI_MEM_OP(SPI_MEM_OP_CMD(SPINOR_OP_RDID, 1),
			   SPI_MEM_OP_NO_ADDR,
			   SPI_MEM_OP_DUMMY(enable ? 8 : 0, 1),
<<<<<<< HEAD
			   SPI_MEM_OP_DATA_IN(round_up(nor->info->id_len, 2),
=======
			   SPI_MEM_OP_DATA_IN(round_up(nor->info->id->len, 2),
>>>>>>> a686015d
					      buf, 1));

	if (enable)
		spi_nor_spimem_setup_op(nor, &op, SNOR_PROTO_8_8_8_DTR);

	ret = spi_mem_exec_op(nor->spimem, &op);
	if (ret)
		return ret;

<<<<<<< HEAD
	if (memcmp(buf, nor->info->id, nor->info->id_len))
=======
	if (memcmp(buf, nor->info->id->bytes, nor->info->id->len))
>>>>>>> a686015d
		return -EINVAL;

	return 0;
}

static int is25wx256_set_4byte_addr_mode(struct spi_nor *nor, bool enable)
{
	int ret;

	ret = spi_nor_write_enable(nor);
	if (ret)
		return ret;

	ret = spi_nor_set_4byte_addr_mode(nor, enable);
	if (ret)
		return ret;

	return spi_nor_write_disable(nor);
}

static void is25wx256_default_init(struct spi_nor *nor)
{
	struct spi_nor_flash_parameter *params = spi_nor_get_params(nor, 0);

	params->set_octal_dtr = spi_nor_issi_octal_dtr_enable;
	params->set_4byte_addr_mode = is25wx256_set_4byte_addr_mode;
}

static int is25wx256_post_sfdp_fixup(struct spi_nor *nor)
{
	struct spi_nor_flash_parameter *params = spi_nor_get_params(nor, 0);

	/* Set the Fast Read settings. */
	params->hwcaps.mask |= SNOR_HWCAPS_READ_8_8_8_DTR;
	spi_nor_set_read_settings(&params->reads[SNOR_CMD_READ_8_8_8_DTR],
				  0, 20, SPINOR_OP_IS_DTR_RD,
				  SNOR_PROTO_8_8_8_DTR);

	nor->cmd_ext_type = SPI_NOR_EXT_REPEAT;
	params->rdsr_dummy = 8;
	params->rdsr_addr_nbytes = 0;

	/*
	 * The BFPT quad enable field is set to a reserved value so the quad
	 * enable function is ignored by spi_nor_parse_bfpt(). Make sure we
	 * disable it.
	 */
	params->quad_enable = NULL;

	return 0;
}

static struct spi_nor_fixups is25wx256_fixups = {
	.default_init = is25wx256_default_init,
	.post_sfdp = is25wx256_post_sfdp_fixup,
};

static int
is25lp256_post_bfpt_fixups(struct spi_nor *nor,
			   const struct sfdp_parameter_header *bfpt_header,
			   const struct sfdp_bfpt *bfpt)
{
	struct spi_nor_flash_parameter *params = spi_nor_get_params(nor, 0);

	/*
	 * IS25LP256 supports 4B opcodes, but the BFPT advertises
	 * BFPT_DWORD1_ADDRESS_BYTES_3_ONLY.
	 * Overwrite the number of address bytes advertised by the BFPT.
	 */
	if ((bfpt->dwords[SFDP_DWORD(1)] & BFPT_DWORD1_ADDRESS_BYTES_MASK) ==
		BFPT_DWORD1_ADDRESS_BYTES_3_ONLY)
		params->addr_nbytes = 4;

	return 0;
}

static const struct spi_nor_fixups is25lp256_fixups = {
	.post_bfpt = is25lp256_post_bfpt_fixups,
};

static int pm25lv_nor_late_init(struct spi_nor *nor)
{
	struct spi_nor_flash_parameter *params = spi_nor_get_params(nor, 0);
	struct spi_nor_erase_map *map = &params->erase_map;
	int i;

	/* The PM25LV series has a different 4k sector erase opcode */
	for (i = 0; i < SNOR_ERASE_TYPE_MAX; i++)
		if (map->erase_type[i].size == 4096)
			map->erase_type[i].opcode = SPINOR_OP_BE_4K_PMC;

	return 0;
}

static const struct spi_nor_fixups pm25lv_nor_fixups = {
	.late_init = pm25lv_nor_late_init,
};

static const struct flash_info issi_nor_parts[] = {
	/* ISSI */
<<<<<<< HEAD
	{ "is25cd512",  INFO(0x7f9d20, 0, 32 * 1024,   2)
		NO_SFDP_FLAGS(SECT_4K) },
	{ "is25lq040b", INFO(0x9d4013, 0, 64 * 1024,   8)
		NO_SFDP_FLAGS(SECT_4K | SPI_NOR_DUAL_READ | SPI_NOR_QUAD_READ) },
	{ "is25lp016d", INFO(0x9d6015, 0, 64 * 1024,  32)
		NO_SFDP_FLAGS(SECT_4K | SPI_NOR_DUAL_READ | SPI_NOR_QUAD_READ) },
	{ "is25lp080d", INFO(0x9d6014, 0, 64 * 1024,  16)
		NO_SFDP_FLAGS(SECT_4K | SPI_NOR_DUAL_READ | SPI_NOR_QUAD_READ) },
	{ "is25lp032",  INFO(0x9d6016, 0, 64 * 1024,  64)
		NO_SFDP_FLAGS(SECT_4K | SPI_NOR_DUAL_READ) },
	{ "is25lp064",  INFO(0x9d6017, 0, 64 * 1024, 128)
		FLAGS(SPI_NOR_HAS_LOCK | SPI_NOR_HAS_TB | SPI_NOR_4BIT_BP |
				SPI_NOR_TB_SR_BIT6)
		NO_SFDP_FLAGS(SECT_4K | SPI_NOR_DUAL_READ) },
	{ "is25lp128",  INFO(0x9d6018, 0, 64 * 1024, 256)
		FLAGS(SPI_NOR_HAS_LOCK | SPI_NOR_HAS_TB | SPI_NOR_4BIT_BP |
				SPI_NOR_BP3_SR_BIT5)
		NO_SFDP_FLAGS(SECT_4K | SPI_NOR_DUAL_READ) },
	{ "is25lp256",  INFO(0x9d6019, 0, 64 * 1024, 512)
		FLAGS(SPI_NOR_HAS_LOCK | SPI_NOR_HAS_TB | SPI_NOR_4BIT_BP |
				SPI_NOR_TB_SR_BIT6)
		NO_SFDP_FLAGS(SECT_4K | SPI_NOR_DUAL_READ | SPI_NOR_QUAD_READ)
		FIXUP_FLAGS(SPI_NOR_4B_OPCODES)
		.fixups = &is25lp256_fixups },
	{ "is25wp256d", INFO(0x9d7019, 0, 64 * 1024, 512)
		FLAGS(SPI_NOR_HAS_LOCK | SPI_NOR_HAS_TB | SPI_NOR_4BIT_BP |
				SPI_NOR_TB_SR_BIT6)
		NO_SFDP_FLAGS(SECT_4K | SPI_NOR_DUAL_READ | SPI_NOR_QUAD_READ)
		FIXUP_FLAGS(SPI_NOR_4B_OPCODES) },
	{ "is25wp032",  INFO(0x9d7016, 0, 64 * 1024,  64)
		NO_SFDP_FLAGS(SECT_4K | SPI_NOR_DUAL_READ | SPI_NOR_QUAD_READ) },
	{ "is25wp064",  INFO(0x9d7017, 0, 64 * 1024, 128)
		FLAGS(SPI_NOR_HAS_LOCK | SPI_NOR_HAS_TB | SPI_NOR_4BIT_BP |
				SPI_NOR_TB_SR_BIT6)
		NO_SFDP_FLAGS(SECT_4K | SPI_NOR_DUAL_READ | SPI_NOR_QUAD_READ) },
	{ "is25wp128",  INFO(0x9d7018, 0, 64 * 1024, 256)
		FLAGS(SPI_NOR_HAS_LOCK | SPI_NOR_HAS_TB | SPI_NOR_4BIT_BP |
				SPI_NOR_BP3_SR_BIT5)
		NO_SFDP_FLAGS(SECT_4K | SPI_NOR_DUAL_READ | SPI_NOR_QUAD_READ) },
	{ "is25wp256", INFO(0x9d7019, 0, 64 * 1024, 512)
		FLAGS(SPI_NOR_HAS_LOCK | SPI_NOR_HAS_TB | SPI_NOR_4BIT_BP |
				SPI_NOR_TB_SR_BIT6 | SPI_NOR_QUAD_PP)
		NO_SFDP_FLAGS(SECT_4K | SPI_NOR_DUAL_READ | SPI_NOR_QUAD_READ)
		FIXUP_FLAGS(SPI_NOR_4B_OPCODES)
		.fixups = &is25lp256_fixups },
	{ "is25lp512m", INFO(0x9d601a, 0, 64 * 1024, 1024)
		FLAGS(SPI_NOR_HAS_LOCK | SPI_NOR_HAS_TB | SPI_NOR_4BIT_BP |
				SPI_NOR_TB_SR_BIT6)
		NO_SFDP_FLAGS(SECT_4K | SPI_NOR_DUAL_READ | SPI_NOR_QUAD_READ) },
	{ "is25wp512m", INFO(0x9d701a, 0, 64 * 1024, 1024)
		FLAGS(SPI_NOR_HAS_LOCK | SPI_NOR_HAS_TB | SPI_NOR_4BIT_BP |
				SPI_NOR_TB_SR_BIT6)
		NO_SFDP_FLAGS(SECT_4K | SPI_NOR_DUAL_READ | SPI_NOR_QUAD_READ)
		FIXUP_FLAGS(SPI_NOR_4B_OPCODES) },
	{ "is25lp01g", INFO(0x9d601b, 0, 64 * 1024, 2048)
		FLAGS(SPI_NOR_HAS_LOCK | SPI_NOR_HAS_TB | SPI_NOR_4BIT_BP |
				SPI_NOR_TB_SR_BIT6)
		NO_SFDP_FLAGS(SECT_4K | SPI_NOR_DUAL_READ | SPI_NOR_QUAD_READ)
		FIXUP_FLAGS(SPI_NOR_4B_OPCODES) },
	{ "is25lp01gg", INFO(0x9d6021, 0, 64 * 1024, 2048)
		FLAGS(SPI_NOR_HAS_LOCK | SPI_NOR_HAS_TB | SPI_NOR_4BIT_BP |
				SPI_NOR_TB_SR_BIT6)
		NO_SFDP_FLAGS(SECT_4K | SPI_NOR_DUAL_READ | SPI_NOR_QUAD_READ)
		FIXUP_FLAGS(SPI_NOR_4B_OPCODES) },
	{ "is25wp01g", INFO(0x9d701b, 0, 64 * 1024, 2048)
		FLAGS(SPI_NOR_HAS_LOCK | SPI_NOR_HAS_TB | SPI_NOR_4BIT_BP |
				SPI_NOR_TB_SR_BIT6)
		NO_SFDP_FLAGS(SECT_4K | SPI_NOR_DUAL_READ | SPI_NOR_QUAD_READ)
		FIXUP_FLAGS(SPI_NOR_4B_OPCODES) },
	{ "is25lp02g", INFO(0x9d6022, 0, 64 * 1024, 4096)
		FLAGS(SPI_NOR_HAS_LOCK | SPI_NOR_HAS_TB | SPI_NOR_4BIT_BP |
				SPI_NOR_TB_SR_BIT6)
		NO_SFDP_FLAGS(SECT_4K | SPI_NOR_DUAL_READ | SPI_NOR_QUAD_READ)
		FIXUP_FLAGS(SPI_NOR_4B_OPCODES) },
	{ "is25wx256",  INFO(0x9d5b19, 0, 128 * 1024, 256)
		FLAGS(SPI_NOR_HAS_LOCK | SPI_NOR_HAS_TB | SPI_NOR_4BIT_BP |
		      SPI_NOR_BP3_SR_BIT6)
		NO_SFDP_FLAGS(SECT_4K | SPI_NOR_OCTAL_READ |
			   SPI_NOR_OCTAL_DTR_READ | SPI_NOR_OCTAL_DTR_PP)
		FIXUP_FLAGS(SPI_NOR_4B_OPCODES | SPI_NOR_IO_MODE_EN_VOLATILE)
		MFR_FLAGS(USE_FSR)
		.fixups = &is25wx256_fixups },
	{ "is25lx512m",  INFO(0x9d5a1a, 0, 128 * 1024, 512)
		FLAGS(SPI_NOR_HAS_LOCK | SPI_NOR_HAS_TB | SPI_NOR_4BIT_BP |
		      SPI_NOR_BP3_SR_BIT6)
		NO_SFDP_FLAGS(SECT_4K | SPI_NOR_OCTAL_READ |
			   SPI_NOR_OCTAL_DTR_READ | SPI_NOR_OCTAL_DTR_PP)
		FIXUP_FLAGS(SPI_NOR_4B_OPCODES | SPI_NOR_IO_MODE_EN_VOLATILE)
		MFR_FLAGS(USE_FSR)
		.fixups = &is25wx256_fixups },

	/* PMC */
	{ "pm25lv512",   INFO(0,        0, 32 * 1024,    2)
		NO_SFDP_FLAGS(SECT_4K)
=======
	{
		.name = "pm25lv512",
		.sector_size = SZ_32K,
		.size = SZ_64K,
		.no_sfdp_flags = SECT_4K,
>>>>>>> a686015d
		.fixups = &pm25lv_nor_fixups
	}, {
		.name = "pm25lv010",
		.sector_size = SZ_32K,
		.size = SZ_128K,
		.no_sfdp_flags = SECT_4K,
		.fixups = &pm25lv_nor_fixups
	}, {
		.id = SNOR_ID(0x7f, 0x9d, 0x20),
		.name = "is25cd512",
		.sector_size = SZ_32K,
		.size = SZ_64K,
		.no_sfdp_flags = SECT_4K,
	}, {
		.id = SNOR_ID(0x7f, 0x9d, 0x46),
		.name = "pm25lq032",
		.size = SZ_4M,
		.no_sfdp_flags = SECT_4K,
	}, {
		.id = SNOR_ID(0x9d, 0x40, 0x13),
		.name = "is25lq040b",
		.size = SZ_512K,
		.no_sfdp_flags = SECT_4K | SPI_NOR_DUAL_READ | SPI_NOR_QUAD_READ,
	}, {
		.id = SNOR_ID(0x9d, 0x60, 0x14),
		.name = "is25lp080d",
		.size = SZ_1M,
		.no_sfdp_flags = SECT_4K | SPI_NOR_DUAL_READ | SPI_NOR_QUAD_READ,
	}, {
		.id = SNOR_ID(0x9d, 0x60, 0x15),
		.name = "is25lp016d",
		.size = SZ_2M,
		.flags = SPI_NOR_HAS_LOCK | SPI_NOR_HAS_TB | SPI_NOR_4BIT_BP |
				SPI_NOR_TB_SR_BIT6,
		.no_sfdp_flags = SECT_4K | SPI_NOR_DUAL_READ | SPI_NOR_QUAD_READ,
	}, {
		.id = SNOR_ID(0x9d, 0x60, 0x16),
		.name = "is25lp032",
		.size = SZ_4M,
		.no_sfdp_flags = SECT_4K | SPI_NOR_DUAL_READ,
	}, {
		.id = SNOR_ID(0x9d, 0x60, 0x17),
		.name = "is25lp064",
		.size = SZ_8M,
		.flags = SPI_NOR_HAS_LOCK | SPI_NOR_HAS_TB | SPI_NOR_4BIT_BP |
				SPI_NOR_TB_SR_BIT6,
		.no_sfdp_flags = SECT_4K | SPI_NOR_DUAL_READ,
	}, {
		.id = SNOR_ID(0x9d, 0x60, 0x18),
		.name = "is25lp128",
		.size = SZ_16M,
		.flags = SPI_NOR_HAS_LOCK | SPI_NOR_HAS_TB | SPI_NOR_4BIT_BP |
				SPI_NOR_BP3_SR_BIT5,
		.no_sfdp_flags = SECT_4K | SPI_NOR_DUAL_READ,
	}, {
		.id = SNOR_ID(0x9d, 0x60, 0x19),
		.name = "is25lp256",
		.flags = SPI_NOR_HAS_LOCK | SPI_NOR_HAS_TB | SPI_NOR_4BIT_BP |
				SPI_NOR_TB_SR_BIT6,
		.no_sfdp_flags = SECT_4K | SPI_NOR_DUAL_READ | SPI_NOR_QUAD_READ,
		.fixup_flags = SPI_NOR_4B_OPCODES,
		.fixups = &is25lp256_fixups,
	}, {
		.id = SNOR_ID(0x9d, 0x60, 0x1a),
		.name = "is25lp512m",
		.size = SZ_64M,
		.flags = SPI_NOR_HAS_LOCK | SPI_NOR_HAS_TB | SPI_NOR_4BIT_BP |
				SPI_NOR_TB_SR_BIT6,
		.no_sfdp_flags = SECT_4K | SPI_NOR_DUAL_READ | SPI_NOR_QUAD_READ,
	}, {
		.id = SNOR_ID(0x9d, 0x60, 0x1b),
		.name = "is25lp01g",
		.size = SZ_128M,
		.flags = SPI_NOR_HAS_LOCK | SPI_NOR_HAS_TB | SPI_NOR_4BIT_BP |
				SPI_NOR_TB_SR_BIT6,
		.no_sfdp_flags = SECT_4K | SPI_NOR_DUAL_READ | SPI_NOR_QUAD_READ,
		.fixup_flags = SPI_NOR_4B_OPCODES,
	}, {
		.id = SNOR_ID(0x9d, 0x60, 0x21),
		.name = "is25lp01gg",
		.size = SZ_128M,
		.flags = SPI_NOR_HAS_LOCK | SPI_NOR_HAS_TB | SPI_NOR_4BIT_BP |
				SPI_NOR_TB_SR_BIT6,
		.no_sfdp_flags = SECT_4K | SPI_NOR_DUAL_READ | SPI_NOR_QUAD_READ,
		.fixup_flags = SPI_NOR_4B_OPCODES,
	}, {
		.id = SNOR_ID(0x9d, 0x60, 0x22),
		.name = "is25lp02g",
		.size = SZ_256M,
		.flags = SPI_NOR_HAS_LOCK | SPI_NOR_HAS_TB | SPI_NOR_4BIT_BP |
				SPI_NOR_TB_SR_BIT6,
		.no_sfdp_flags = SECT_4K | SPI_NOR_DUAL_READ | SPI_NOR_QUAD_READ,
		.fixup_flags = SPI_NOR_4B_OPCODES,
	}, {
		.id = SNOR_ID(0x9d, 0x70, 0x16),
		.name = "is25wp032",
		.size = SZ_4M,
		.no_sfdp_flags = SECT_4K | SPI_NOR_DUAL_READ | SPI_NOR_QUAD_READ,
	}, {
		.id = SNOR_ID(0x9d, 0x70, 0x17),
		.size = SZ_8M,
		.name = "is25wp064",
		.flags = SPI_NOR_HAS_LOCK | SPI_NOR_HAS_TB | SPI_NOR_4BIT_BP |
				SPI_NOR_TB_SR_BIT6,
		.no_sfdp_flags = SECT_4K | SPI_NOR_DUAL_READ | SPI_NOR_QUAD_READ,
	}, {
		.id = SNOR_ID(0x9d, 0x70, 0x18),
		.name = "is25wp128",
		.size = SZ_16M,
		.flags = SPI_NOR_HAS_LOCK | SPI_NOR_HAS_TB | SPI_NOR_4BIT_BP |
				SPI_NOR_BP3_SR_BIT5,
		.no_sfdp_flags = SECT_4K | SPI_NOR_DUAL_READ | SPI_NOR_QUAD_READ,
	}, {
		.id = SNOR_ID(0x9d, 0x70, 0x19),
		.name = "is25wp256",
		.size = SZ_32M,
		.flags = SPI_NOR_QUAD_PP | SPI_NOR_HAS_LOCK | SPI_NOR_HAS_TB |
				SPI_NOR_4BIT_BP | SPI_NOR_TB_SR_BIT6,
		.no_sfdp_flags = SECT_4K | SPI_NOR_DUAL_READ | SPI_NOR_QUAD_READ,
		.fixups = &is25lp256_fixups,
		.fixup_flags = SPI_NOR_4B_OPCODES,
	}, {
		.id = SNOR_ID(0x9d, 0x70, 0x1a),
		.name = "is25wp512m",
		.size = SZ_64M,
		.flags = SPI_NOR_HAS_LOCK | SPI_NOR_HAS_TB | SPI_NOR_4BIT_BP |
				SPI_NOR_TB_SR_BIT6,
		.no_sfdp_flags = SECT_4K | SPI_NOR_DUAL_READ | SPI_NOR_QUAD_READ,
		.fixup_flags = SPI_NOR_4B_OPCODES,
	}, {
		.id = SNOR_ID(0x9d, 0x70, 0x1b),
		.name = "is25wp01g",
		.size = SZ_128M,
		.flags = SPI_NOR_HAS_LOCK | SPI_NOR_HAS_TB | SPI_NOR_4BIT_BP |
				SPI_NOR_TB_SR_BIT6,
		.no_sfdp_flags = SECT_4K | SPI_NOR_DUAL_READ | SPI_NOR_QUAD_READ,
		.fixup_flags = SPI_NOR_4B_OPCODES,
	}, {
		.id = SNOR_ID(0x9d, 0x5b, 0x19),
		.name = "is25wx256",
		.size = SZ_32M,
		.flags = SPI_NOR_HAS_LOCK | SPI_NOR_HAS_TB | SPI_NOR_4BIT_BP |
				SPI_NOR_BP3_SR_BIT6,
		.no_sfdp_flags = SECT_4K | SPI_NOR_OCTAL_READ |
			   SPI_NOR_OCTAL_DTR_READ | SPI_NOR_OCTAL_DTR_PP,
		.fixup_flags = SPI_NOR_4B_OPCODES | SPI_NOR_IO_MODE_EN_VOLATILE,
		.mfr_flags = USE_FSR,
		.fixups = &is25wx256_fixups,
	}, {
		.id = SNOR_ID(0x9d, 0x5a, 0x1a),
		.name = "is25lx512m",
		.size = SZ_64M,
		.flags = SPI_NOR_HAS_LOCK | SPI_NOR_HAS_TB | SPI_NOR_4BIT_BP |
			SPI_NOR_BP3_SR_BIT6,
		.no_sfdp_flags = SECT_4K | SPI_NOR_OCTAL_READ |
				SPI_NOR_OCTAL_DTR_READ | SPI_NOR_OCTAL_DTR_PP,
		.fixup_flags = SPI_NOR_4B_OPCODES | SPI_NOR_IO_MODE_EN_VOLATILE,
		.mfr_flags = USE_FSR,
		.fixups = &is25wx256_fixups,
	}
};

static void issi_nor_default_init(struct spi_nor *nor)
{
	struct spi_nor_flash_parameter *params = spi_nor_get_params(nor, 0);

	nor->flags &= ~SNOR_F_HAS_16BIT_SR;
	params->quad_enable = spi_nor_sr1_bit6_quad_enable;
}

static const struct spi_nor_fixups issi_fixups = {
	.default_init = issi_nor_default_init,
};

const struct spi_nor_manufacturer spi_nor_issi = {
	.name = "issi",
	.parts = issi_nor_parts,
	.nparts = ARRAY_SIZE(issi_nor_parts),
	.fixups = &issi_fixups,
};<|MERGE_RESOLUTION|>--- conflicted
+++ resolved
@@ -75,11 +75,7 @@
 		SPI_MEM_OP(SPI_MEM_OP_CMD(SPINOR_OP_RDID, 1),
 			   SPI_MEM_OP_NO_ADDR,
 			   SPI_MEM_OP_DUMMY(enable ? 8 : 0, 1),
-<<<<<<< HEAD
-			   SPI_MEM_OP_DATA_IN(round_up(nor->info->id_len, 2),
-=======
 			   SPI_MEM_OP_DATA_IN(round_up(nor->info->id->len, 2),
->>>>>>> a686015d
 					      buf, 1));
 
 	if (enable)
@@ -89,11 +85,7 @@
 	if (ret)
 		return ret;
 
-<<<<<<< HEAD
-	if (memcmp(buf, nor->info->id, nor->info->id_len))
-=======
 	if (memcmp(buf, nor->info->id->bytes, nor->info->id->len))
->>>>>>> a686015d
 		return -EINVAL;
 
 	return 0;
@@ -194,108 +186,11 @@
 
 static const struct flash_info issi_nor_parts[] = {
 	/* ISSI */
-<<<<<<< HEAD
-	{ "is25cd512",  INFO(0x7f9d20, 0, 32 * 1024,   2)
-		NO_SFDP_FLAGS(SECT_4K) },
-	{ "is25lq040b", INFO(0x9d4013, 0, 64 * 1024,   8)
-		NO_SFDP_FLAGS(SECT_4K | SPI_NOR_DUAL_READ | SPI_NOR_QUAD_READ) },
-	{ "is25lp016d", INFO(0x9d6015, 0, 64 * 1024,  32)
-		NO_SFDP_FLAGS(SECT_4K | SPI_NOR_DUAL_READ | SPI_NOR_QUAD_READ) },
-	{ "is25lp080d", INFO(0x9d6014, 0, 64 * 1024,  16)
-		NO_SFDP_FLAGS(SECT_4K | SPI_NOR_DUAL_READ | SPI_NOR_QUAD_READ) },
-	{ "is25lp032",  INFO(0x9d6016, 0, 64 * 1024,  64)
-		NO_SFDP_FLAGS(SECT_4K | SPI_NOR_DUAL_READ) },
-	{ "is25lp064",  INFO(0x9d6017, 0, 64 * 1024, 128)
-		FLAGS(SPI_NOR_HAS_LOCK | SPI_NOR_HAS_TB | SPI_NOR_4BIT_BP |
-				SPI_NOR_TB_SR_BIT6)
-		NO_SFDP_FLAGS(SECT_4K | SPI_NOR_DUAL_READ) },
-	{ "is25lp128",  INFO(0x9d6018, 0, 64 * 1024, 256)
-		FLAGS(SPI_NOR_HAS_LOCK | SPI_NOR_HAS_TB | SPI_NOR_4BIT_BP |
-				SPI_NOR_BP3_SR_BIT5)
-		NO_SFDP_FLAGS(SECT_4K | SPI_NOR_DUAL_READ) },
-	{ "is25lp256",  INFO(0x9d6019, 0, 64 * 1024, 512)
-		FLAGS(SPI_NOR_HAS_LOCK | SPI_NOR_HAS_TB | SPI_NOR_4BIT_BP |
-				SPI_NOR_TB_SR_BIT6)
-		NO_SFDP_FLAGS(SECT_4K | SPI_NOR_DUAL_READ | SPI_NOR_QUAD_READ)
-		FIXUP_FLAGS(SPI_NOR_4B_OPCODES)
-		.fixups = &is25lp256_fixups },
-	{ "is25wp256d", INFO(0x9d7019, 0, 64 * 1024, 512)
-		FLAGS(SPI_NOR_HAS_LOCK | SPI_NOR_HAS_TB | SPI_NOR_4BIT_BP |
-				SPI_NOR_TB_SR_BIT6)
-		NO_SFDP_FLAGS(SECT_4K | SPI_NOR_DUAL_READ | SPI_NOR_QUAD_READ)
-		FIXUP_FLAGS(SPI_NOR_4B_OPCODES) },
-	{ "is25wp032",  INFO(0x9d7016, 0, 64 * 1024,  64)
-		NO_SFDP_FLAGS(SECT_4K | SPI_NOR_DUAL_READ | SPI_NOR_QUAD_READ) },
-	{ "is25wp064",  INFO(0x9d7017, 0, 64 * 1024, 128)
-		FLAGS(SPI_NOR_HAS_LOCK | SPI_NOR_HAS_TB | SPI_NOR_4BIT_BP |
-				SPI_NOR_TB_SR_BIT6)
-		NO_SFDP_FLAGS(SECT_4K | SPI_NOR_DUAL_READ | SPI_NOR_QUAD_READ) },
-	{ "is25wp128",  INFO(0x9d7018, 0, 64 * 1024, 256)
-		FLAGS(SPI_NOR_HAS_LOCK | SPI_NOR_HAS_TB | SPI_NOR_4BIT_BP |
-				SPI_NOR_BP3_SR_BIT5)
-		NO_SFDP_FLAGS(SECT_4K | SPI_NOR_DUAL_READ | SPI_NOR_QUAD_READ) },
-	{ "is25wp256", INFO(0x9d7019, 0, 64 * 1024, 512)
-		FLAGS(SPI_NOR_HAS_LOCK | SPI_NOR_HAS_TB | SPI_NOR_4BIT_BP |
-				SPI_NOR_TB_SR_BIT6 | SPI_NOR_QUAD_PP)
-		NO_SFDP_FLAGS(SECT_4K | SPI_NOR_DUAL_READ | SPI_NOR_QUAD_READ)
-		FIXUP_FLAGS(SPI_NOR_4B_OPCODES)
-		.fixups = &is25lp256_fixups },
-	{ "is25lp512m", INFO(0x9d601a, 0, 64 * 1024, 1024)
-		FLAGS(SPI_NOR_HAS_LOCK | SPI_NOR_HAS_TB | SPI_NOR_4BIT_BP |
-				SPI_NOR_TB_SR_BIT6)
-		NO_SFDP_FLAGS(SECT_4K | SPI_NOR_DUAL_READ | SPI_NOR_QUAD_READ) },
-	{ "is25wp512m", INFO(0x9d701a, 0, 64 * 1024, 1024)
-		FLAGS(SPI_NOR_HAS_LOCK | SPI_NOR_HAS_TB | SPI_NOR_4BIT_BP |
-				SPI_NOR_TB_SR_BIT6)
-		NO_SFDP_FLAGS(SECT_4K | SPI_NOR_DUAL_READ | SPI_NOR_QUAD_READ)
-		FIXUP_FLAGS(SPI_NOR_4B_OPCODES) },
-	{ "is25lp01g", INFO(0x9d601b, 0, 64 * 1024, 2048)
-		FLAGS(SPI_NOR_HAS_LOCK | SPI_NOR_HAS_TB | SPI_NOR_4BIT_BP |
-				SPI_NOR_TB_SR_BIT6)
-		NO_SFDP_FLAGS(SECT_4K | SPI_NOR_DUAL_READ | SPI_NOR_QUAD_READ)
-		FIXUP_FLAGS(SPI_NOR_4B_OPCODES) },
-	{ "is25lp01gg", INFO(0x9d6021, 0, 64 * 1024, 2048)
-		FLAGS(SPI_NOR_HAS_LOCK | SPI_NOR_HAS_TB | SPI_NOR_4BIT_BP |
-				SPI_NOR_TB_SR_BIT6)
-		NO_SFDP_FLAGS(SECT_4K | SPI_NOR_DUAL_READ | SPI_NOR_QUAD_READ)
-		FIXUP_FLAGS(SPI_NOR_4B_OPCODES) },
-	{ "is25wp01g", INFO(0x9d701b, 0, 64 * 1024, 2048)
-		FLAGS(SPI_NOR_HAS_LOCK | SPI_NOR_HAS_TB | SPI_NOR_4BIT_BP |
-				SPI_NOR_TB_SR_BIT6)
-		NO_SFDP_FLAGS(SECT_4K | SPI_NOR_DUAL_READ | SPI_NOR_QUAD_READ)
-		FIXUP_FLAGS(SPI_NOR_4B_OPCODES) },
-	{ "is25lp02g", INFO(0x9d6022, 0, 64 * 1024, 4096)
-		FLAGS(SPI_NOR_HAS_LOCK | SPI_NOR_HAS_TB | SPI_NOR_4BIT_BP |
-				SPI_NOR_TB_SR_BIT6)
-		NO_SFDP_FLAGS(SECT_4K | SPI_NOR_DUAL_READ | SPI_NOR_QUAD_READ)
-		FIXUP_FLAGS(SPI_NOR_4B_OPCODES) },
-	{ "is25wx256",  INFO(0x9d5b19, 0, 128 * 1024, 256)
-		FLAGS(SPI_NOR_HAS_LOCK | SPI_NOR_HAS_TB | SPI_NOR_4BIT_BP |
-		      SPI_NOR_BP3_SR_BIT6)
-		NO_SFDP_FLAGS(SECT_4K | SPI_NOR_OCTAL_READ |
-			   SPI_NOR_OCTAL_DTR_READ | SPI_NOR_OCTAL_DTR_PP)
-		FIXUP_FLAGS(SPI_NOR_4B_OPCODES | SPI_NOR_IO_MODE_EN_VOLATILE)
-		MFR_FLAGS(USE_FSR)
-		.fixups = &is25wx256_fixups },
-	{ "is25lx512m",  INFO(0x9d5a1a, 0, 128 * 1024, 512)
-		FLAGS(SPI_NOR_HAS_LOCK | SPI_NOR_HAS_TB | SPI_NOR_4BIT_BP |
-		      SPI_NOR_BP3_SR_BIT6)
-		NO_SFDP_FLAGS(SECT_4K | SPI_NOR_OCTAL_READ |
-			   SPI_NOR_OCTAL_DTR_READ | SPI_NOR_OCTAL_DTR_PP)
-		FIXUP_FLAGS(SPI_NOR_4B_OPCODES | SPI_NOR_IO_MODE_EN_VOLATILE)
-		MFR_FLAGS(USE_FSR)
-		.fixups = &is25wx256_fixups },
-
-	/* PMC */
-	{ "pm25lv512",   INFO(0,        0, 32 * 1024,    2)
-		NO_SFDP_FLAGS(SECT_4K)
-=======
 	{
 		.name = "pm25lv512",
 		.sector_size = SZ_32K,
 		.size = SZ_64K,
 		.no_sfdp_flags = SECT_4K,
->>>>>>> a686015d
 		.fixups = &pm25lv_nor_fixups
 	}, {
 		.name = "pm25lv010",
