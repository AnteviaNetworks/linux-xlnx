--- conflicted
+++ resolved
@@ -997,10 +997,6 @@
 		iounmap(priv->vbase);
 
 	ifc_nand_ctrl->chips[priv->bank] = NULL;
-<<<<<<< HEAD
-	dev_set_drvdata(priv->dev, NULL);
-=======
->>>>>>> d8ec26d7
 
 	return 0;
 }
