/*
 * Copyright (c) 2004 Topspin Communications.  All rights reserved.
 * Copyright (c) 2005 Sun Microsystems, Inc. All rights reserved.
 *
 * This software is available to you under a choice of one of two
 * licenses.  You may choose to be licensed under the terms of the GNU
 * General Public License (GPL) Version 2, available from the file
 * COPYING in the main directory of this source tree, or the
 * OpenIB.org BSD license below:
 *
 *     Redistribution and use in source and binary forms, with or
 *     without modification, are permitted provided that the following
 *     conditions are met:
 *
 *      - Redistributions of source code must retain the above
 *        copyright notice, this list of conditions and the following
 *        disclaimer.
 *
 *      - Redistributions in binary form must reproduce the above
 *        copyright notice, this list of conditions and the following
 *        disclaimer in the documentation and/or other materials
 *        provided with the distribution.
 *
 * THE SOFTWARE IS PROVIDED "AS IS", WITHOUT WARRANTY OF ANY KIND,
 * EXPRESS OR IMPLIED, INCLUDING BUT NOT LIMITED TO THE WARRANTIES OF
 * MERCHANTABILITY, FITNESS FOR A PARTICULAR PURPOSE AND
 * NONINFRINGEMENT. IN NO EVENT SHALL THE AUTHORS OR COPYRIGHT HOLDERS
 * BE LIABLE FOR ANY CLAIM, DAMAGES OR OTHER LIABILITY, WHETHER IN AN
 * ACTION OF CONTRACT, TORT OR OTHERWISE, ARISING FROM, OUT OF OR IN
 * CONNECTION WITH THE SOFTWARE OR THE USE OR OTHER DEALINGS IN THE
 * SOFTWARE.
 */

#include <linux/module.h>
#include <linux/string.h>
#include <linux/errno.h>
#include <linux/kernel.h>
#include <linux/slab.h>
#include <linux/init.h>
#include <linux/netdevice.h>
#include <net/net_namespace.h>
#include <net/netns/generic.h>
#include <linux/security.h>
#include <linux/notifier.h>
#include <linux/hashtable.h>
#include <rdma/rdma_netlink.h>
#include <rdma/ib_addr.h>
#include <rdma/ib_cache.h>

#include "core_priv.h"
#include "restrack.h"

MODULE_AUTHOR("Roland Dreier");
MODULE_DESCRIPTION("core kernel InfiniBand API");
MODULE_LICENSE("Dual BSD/GPL");

struct workqueue_struct *ib_comp_wq;
struct workqueue_struct *ib_comp_unbound_wq;
struct workqueue_struct *ib_wq;
EXPORT_SYMBOL_GPL(ib_wq);

/*
 * Each of the three rwsem locks (devices, clients, client_data) protects the
 * xarray of the same name. Specifically it allows the caller to assert that
 * the MARK will/will not be changing under the lock, and for devices and
 * clients, that the value in the xarray is still a valid pointer. Change of
 * the MARK is linked to the object state, so holding the lock and testing the
 * MARK also asserts that the contained object is in a certain state.
 *
 * This is used to build a two stage register/unregister flow where objects
 * can continue to be in the xarray even though they are still in progress to
 * register/unregister.
 *
 * The xarray itself provides additional locking, and restartable iteration,
 * which is also relied on.
 *
 * Locks should not be nested, with the exception of client_data, which is
 * allowed to nest under the read side of the other two locks.
 *
 * The devices_rwsem also protects the device name list, any change or
 * assignment of device name must also hold the write side to guarantee unique
 * names.
 */

/*
 * devices contains devices that have had their names assigned. The
 * devices may not be registered. Users that care about the registration
 * status need to call ib_device_try_get() on the device to ensure it is
 * registered, and keep it registered, for the required duration.
 *
 */
static DEFINE_XARRAY_FLAGS(devices, XA_FLAGS_ALLOC);
static DECLARE_RWSEM(devices_rwsem);
#define DEVICE_REGISTERED XA_MARK_1

static LIST_HEAD(client_list);
#define CLIENT_REGISTERED XA_MARK_1
static DEFINE_XARRAY_FLAGS(clients, XA_FLAGS_ALLOC);
static DECLARE_RWSEM(clients_rwsem);

/*
 * If client_data is registered then the corresponding client must also still
 * be registered.
 */
#define CLIENT_DATA_REGISTERED XA_MARK_1

/**
 * struct rdma_dev_net - rdma net namespace metadata for a net
 * @net:	Pointer to owner net namespace
 * @id:		xarray id to identify the net namespace.
 */
struct rdma_dev_net {
	possible_net_t net;
	u32 id;
};

static unsigned int rdma_dev_net_id;

/*
 * A list of net namespaces is maintained in an xarray. This is necessary
 * because we can't get the locking right using the existing net ns list. We
 * would require a init_net callback after the list is updated.
 */
static DEFINE_XARRAY_FLAGS(rdma_nets, XA_FLAGS_ALLOC);
/*
 * rwsem to protect accessing the rdma_nets xarray entries.
 */
static DECLARE_RWSEM(rdma_nets_rwsem);

bool ib_devices_shared_netns = true;
module_param_named(netns_mode, ib_devices_shared_netns, bool, 0444);
MODULE_PARM_DESC(netns_mode,
		 "Share device among net namespaces; default=1 (shared)");
/**
 * rdma_dev_access_netns() - Return whether a rdma device can be accessed
 *			     from a specified net namespace or not.
 * @device:	Pointer to rdma device which needs to be checked
 * @net:	Pointer to net namesapce for which access to be checked
 *
 * rdma_dev_access_netns() - Return whether a rdma device can be accessed
 *			     from a specified net namespace or not. When
 *			     rdma device is in shared mode, it ignores the
 *			     net namespace. When rdma device is exclusive
 *			     to a net namespace, rdma device net namespace is
 *			     checked against the specified one.
 */
bool rdma_dev_access_netns(const struct ib_device *dev, const struct net *net)
{
	return (ib_devices_shared_netns ||
		net_eq(read_pnet(&dev->coredev.rdma_net), net));
}
EXPORT_SYMBOL(rdma_dev_access_netns);

/*
 * xarray has this behavior where it won't iterate over NULL values stored in
 * allocated arrays.  So we need our own iterator to see all values stored in
 * the array. This does the same thing as xa_for_each except that it also
 * returns NULL valued entries if the array is allocating. Simplified to only
 * work on simple xarrays.
 */
static void *xan_find_marked(struct xarray *xa, unsigned long *indexp,
			     xa_mark_t filter)
{
	XA_STATE(xas, xa, *indexp);
	void *entry;

	rcu_read_lock();
	do {
		entry = xas_find_marked(&xas, ULONG_MAX, filter);
		if (xa_is_zero(entry))
			break;
	} while (xas_retry(&xas, entry));
	rcu_read_unlock();

	if (entry) {
		*indexp = xas.xa_index;
		if (xa_is_zero(entry))
			return NULL;
		return entry;
	}
	return XA_ERROR(-ENOENT);
}
#define xan_for_each_marked(xa, index, entry, filter)                          \
	for (index = 0, entry = xan_find_marked(xa, &(index), filter);         \
	     !xa_is_err(entry);                                                \
	     (index)++, entry = xan_find_marked(xa, &(index), filter))

/* RCU hash table mapping netdevice pointers to struct ib_port_data */
static DEFINE_SPINLOCK(ndev_hash_lock);
static DECLARE_HASHTABLE(ndev_hash, 5);

static void free_netdevs(struct ib_device *ib_dev);
static void ib_unregister_work(struct work_struct *work);
static void __ib_unregister_device(struct ib_device *device);
static int ib_security_change(struct notifier_block *nb, unsigned long event,
			      void *lsm_data);
static void ib_policy_change_task(struct work_struct *work);
static DECLARE_WORK(ib_policy_change_work, ib_policy_change_task);

static void __ibdev_printk(const char *level, const struct ib_device *ibdev,
			   struct va_format *vaf)
{
	if (ibdev && ibdev->dev.parent)
		dev_printk_emit(level[1] - '0',
				ibdev->dev.parent,
				"%s %s %s: %pV",
				dev_driver_string(ibdev->dev.parent),
				dev_name(ibdev->dev.parent),
				dev_name(&ibdev->dev),
				vaf);
	else if (ibdev)
		printk("%s%s: %pV",
		       level, dev_name(&ibdev->dev), vaf);
	else
		printk("%s(NULL ib_device): %pV", level, vaf);
}

void ibdev_printk(const char *level, const struct ib_device *ibdev,
		  const char *format, ...)
{
	struct va_format vaf;
	va_list args;

	va_start(args, format);

	vaf.fmt = format;
	vaf.va = &args;

	__ibdev_printk(level, ibdev, &vaf);

	va_end(args);
}
EXPORT_SYMBOL(ibdev_printk);

#define define_ibdev_printk_level(func, level)                  \
void func(const struct ib_device *ibdev, const char *fmt, ...)  \
{                                                               \
	struct va_format vaf;                                   \
	va_list args;                                           \
								\
	va_start(args, fmt);                                    \
								\
	vaf.fmt = fmt;                                          \
	vaf.va = &args;                                         \
								\
	__ibdev_printk(level, ibdev, &vaf);                     \
								\
	va_end(args);                                           \
}                                                               \
EXPORT_SYMBOL(func);

define_ibdev_printk_level(ibdev_emerg, KERN_EMERG);
define_ibdev_printk_level(ibdev_alert, KERN_ALERT);
define_ibdev_printk_level(ibdev_crit, KERN_CRIT);
define_ibdev_printk_level(ibdev_err, KERN_ERR);
define_ibdev_printk_level(ibdev_warn, KERN_WARNING);
define_ibdev_printk_level(ibdev_notice, KERN_NOTICE);
define_ibdev_printk_level(ibdev_info, KERN_INFO);

static struct notifier_block ibdev_lsm_nb = {
	.notifier_call = ib_security_change,
};

static int rdma_dev_change_netns(struct ib_device *device, struct net *cur_net,
				 struct net *net);

/* Pointer to the RCU head at the start of the ib_port_data array */
struct ib_port_data_rcu {
	struct rcu_head rcu_head;
	struct ib_port_data pdata[];
};

static int ib_device_check_mandatory(struct ib_device *device)
{
#define IB_MANDATORY_FUNC(x) { offsetof(struct ib_device_ops, x), #x }
	static const struct {
		size_t offset;
		char  *name;
	} mandatory_table[] = {
		IB_MANDATORY_FUNC(query_device),
		IB_MANDATORY_FUNC(query_port),
		IB_MANDATORY_FUNC(query_pkey),
		IB_MANDATORY_FUNC(alloc_pd),
		IB_MANDATORY_FUNC(dealloc_pd),
		IB_MANDATORY_FUNC(create_qp),
		IB_MANDATORY_FUNC(modify_qp),
		IB_MANDATORY_FUNC(destroy_qp),
		IB_MANDATORY_FUNC(post_send),
		IB_MANDATORY_FUNC(post_recv),
		IB_MANDATORY_FUNC(create_cq),
		IB_MANDATORY_FUNC(destroy_cq),
		IB_MANDATORY_FUNC(poll_cq),
		IB_MANDATORY_FUNC(req_notify_cq),
		IB_MANDATORY_FUNC(get_dma_mr),
		IB_MANDATORY_FUNC(dereg_mr),
		IB_MANDATORY_FUNC(get_port_immutable)
	};
	int i;

	device->kverbs_provider = true;
	for (i = 0; i < ARRAY_SIZE(mandatory_table); ++i) {
		if (!*(void **) ((void *) &device->ops +
				 mandatory_table[i].offset)) {
			device->kverbs_provider = false;
			break;
		}
	}

	return 0;
}

/*
 * Caller must perform ib_device_put() to return the device reference count
 * when ib_device_get_by_index() returns valid device pointer.
 */
struct ib_device *ib_device_get_by_index(const struct net *net, u32 index)
{
	struct ib_device *device;

	down_read(&devices_rwsem);
	device = xa_load(&devices, index);
	if (device) {
		if (!rdma_dev_access_netns(device, net)) {
			device = NULL;
			goto out;
		}

		if (!ib_device_try_get(device))
			device = NULL;
	}
out:
	up_read(&devices_rwsem);
	return device;
}

/**
 * ib_device_put - Release IB device reference
 * @device: device whose reference to be released
 *
 * ib_device_put() releases reference to the IB device to allow it to be
 * unregistered and eventually free.
 */
void ib_device_put(struct ib_device *device)
{
	if (refcount_dec_and_test(&device->refcount))
		complete(&device->unreg_completion);
}
EXPORT_SYMBOL(ib_device_put);

static struct ib_device *__ib_device_get_by_name(const char *name)
{
	struct ib_device *device;
	unsigned long index;

	xa_for_each (&devices, index, device)
		if (!strcmp(name, dev_name(&device->dev)))
			return device;

	return NULL;
}

/**
 * ib_device_get_by_name - Find an IB device by name
 * @name: The name to look for
 * @driver_id: The driver ID that must match (RDMA_DRIVER_UNKNOWN matches all)
 *
 * Find and hold an ib_device by its name. The caller must call
 * ib_device_put() on the returned pointer.
 */
struct ib_device *ib_device_get_by_name(const char *name,
					enum rdma_driver_id driver_id)
{
	struct ib_device *device;

	down_read(&devices_rwsem);
	device = __ib_device_get_by_name(name);
	if (device && driver_id != RDMA_DRIVER_UNKNOWN &&
	    device->driver_id != driver_id)
		device = NULL;

	if (device) {
		if (!ib_device_try_get(device))
			device = NULL;
	}
	up_read(&devices_rwsem);
	return device;
}
EXPORT_SYMBOL(ib_device_get_by_name);

static int rename_compat_devs(struct ib_device *device)
{
	struct ib_core_device *cdev;
	unsigned long index;
	int ret = 0;

	mutex_lock(&device->compat_devs_mutex);
	xa_for_each (&device->compat_devs, index, cdev) {
		ret = device_rename(&cdev->dev, dev_name(&device->dev));
		if (ret) {
			dev_warn(&cdev->dev,
				 "Fail to rename compatdev to new name %s\n",
				 dev_name(&device->dev));
			break;
		}
	}
	mutex_unlock(&device->compat_devs_mutex);
	return ret;
}

int ib_device_rename(struct ib_device *ibdev, const char *name)
{
	unsigned long index;
	void *client_data;
	int ret;

	down_write(&devices_rwsem);
	if (!strcmp(name, dev_name(&ibdev->dev))) {
		up_write(&devices_rwsem);
		return 0;
	}

	if (__ib_device_get_by_name(name)) {
		up_write(&devices_rwsem);
		return -EEXIST;
	}

	ret = device_rename(&ibdev->dev, name);
	if (ret) {
		up_write(&devices_rwsem);
		return ret;
	}

	strlcpy(ibdev->name, name, IB_DEVICE_NAME_MAX);
	ret = rename_compat_devs(ibdev);
<<<<<<< HEAD
out:
	up_write(&devices_rwsem);
	return ret;
=======

	downgrade_write(&devices_rwsem);
	down_read(&ibdev->client_data_rwsem);
	xan_for_each_marked(&ibdev->client_data, index, client_data,
			    CLIENT_DATA_REGISTERED) {
		struct ib_client *client = xa_load(&clients, index);

		if (!client || !client->rename)
			continue;

		client->rename(ibdev, client_data);
	}
	up_read(&ibdev->client_data_rwsem);
	up_read(&devices_rwsem);
	return 0;
>>>>>>> 4b972a01
}

static int alloc_name(struct ib_device *ibdev, const char *name)
{
	struct ib_device *device;
	unsigned long index;
	struct ida inuse;
	int rc;
	int i;

	lockdep_assert_held_exclusive(&devices_rwsem);
	ida_init(&inuse);
	xa_for_each (&devices, index, device) {
		char buf[IB_DEVICE_NAME_MAX];

		if (sscanf(dev_name(&device->dev), name, &i) != 1)
			continue;
		if (i < 0 || i >= INT_MAX)
			continue;
		snprintf(buf, sizeof buf, name, i);
		if (strcmp(buf, dev_name(&device->dev)) != 0)
			continue;

		rc = ida_alloc_range(&inuse, i, i, GFP_KERNEL);
		if (rc < 0)
			goto out;
	}

	rc = ida_alloc(&inuse, GFP_KERNEL);
	if (rc < 0)
		goto out;

	rc = dev_set_name(&ibdev->dev, name, rc);
out:
	ida_destroy(&inuse);
	return rc;
}

static void ib_device_release(struct device *device)
{
	struct ib_device *dev = container_of(device, struct ib_device, dev);

	free_netdevs(dev);
	WARN_ON(refcount_read(&dev->refcount));
<<<<<<< HEAD
	ib_cache_release_one(dev);
	ib_security_release_port_pkey_list(dev);
	xa_destroy(&dev->compat_devs);
	xa_destroy(&dev->client_data);
	if (dev->port_data)
=======
	if (dev->port_data) {
		ib_cache_release_one(dev);
		ib_security_release_port_pkey_list(dev);
>>>>>>> 4b972a01
		kfree_rcu(container_of(dev->port_data, struct ib_port_data_rcu,
				       pdata[0]),
			  rcu_head);
	}
	xa_destroy(&dev->compat_devs);
	xa_destroy(&dev->client_data);
	kfree_rcu(dev, rcu_head);
}

static int ib_device_uevent(struct device *device,
			    struct kobj_uevent_env *env)
{
	if (add_uevent_var(env, "NAME=%s", dev_name(device)))
		return -ENOMEM;

	/*
	 * It would be nice to pass the node GUID with the event...
	 */

	return 0;
}

static const void *net_namespace(struct device *d)
{
	struct ib_core_device *coredev =
			container_of(d, struct ib_core_device, dev);

	return read_pnet(&coredev->rdma_net);
}

static struct class ib_class = {
	.name    = "infiniband",
	.dev_release = ib_device_release,
	.dev_uevent = ib_device_uevent,
	.ns_type = &net_ns_type_operations,
	.namespace = net_namespace,
};

static void rdma_init_coredev(struct ib_core_device *coredev,
			      struct ib_device *dev, struct net *net)
{
	/* This BUILD_BUG_ON is intended to catch layout change
	 * of union of ib_core_device and device.
	 * dev must be the first element as ib_core and providers
	 * driver uses it. Adding anything in ib_core_device before
	 * device will break this assumption.
	 */
	BUILD_BUG_ON(offsetof(struct ib_device, coredev.dev) !=
		     offsetof(struct ib_device, dev));

	coredev->dev.class = &ib_class;
	coredev->dev.groups = dev->groups;
	device_initialize(&coredev->dev);
	coredev->owner = dev;
	INIT_LIST_HEAD(&coredev->port_list);
	write_pnet(&coredev->rdma_net, net);
}

/**
 * _ib_alloc_device - allocate an IB device struct
 * @size:size of structure to allocate
 *
 * Low-level drivers should use ib_alloc_device() to allocate &struct
 * ib_device.  @size is the size of the structure to be allocated,
 * including any private data used by the low-level driver.
 * ib_dealloc_device() must be used to free structures allocated with
 * ib_alloc_device().
 */
struct ib_device *_ib_alloc_device(size_t size)
{
	struct ib_device *device;

	if (WARN_ON(size < sizeof(struct ib_device)))
		return NULL;

	device = kzalloc(size, GFP_KERNEL);
	if (!device)
		return NULL;

	if (rdma_restrack_init(device)) {
		kfree(device);
		return NULL;
	}

	device->groups[0] = &ib_dev_attr_group;
	rdma_init_coredev(&device->coredev, device, &init_net);

	INIT_LIST_HEAD(&device->event_handler_list);
	spin_lock_init(&device->event_handler_lock);
	mutex_init(&device->unregistration_lock);
	/*
	 * client_data needs to be alloc because we don't want our mark to be
	 * destroyed if the user stores NULL in the client data.
	 */
	xa_init_flags(&device->client_data, XA_FLAGS_ALLOC);
	init_rwsem(&device->client_data_rwsem);
	xa_init_flags(&device->compat_devs, XA_FLAGS_ALLOC);
	mutex_init(&device->compat_devs_mutex);
	init_completion(&device->unreg_completion);
	INIT_WORK(&device->unregistration_work, ib_unregister_work);

	return device;
}
EXPORT_SYMBOL(_ib_alloc_device);

/**
 * ib_dealloc_device - free an IB device struct
 * @device:structure to free
 *
 * Free a structure allocated with ib_alloc_device().
 */
void ib_dealloc_device(struct ib_device *device)
{
	if (device->ops.dealloc_driver)
		device->ops.dealloc_driver(device);

	/*
	 * ib_unregister_driver() requires all devices to remain in the xarray
	 * while their ops are callable. The last op we call is dealloc_driver
	 * above.  This is needed to create a fence on op callbacks prior to
	 * allowing the driver module to unload.
	 */
	down_write(&devices_rwsem);
	if (xa_load(&devices, device->index) == device)
		xa_erase(&devices, device->index);
	up_write(&devices_rwsem);

	/* Expedite releasing netdev references */
	free_netdevs(device);

	WARN_ON(!xa_empty(&device->compat_devs));
	WARN_ON(!xa_empty(&device->client_data));
	WARN_ON(refcount_read(&device->refcount));
	rdma_restrack_clean(device);
	/* Balances with device_initialize */
	put_device(&device->dev);
}
EXPORT_SYMBOL(ib_dealloc_device);

/*
 * add_client_context() and remove_client_context() must be safe against
 * parallel calls on the same device - registration/unregistration of both the
 * device and client can be occurring in parallel.
 *
 * The routines need to be a fence, any caller must not return until the add
 * or remove is fully completed.
 */
static int add_client_context(struct ib_device *device,
			      struct ib_client *client)
{
	int ret = 0;

	if (!device->kverbs_provider && !client->no_kverbs_req)
		return 0;

	down_write(&device->client_data_rwsem);
	/*
	 * Another caller to add_client_context got here first and has already
	 * completely initialized context.
	 */
	if (xa_get_mark(&device->client_data, client->client_id,
		    CLIENT_DATA_REGISTERED))
		goto out;

	ret = xa_err(xa_store(&device->client_data, client->client_id, NULL,
			      GFP_KERNEL));
	if (ret)
		goto out;
	downgrade_write(&device->client_data_rwsem);
	if (client->add)
		client->add(device);

	/* Readers shall not see a client until add has been completed */
	xa_set_mark(&device->client_data, client->client_id,
		    CLIENT_DATA_REGISTERED);
	up_read(&device->client_data_rwsem);
	return 0;

out:
	up_write(&device->client_data_rwsem);
	return ret;
}

static void remove_client_context(struct ib_device *device,
				  unsigned int client_id)
{
	struct ib_client *client;
	void *client_data;

	down_write(&device->client_data_rwsem);
	if (!xa_get_mark(&device->client_data, client_id,
			 CLIENT_DATA_REGISTERED)) {
		up_write(&device->client_data_rwsem);
		return;
	}
	client_data = xa_load(&device->client_data, client_id);
	xa_clear_mark(&device->client_data, client_id, CLIENT_DATA_REGISTERED);
	client = xa_load(&clients, client_id);
	downgrade_write(&device->client_data_rwsem);

	/*
	 * Notice we cannot be holding any exclusive locks when calling the
	 * remove callback as the remove callback can recurse back into any
	 * public functions in this module and thus try for any locks those
	 * functions take.
	 *
	 * For this reason clients and drivers should not call the
	 * unregistration functions will holdling any locks.
	 *
	 * It tempting to drop the client_data_rwsem too, but this is required
	 * to ensure that unregister_client does not return until all clients
	 * are completely unregistered, which is required to avoid module
	 * unloading races.
	 */
	if (client->remove)
		client->remove(device, client_data);

	xa_erase(&device->client_data, client_id);
	up_read(&device->client_data_rwsem);
}

static int alloc_port_data(struct ib_device *device)
{
	struct ib_port_data_rcu *pdata_rcu;
	unsigned int port;

	if (device->port_data)
		return 0;

	/* This can only be called once the physical port range is defined */
	if (WARN_ON(!device->phys_port_cnt))
		return -EINVAL;

	/*
	 * device->port_data is indexed directly by the port number to make
	 * access to this data as efficient as possible.
	 *
	 * Therefore port_data is declared as a 1 based array with potential
	 * empty slots at the beginning.
	 */
	pdata_rcu = kzalloc(struct_size(pdata_rcu, pdata,
					rdma_end_port(device) + 1),
			    GFP_KERNEL);
	if (!pdata_rcu)
		return -ENOMEM;
	/*
	 * The rcu_head is put in front of the port data array and the stored
	 * pointer is adjusted since we never need to see that member until
	 * kfree_rcu.
	 */
	device->port_data = pdata_rcu->pdata;

	rdma_for_each_port (device, port) {
		struct ib_port_data *pdata = &device->port_data[port];

		pdata->ib_dev = device;
		spin_lock_init(&pdata->pkey_list_lock);
		INIT_LIST_HEAD(&pdata->pkey_list);
		spin_lock_init(&pdata->netdev_lock);
		INIT_HLIST_NODE(&pdata->ndev_hash_link);
	}
	return 0;
}

static int verify_immutable(const struct ib_device *dev, u8 port)
{
	return WARN_ON(!rdma_cap_ib_mad(dev, port) &&
			    rdma_max_mad_size(dev, port) != 0);
}

static int setup_port_data(struct ib_device *device)
{
	unsigned int port;
	int ret;

	ret = alloc_port_data(device);
	if (ret)
		return ret;

	rdma_for_each_port (device, port) {
		struct ib_port_data *pdata = &device->port_data[port];

		ret = device->ops.get_port_immutable(device, port,
						     &pdata->immutable);
		if (ret)
			return ret;

		if (verify_immutable(device, port))
			return -EINVAL;
	}
	return 0;
}

void ib_get_device_fw_str(struct ib_device *dev, char *str)
{
	if (dev->ops.get_dev_fw_str)
		dev->ops.get_dev_fw_str(dev, str);
	else
		str[0] = '\0';
}
EXPORT_SYMBOL(ib_get_device_fw_str);

static void ib_policy_change_task(struct work_struct *work)
{
	struct ib_device *dev;
	unsigned long index;

	down_read(&devices_rwsem);
	xa_for_each_marked (&devices, index, dev, DEVICE_REGISTERED) {
		unsigned int i;

		rdma_for_each_port (dev, i) {
			u64 sp;
			int ret = ib_get_cached_subnet_prefix(dev,
							      i,
							      &sp);

			WARN_ONCE(ret,
				  "ib_get_cached_subnet_prefix err: %d, this should never happen here\n",
				  ret);
			if (!ret)
				ib_security_cache_change(dev, i, sp);
		}
	}
	up_read(&devices_rwsem);
}

static int ib_security_change(struct notifier_block *nb, unsigned long event,
			      void *lsm_data)
{
	if (event != LSM_POLICY_CHANGE)
		return NOTIFY_DONE;

	schedule_work(&ib_policy_change_work);
	ib_mad_agent_security_change();

	return NOTIFY_OK;
}

static void compatdev_release(struct device *dev)
{
	struct ib_core_device *cdev =
		container_of(dev, struct ib_core_device, dev);

	kfree(cdev);
}

static int add_one_compat_dev(struct ib_device *device,
			      struct rdma_dev_net *rnet)
{
	struct ib_core_device *cdev;
	int ret;

	lockdep_assert_held(&rdma_nets_rwsem);
	if (!ib_devices_shared_netns)
		return 0;

	/*
	 * Create and add compat device in all namespaces other than where it
	 * is currently bound to.
	 */
	if (net_eq(read_pnet(&rnet->net),
		   read_pnet(&device->coredev.rdma_net)))
		return 0;

	/*
	 * The first of init_net() or ib_register_device() to take the
	 * compat_devs_mutex wins and gets to add the device. Others will wait
	 * for completion here.
	 */
	mutex_lock(&device->compat_devs_mutex);
	cdev = xa_load(&device->compat_devs, rnet->id);
	if (cdev) {
		ret = 0;
		goto done;
	}
	ret = xa_reserve(&device->compat_devs, rnet->id, GFP_KERNEL);
	if (ret)
		goto done;

	cdev = kzalloc(sizeof(*cdev), GFP_KERNEL);
	if (!cdev) {
		ret = -ENOMEM;
		goto cdev_err;
	}

	cdev->dev.parent = device->dev.parent;
	rdma_init_coredev(cdev, device, read_pnet(&rnet->net));
	cdev->dev.release = compatdev_release;
	dev_set_name(&cdev->dev, "%s", dev_name(&device->dev));

	ret = device_add(&cdev->dev);
	if (ret)
		goto add_err;
	ret = ib_setup_port_attrs(cdev);
	if (ret)
		goto port_err;

	ret = xa_err(xa_store(&device->compat_devs, rnet->id,
			      cdev, GFP_KERNEL));
	if (ret)
		goto insert_err;

	mutex_unlock(&device->compat_devs_mutex);
	return 0;

insert_err:
	ib_free_port_attrs(cdev);
port_err:
	device_del(&cdev->dev);
add_err:
	put_device(&cdev->dev);
cdev_err:
	xa_release(&device->compat_devs, rnet->id);
done:
	mutex_unlock(&device->compat_devs_mutex);
	return ret;
}

static void remove_one_compat_dev(struct ib_device *device, u32 id)
{
	struct ib_core_device *cdev;

	mutex_lock(&device->compat_devs_mutex);
	cdev = xa_erase(&device->compat_devs, id);
	mutex_unlock(&device->compat_devs_mutex);
	if (cdev) {
		ib_free_port_attrs(cdev);
		device_del(&cdev->dev);
		put_device(&cdev->dev);
	}
}

static void remove_compat_devs(struct ib_device *device)
{
	struct ib_core_device *cdev;
	unsigned long index;

	xa_for_each (&device->compat_devs, index, cdev)
		remove_one_compat_dev(device, index);
}

static int add_compat_devs(struct ib_device *device)
{
	struct rdma_dev_net *rnet;
	unsigned long index;
	int ret = 0;

	lockdep_assert_held(&devices_rwsem);

	down_read(&rdma_nets_rwsem);
	xa_for_each (&rdma_nets, index, rnet) {
		ret = add_one_compat_dev(device, rnet);
		if (ret)
			break;
	}
	up_read(&rdma_nets_rwsem);
	return ret;
}

static void remove_all_compat_devs(void)
{
	struct ib_compat_device *cdev;
	struct ib_device *dev;
	unsigned long index;

	down_read(&devices_rwsem);
	xa_for_each (&devices, index, dev) {
		unsigned long c_index = 0;

		/* Hold nets_rwsem so that any other thread modifying this
		 * system param can sync with this thread.
		 */
		down_read(&rdma_nets_rwsem);
		xa_for_each (&dev->compat_devs, c_index, cdev)
			remove_one_compat_dev(dev, c_index);
		up_read(&rdma_nets_rwsem);
	}
	up_read(&devices_rwsem);
}

static int add_all_compat_devs(void)
{
	struct rdma_dev_net *rnet;
	struct ib_device *dev;
	unsigned long index;
	int ret = 0;

	down_read(&devices_rwsem);
	xa_for_each_marked (&devices, index, dev, DEVICE_REGISTERED) {
		unsigned long net_index = 0;

		/* Hold nets_rwsem so that any other thread modifying this
		 * system param can sync with this thread.
		 */
		down_read(&rdma_nets_rwsem);
		xa_for_each (&rdma_nets, net_index, rnet) {
			ret = add_one_compat_dev(dev, rnet);
			if (ret)
				break;
		}
		up_read(&rdma_nets_rwsem);
	}
	up_read(&devices_rwsem);
	if (ret)
		remove_all_compat_devs();
	return ret;
}

int rdma_compatdev_set(u8 enable)
{
	struct rdma_dev_net *rnet;
	unsigned long index;
	int ret = 0;

	down_write(&rdma_nets_rwsem);
	if (ib_devices_shared_netns == enable) {
		up_write(&rdma_nets_rwsem);
		return 0;
	}

	/* enable/disable of compat devices is not supported
	 * when more than default init_net exists.
	 */
	xa_for_each (&rdma_nets, index, rnet) {
		ret++;
		break;
	}
	if (!ret)
		ib_devices_shared_netns = enable;
	up_write(&rdma_nets_rwsem);
	if (ret)
		return -EBUSY;

	if (enable)
		ret = add_all_compat_devs();
	else
		remove_all_compat_devs();
	return ret;
}

static void rdma_dev_exit_net(struct net *net)
{
	struct rdma_dev_net *rnet = net_generic(net, rdma_dev_net_id);
	struct ib_device *dev;
	unsigned long index;
	int ret;

	down_write(&rdma_nets_rwsem);
	/*
	 * Prevent the ID from being re-used and hide the id from xa_for_each.
	 */
	ret = xa_err(xa_store(&rdma_nets, rnet->id, NULL, GFP_KERNEL));
	WARN_ON(ret);
	up_write(&rdma_nets_rwsem);

	down_read(&devices_rwsem);
	xa_for_each (&devices, index, dev) {
		get_device(&dev->dev);
		/*
		 * Release the devices_rwsem so that pontentially blocking
		 * device_del, doesn't hold the devices_rwsem for too long.
		 */
		up_read(&devices_rwsem);

		remove_one_compat_dev(dev, rnet->id);

		/*
		 * If the real device is in the NS then move it back to init.
		 */
		rdma_dev_change_netns(dev, net, &init_net);

		put_device(&dev->dev);
		down_read(&devices_rwsem);
	}
	up_read(&devices_rwsem);

	xa_erase(&rdma_nets, rnet->id);
}

static __net_init int rdma_dev_init_net(struct net *net)
{
	struct rdma_dev_net *rnet = net_generic(net, rdma_dev_net_id);
	unsigned long index;
	struct ib_device *dev;
	int ret;

	/* No need to create any compat devices in default init_net. */
	if (net_eq(net, &init_net))
		return 0;

	write_pnet(&rnet->net, net);

	ret = xa_alloc(&rdma_nets, &rnet->id, rnet, xa_limit_32b, GFP_KERNEL);
	if (ret)
		return ret;

	down_read(&devices_rwsem);
	xa_for_each_marked (&devices, index, dev, DEVICE_REGISTERED) {
		/* Hold nets_rwsem so that netlink command cannot change
		 * system configuration for device sharing mode.
		 */
		down_read(&rdma_nets_rwsem);
		ret = add_one_compat_dev(dev, rnet);
		up_read(&rdma_nets_rwsem);
		if (ret)
			break;
	}
	up_read(&devices_rwsem);

	if (ret)
		rdma_dev_exit_net(net);

	return ret;
}

/*
 * Assign the unique string device name and the unique device index. This is
 * undone by ib_dealloc_device.
 */
static int assign_name(struct ib_device *device, const char *name)
{
	static u32 last_id;
	int ret;

	down_write(&devices_rwsem);
	/* Assign a unique name to the device */
	if (strchr(name, '%'))
		ret = alloc_name(device, name);
	else
		ret = dev_set_name(&device->dev, name);
	if (ret)
		goto out;

	if (__ib_device_get_by_name(dev_name(&device->dev))) {
		ret = -ENFILE;
		goto out;
	}
	strlcpy(device->name, dev_name(&device->dev), IB_DEVICE_NAME_MAX);

	ret = xa_alloc_cyclic(&devices, &device->index, device, xa_limit_31b,
			&last_id, GFP_KERNEL);
	if (ret > 0)
		ret = 0;

out:
	up_write(&devices_rwsem);
	return ret;
}

static void setup_dma_device(struct ib_device *device)
{
	struct device *parent = device->dev.parent;

	WARN_ON_ONCE(device->dma_device);
	if (device->dev.dma_ops) {
		/*
		 * The caller provided custom DMA operations. Copy the
		 * DMA-related fields that are used by e.g. dma_alloc_coherent()
		 * into device->dev.
		 */
		device->dma_device = &device->dev;
		if (!device->dev.dma_mask) {
			if (parent)
				device->dev.dma_mask = parent->dma_mask;
			else
				WARN_ON_ONCE(true);
		}
		if (!device->dev.coherent_dma_mask) {
			if (parent)
				device->dev.coherent_dma_mask =
					parent->coherent_dma_mask;
			else
				WARN_ON_ONCE(true);
		}
	} else {
		/*
		 * The caller did not provide custom DMA operations. Use the
		 * DMA mapping operations of the parent device.
		 */
		WARN_ON_ONCE(!parent);
		device->dma_device = parent;
	}
	/* Setup default max segment size for all IB devices */
	dma_set_max_seg_size(device->dma_device, SZ_2G);

}

/*
 * setup_device() allocates memory and sets up data that requires calling the
 * device ops, this is the only reason these actions are not done during
 * ib_alloc_device. It is undone by ib_dealloc_device().
 */
static int setup_device(struct ib_device *device)
{
	struct ib_udata uhw = {.outlen = 0, .inlen = 0};
	int ret;

	setup_dma_device(device);

	ret = ib_device_check_mandatory(device);
	if (ret)
		return ret;

	ret = setup_port_data(device);
	if (ret) {
		dev_warn(&device->dev, "Couldn't create per-port data\n");
		return ret;
	}

	memset(&device->attrs, 0, sizeof(device->attrs));
	ret = device->ops.query_device(device, &device->attrs, &uhw);
	if (ret) {
		dev_warn(&device->dev,
			 "Couldn't query the device attributes\n");
		return ret;
	}

	return 0;
}

static void disable_device(struct ib_device *device)
{
	struct ib_client *client;

	WARN_ON(!refcount_read(&device->refcount));

	down_write(&devices_rwsem);
	xa_clear_mark(&devices, device->index, DEVICE_REGISTERED);
	up_write(&devices_rwsem);

	down_read(&clients_rwsem);
	list_for_each_entry_reverse(client, &client_list, list)
		remove_client_context(device, client->client_id);
	up_read(&clients_rwsem);

	/* Pairs with refcount_set in enable_device */
	ib_device_put(device);
	wait_for_completion(&device->unreg_completion);

	/*
	 * compat devices must be removed after device refcount drops to zero.
	 * Otherwise init_net() may add more compatdevs after removing compat
	 * devices and before device is disabled.
	 */
	remove_compat_devs(device);
}

/*
 * An enabled device is visible to all clients and to all the public facing
 * APIs that return a device pointer. This always returns with a new get, even
 * if it fails.
 */
static int enable_device_and_get(struct ib_device *device)
{
	struct ib_client *client;
	unsigned long index;
	int ret = 0;

	/*
	 * One ref belongs to the xa and the other belongs to this
	 * thread. This is needed to guard against parallel unregistration.
	 */
	refcount_set(&device->refcount, 2);
	down_write(&devices_rwsem);
	xa_set_mark(&devices, device->index, DEVICE_REGISTERED);

	/*
	 * By using downgrade_write() we ensure that no other thread can clear
	 * DEVICE_REGISTERED while we are completing the client setup.
	 */
	downgrade_write(&devices_rwsem);

	if (device->ops.enable_driver) {
		ret = device->ops.enable_driver(device);
		if (ret)
			goto out;
	}

	down_read(&clients_rwsem);
	xa_for_each_marked (&clients, index, client, CLIENT_REGISTERED) {
		ret = add_client_context(device, client);
		if (ret)
			break;
	}
	up_read(&clients_rwsem);
	if (!ret)
		ret = add_compat_devs(device);
out:
	up_read(&devices_rwsem);
	return ret;
}

/**
 * ib_register_device - Register an IB device with IB core
 * @device:Device to register
 *
 * Low-level drivers use ib_register_device() to register their
 * devices with the IB core.  All registered clients will receive a
 * callback for each device that is added. @device must be allocated
 * with ib_alloc_device().
 *
 * If the driver uses ops.dealloc_driver and calls any ib_unregister_device()
 * asynchronously then the device pointer may become freed as soon as this
 * function returns.
 */
int ib_register_device(struct ib_device *device, const char *name)
{
	int ret;

	ret = assign_name(device, name);
	if (ret)
		return ret;

	ret = setup_device(device);
	if (ret)
		return ret;

	ret = ib_cache_setup_one(device);
	if (ret) {
		dev_warn(&device->dev,
			 "Couldn't set up InfiniBand P_Key/GID cache\n");
		return ret;
	}

	ib_device_register_rdmacg(device);

	/*
	 * Ensure that ADD uevent is not fired because it
	 * is too early amd device is not initialized yet.
	 */
	dev_set_uevent_suppress(&device->dev, true);
	ret = device_add(&device->dev);
	if (ret)
		goto cg_cleanup;

	ret = ib_device_register_sysfs(device);
	if (ret) {
		dev_warn(&device->dev,
			 "Couldn't register device with driver model\n");
		goto dev_cleanup;
	}

	ret = enable_device_and_get(device);
	dev_set_uevent_suppress(&device->dev, false);
	/* Mark for userspace that device is ready */
	kobject_uevent(&device->dev.kobj, KOBJ_ADD);
	if (ret) {
		void (*dealloc_fn)(struct ib_device *);

		/*
		 * If we hit this error flow then we don't want to
		 * automatically dealloc the device since the caller is
		 * expected to call ib_dealloc_device() after
		 * ib_register_device() fails. This is tricky due to the
		 * possibility for a parallel unregistration along with this
		 * error flow. Since we have a refcount here we know any
		 * parallel flow is stopped in disable_device and will see the
		 * NULL pointers, causing the responsibility to
		 * ib_dealloc_device() to revert back to this thread.
		 */
		dealloc_fn = device->ops.dealloc_driver;
		device->ops.dealloc_driver = NULL;
		ib_device_put(device);
		__ib_unregister_device(device);
		device->ops.dealloc_driver = dealloc_fn;
		return ret;
	}
	ib_device_put(device);

	return 0;

dev_cleanup:
	device_del(&device->dev);
cg_cleanup:
	dev_set_uevent_suppress(&device->dev, false);
	ib_device_unregister_rdmacg(device);
	ib_cache_cleanup_one(device);
	return ret;
}
EXPORT_SYMBOL(ib_register_device);

/* Callers must hold a get on the device. */
static void __ib_unregister_device(struct ib_device *ib_dev)
{
	/*
	 * We have a registration lock so that all the calls to unregister are
	 * fully fenced, once any unregister returns the device is truely
	 * unregistered even if multiple callers are unregistering it at the
	 * same time. This also interacts with the registration flow and
	 * provides sane semantics if register and unregister are racing.
	 */
	mutex_lock(&ib_dev->unregistration_lock);
	if (!refcount_read(&ib_dev->refcount))
		goto out;

	disable_device(ib_dev);

	/* Expedite removing unregistered pointers from the hash table */
	free_netdevs(ib_dev);

	ib_device_unregister_sysfs(ib_dev);
	device_del(&ib_dev->dev);
	ib_device_unregister_rdmacg(ib_dev);
	ib_cache_cleanup_one(ib_dev);

	/*
	 * Drivers using the new flow may not call ib_dealloc_device except
	 * in error unwind prior to registration success.
	 */
	if (ib_dev->ops.dealloc_driver) {
		WARN_ON(kref_read(&ib_dev->dev.kobj.kref) <= 1);
		ib_dealloc_device(ib_dev);
	}
out:
	mutex_unlock(&ib_dev->unregistration_lock);
}

/**
 * ib_unregister_device - Unregister an IB device
 * @device: The device to unregister
 *
 * Unregister an IB device.  All clients will receive a remove callback.
 *
 * Callers should call this routine only once, and protect against races with
 * registration. Typically it should only be called as part of a remove
 * callback in an implementation of driver core's struct device_driver and
 * related.
 *
 * If ops.dealloc_driver is used then ib_dev will be freed upon return from
 * this function.
 */
void ib_unregister_device(struct ib_device *ib_dev)
{
	get_device(&ib_dev->dev);
	__ib_unregister_device(ib_dev);
	put_device(&ib_dev->dev);
}
EXPORT_SYMBOL(ib_unregister_device);

/**
 * ib_unregister_device_and_put - Unregister a device while holding a 'get'
 * device: The device to unregister
 *
 * This is the same as ib_unregister_device(), except it includes an internal
 * ib_device_put() that should match a 'get' obtained by the caller.
 *
 * It is safe to call this routine concurrently from multiple threads while
 * holding the 'get'. When the function returns the device is fully
 * unregistered.
 *
 * Drivers using this flow MUST use the driver_unregister callback to clean up
 * their resources associated with the device and dealloc it.
 */
void ib_unregister_device_and_put(struct ib_device *ib_dev)
{
	WARN_ON(!ib_dev->ops.dealloc_driver);
	get_device(&ib_dev->dev);
	ib_device_put(ib_dev);
	__ib_unregister_device(ib_dev);
	put_device(&ib_dev->dev);
}
EXPORT_SYMBOL(ib_unregister_device_and_put);

/**
 * ib_unregister_driver - Unregister all IB devices for a driver
 * @driver_id: The driver to unregister
 *
 * This implements a fence for device unregistration. It only returns once all
 * devices associated with the driver_id have fully completed their
 * unregistration and returned from ib_unregister_device*().
 *
 * If device's are not yet unregistered it goes ahead and starts unregistering
 * them.
 *
 * This does not block creation of new devices with the given driver_id, that
 * is the responsibility of the caller.
 */
void ib_unregister_driver(enum rdma_driver_id driver_id)
{
	struct ib_device *ib_dev;
	unsigned long index;

	down_read(&devices_rwsem);
	xa_for_each (&devices, index, ib_dev) {
		if (ib_dev->driver_id != driver_id)
			continue;

		get_device(&ib_dev->dev);
		up_read(&devices_rwsem);

		WARN_ON(!ib_dev->ops.dealloc_driver);
		__ib_unregister_device(ib_dev);

		put_device(&ib_dev->dev);
		down_read(&devices_rwsem);
	}
	up_read(&devices_rwsem);
}
EXPORT_SYMBOL(ib_unregister_driver);

static void ib_unregister_work(struct work_struct *work)
{
	struct ib_device *ib_dev =
		container_of(work, struct ib_device, unregistration_work);

	__ib_unregister_device(ib_dev);
	put_device(&ib_dev->dev);
}

/**
 * ib_unregister_device_queued - Unregister a device using a work queue
 * device: The device to unregister
 *
 * This schedules an asynchronous unregistration using a WQ for the device. A
 * driver should use this to avoid holding locks while doing unregistration,
 * such as holding the RTNL lock.
 *
 * Drivers using this API must use ib_unregister_driver before module unload
 * to ensure that all scheduled unregistrations have completed.
 */
void ib_unregister_device_queued(struct ib_device *ib_dev)
{
	WARN_ON(!refcount_read(&ib_dev->refcount));
	WARN_ON(!ib_dev->ops.dealloc_driver);
	get_device(&ib_dev->dev);
	if (!queue_work(system_unbound_wq, &ib_dev->unregistration_work))
		put_device(&ib_dev->dev);
}
EXPORT_SYMBOL(ib_unregister_device_queued);

/*
 * The caller must pass in a device that has the kref held and the refcount
 * released. If the device is in cur_net and still registered then it is moved
 * into net.
 */
static int rdma_dev_change_netns(struct ib_device *device, struct net *cur_net,
				 struct net *net)
{
	int ret2 = -EINVAL;
	int ret;

	mutex_lock(&device->unregistration_lock);

	/*
	 * If a device not under ib_device_get() or if the unregistration_lock
	 * is not held, the namespace can be changed, or it can be unregistered.
	 * Check again under the lock.
	 */
	if (refcount_read(&device->refcount) == 0 ||
	    !net_eq(cur_net, read_pnet(&device->coredev.rdma_net))) {
		ret = -ENODEV;
		goto out;
	}

	kobject_uevent(&device->dev.kobj, KOBJ_REMOVE);
	disable_device(device);

	/*
	 * At this point no one can be using the device, so it is safe to
	 * change the namespace.
	 */
	write_pnet(&device->coredev.rdma_net, net);

	down_read(&devices_rwsem);
	/*
	 * Currently rdma devices are system wide unique. So the device name
	 * is guaranteed free in the new namespace. Publish the new namespace
	 * at the sysfs level.
	 */
	ret = device_rename(&device->dev, dev_name(&device->dev));
	up_read(&devices_rwsem);
	if (ret) {
		dev_warn(&device->dev,
			 "%s: Couldn't rename device after namespace change\n",
			 __func__);
		/* Try and put things back and re-enable the device */
		write_pnet(&device->coredev.rdma_net, cur_net);
	}

	ret2 = enable_device_and_get(device);
	if (ret2) {
		/*
		 * This shouldn't really happen, but if it does, let the user
		 * retry at later point. So don't disable the device.
		 */
		dev_warn(&device->dev,
			 "%s: Couldn't re-enable device after namespace change\n",
			 __func__);
	}
	kobject_uevent(&device->dev.kobj, KOBJ_ADD);

	ib_device_put(device);
out:
	mutex_unlock(&device->unregistration_lock);
	if (ret)
		return ret;
	return ret2;
}

int ib_device_set_netns_put(struct sk_buff *skb,
			    struct ib_device *dev, u32 ns_fd)
{
	struct net *net;
	int ret;

	net = get_net_ns_by_fd(ns_fd);
	if (IS_ERR(net)) {
		ret = PTR_ERR(net);
		goto net_err;
	}

	if (!netlink_ns_capable(skb, net->user_ns, CAP_NET_ADMIN)) {
		ret = -EPERM;
		goto ns_err;
	}

	/*
	 * Currently supported only for those providers which support
	 * disassociation and don't do port specific sysfs init. Once a
	 * port_cleanup infrastructure is implemented, this limitation will be
	 * removed.
	 */
	if (!dev->ops.disassociate_ucontext || dev->ops.init_port ||
	    ib_devices_shared_netns) {
		ret = -EOPNOTSUPP;
		goto ns_err;
	}

	get_device(&dev->dev);
	ib_device_put(dev);
	ret = rdma_dev_change_netns(dev, current->nsproxy->net_ns, net);
	put_device(&dev->dev);

	put_net(net);
	return ret;

ns_err:
	put_net(net);
net_err:
	ib_device_put(dev);
	return ret;
}

static struct pernet_operations rdma_dev_net_ops = {
	.init = rdma_dev_init_net,
	.exit = rdma_dev_exit_net,
	.id = &rdma_dev_net_id,
	.size = sizeof(struct rdma_dev_net),
};

static int assign_client_id(struct ib_client *client)
{
	int ret;

	down_write(&clients_rwsem);
	/*
	 * The add/remove callbacks must be called in FIFO/LIFO order. To
	 * achieve this we assign client_ids so they are sorted in
	 * registration order, and retain a linked list we can reverse iterate
	 * to get the LIFO order. The extra linked list can go away if xarray
	 * learns to reverse iterate.
	 */
	if (list_empty(&client_list)) {
		client->client_id = 0;
	} else {
		struct ib_client *last;

		last = list_last_entry(&client_list, struct ib_client, list);
		client->client_id = last->client_id + 1;
	}
	ret = xa_insert(&clients, client->client_id, client, GFP_KERNEL);
	if (ret)
		goto out;

	xa_set_mark(&clients, client->client_id, CLIENT_REGISTERED);
	list_add_tail(&client->list, &client_list);

out:
	up_write(&clients_rwsem);
	return ret;
}

/**
 * ib_register_client - Register an IB client
 * @client:Client to register
 *
 * Upper level users of the IB drivers can use ib_register_client() to
 * register callbacks for IB device addition and removal.  When an IB
 * device is added, each registered client's add method will be called
 * (in the order the clients were registered), and when a device is
 * removed, each client's remove method will be called (in the reverse
 * order that clients were registered).  In addition, when
 * ib_register_client() is called, the client will receive an add
 * callback for all devices already registered.
 */
int ib_register_client(struct ib_client *client)
{
	struct ib_device *device;
	unsigned long index;
	int ret;

	ret = assign_client_id(client);
	if (ret)
		return ret;

	down_read(&devices_rwsem);
	xa_for_each_marked (&devices, index, device, DEVICE_REGISTERED) {
		ret = add_client_context(device, client);
		if (ret) {
			up_read(&devices_rwsem);
			ib_unregister_client(client);
			return ret;
		}
	}
	up_read(&devices_rwsem);
	return 0;
}
EXPORT_SYMBOL(ib_register_client);

/**
 * ib_unregister_client - Unregister an IB client
 * @client:Client to unregister
 *
 * Upper level users use ib_unregister_client() to remove their client
 * registration.  When ib_unregister_client() is called, the client
 * will receive a remove callback for each IB device still registered.
 *
 * This is a full fence, once it returns no client callbacks will be called,
 * or are running in another thread.
 */
void ib_unregister_client(struct ib_client *client)
{
	struct ib_device *device;
	unsigned long index;

	down_write(&clients_rwsem);
	xa_clear_mark(&clients, client->client_id, CLIENT_REGISTERED);
	up_write(&clients_rwsem);
	/*
	 * Every device still known must be serialized to make sure we are
	 * done with the client callbacks before we return.
	 */
	down_read(&devices_rwsem);
	xa_for_each (&devices, index, device)
		remove_client_context(device, client->client_id);
	up_read(&devices_rwsem);

	down_write(&clients_rwsem);
	list_del(&client->list);
	xa_erase(&clients, client->client_id);
	up_write(&clients_rwsem);
}
EXPORT_SYMBOL(ib_unregister_client);

/**
 * ib_set_client_data - Set IB client context
 * @device:Device to set context for
 * @client:Client to set context for
 * @data:Context to set
 *
 * ib_set_client_data() sets client context data that can be retrieved with
 * ib_get_client_data(). This can only be called while the client is
 * registered to the device, once the ib_client remove() callback returns this
 * cannot be called.
 */
void ib_set_client_data(struct ib_device *device, struct ib_client *client,
			void *data)
{
	void *rc;

	if (WARN_ON(IS_ERR(data)))
		data = NULL;

	rc = xa_store(&device->client_data, client->client_id, data,
		      GFP_KERNEL);
	WARN_ON(xa_is_err(rc));
}
EXPORT_SYMBOL(ib_set_client_data);

/**
 * ib_register_event_handler - Register an IB event handler
 * @event_handler:Handler to register
 *
 * ib_register_event_handler() registers an event handler that will be
 * called back when asynchronous IB events occur (as defined in
 * chapter 11 of the InfiniBand Architecture Specification).  This
 * callback may occur in interrupt context.
 */
void ib_register_event_handler(struct ib_event_handler *event_handler)
{
	unsigned long flags;

	spin_lock_irqsave(&event_handler->device->event_handler_lock, flags);
	list_add_tail(&event_handler->list,
		      &event_handler->device->event_handler_list);
	spin_unlock_irqrestore(&event_handler->device->event_handler_lock, flags);
}
EXPORT_SYMBOL(ib_register_event_handler);

/**
 * ib_unregister_event_handler - Unregister an event handler
 * @event_handler:Handler to unregister
 *
 * Unregister an event handler registered with
 * ib_register_event_handler().
 */
void ib_unregister_event_handler(struct ib_event_handler *event_handler)
{
	unsigned long flags;

	spin_lock_irqsave(&event_handler->device->event_handler_lock, flags);
	list_del(&event_handler->list);
	spin_unlock_irqrestore(&event_handler->device->event_handler_lock, flags);
}
EXPORT_SYMBOL(ib_unregister_event_handler);

/**
 * ib_dispatch_event - Dispatch an asynchronous event
 * @event:Event to dispatch
 *
 * Low-level drivers must call ib_dispatch_event() to dispatch the
 * event to all registered event handlers when an asynchronous event
 * occurs.
 */
void ib_dispatch_event(struct ib_event *event)
{
	unsigned long flags;
	struct ib_event_handler *handler;

	spin_lock_irqsave(&event->device->event_handler_lock, flags);

	list_for_each_entry(handler, &event->device->event_handler_list, list)
		handler->handler(handler, event);

	spin_unlock_irqrestore(&event->device->event_handler_lock, flags);
}
EXPORT_SYMBOL(ib_dispatch_event);

/**
 * ib_query_port - Query IB port attributes
 * @device:Device to query
 * @port_num:Port number to query
 * @port_attr:Port attributes
 *
 * ib_query_port() returns the attributes of a port through the
 * @port_attr pointer.
 */
int ib_query_port(struct ib_device *device,
		  u8 port_num,
		  struct ib_port_attr *port_attr)
{
	union ib_gid gid;
	int err;

	if (!rdma_is_port_valid(device, port_num))
		return -EINVAL;

	memset(port_attr, 0, sizeof(*port_attr));
	err = device->ops.query_port(device, port_num, port_attr);
	if (err || port_attr->subnet_prefix)
		return err;

	if (rdma_port_get_link_layer(device, port_num) != IB_LINK_LAYER_INFINIBAND)
		return 0;

	err = device->ops.query_gid(device, port_num, 0, &gid);
	if (err)
		return err;

	port_attr->subnet_prefix = be64_to_cpu(gid.global.subnet_prefix);
	return 0;
}
EXPORT_SYMBOL(ib_query_port);

static void add_ndev_hash(struct ib_port_data *pdata)
{
	unsigned long flags;

	might_sleep();

	spin_lock_irqsave(&ndev_hash_lock, flags);
	if (hash_hashed(&pdata->ndev_hash_link)) {
		hash_del_rcu(&pdata->ndev_hash_link);
		spin_unlock_irqrestore(&ndev_hash_lock, flags);
		/*
		 * We cannot do hash_add_rcu after a hash_del_rcu until the
		 * grace period
		 */
		synchronize_rcu();
		spin_lock_irqsave(&ndev_hash_lock, flags);
	}
	if (pdata->netdev)
		hash_add_rcu(ndev_hash, &pdata->ndev_hash_link,
			     (uintptr_t)pdata->netdev);
	spin_unlock_irqrestore(&ndev_hash_lock, flags);
}

/**
 * ib_device_set_netdev - Associate the ib_dev with an underlying net_device
 * @ib_dev: Device to modify
 * @ndev: net_device to affiliate, may be NULL
 * @port: IB port the net_device is connected to
 *
 * Drivers should use this to link the ib_device to a netdev so the netdev
 * shows up in interfaces like ib_enum_roce_netdev. Only one netdev may be
 * affiliated with any port.
 *
 * The caller must ensure that the given ndev is not unregistered or
 * unregistering, and that either the ib_device is unregistered or
 * ib_device_set_netdev() is called with NULL when the ndev sends a
 * NETDEV_UNREGISTER event.
 */
int ib_device_set_netdev(struct ib_device *ib_dev, struct net_device *ndev,
			 unsigned int port)
{
	struct net_device *old_ndev;
	struct ib_port_data *pdata;
	unsigned long flags;
	int ret;

	/*
	 * Drivers wish to call this before ib_register_driver, so we have to
	 * setup the port data early.
	 */
	ret = alloc_port_data(ib_dev);
	if (ret)
		return ret;

	if (!rdma_is_port_valid(ib_dev, port))
		return -EINVAL;

	pdata = &ib_dev->port_data[port];
	spin_lock_irqsave(&pdata->netdev_lock, flags);
	old_ndev = rcu_dereference_protected(
		pdata->netdev, lockdep_is_held(&pdata->netdev_lock));
	if (old_ndev == ndev) {
		spin_unlock_irqrestore(&pdata->netdev_lock, flags);
		return 0;
	}

	if (ndev)
		dev_hold(ndev);
	rcu_assign_pointer(pdata->netdev, ndev);
	spin_unlock_irqrestore(&pdata->netdev_lock, flags);

	add_ndev_hash(pdata);
	if (old_ndev)
		dev_put(old_ndev);

	return 0;
}
EXPORT_SYMBOL(ib_device_set_netdev);

static void free_netdevs(struct ib_device *ib_dev)
{
	unsigned long flags;
	unsigned int port;

	if (!ib_dev->port_data)
		return;

	rdma_for_each_port (ib_dev, port) {
		struct ib_port_data *pdata = &ib_dev->port_data[port];
		struct net_device *ndev;

		spin_lock_irqsave(&pdata->netdev_lock, flags);
		ndev = rcu_dereference_protected(
			pdata->netdev, lockdep_is_held(&pdata->netdev_lock));
		if (ndev) {
			spin_lock(&ndev_hash_lock);
			hash_del_rcu(&pdata->ndev_hash_link);
			spin_unlock(&ndev_hash_lock);

			/*
			 * If this is the last dev_put there is still a
			 * synchronize_rcu before the netdev is kfreed, so we
			 * can continue to rely on unlocked pointer
			 * comparisons after the put
			 */
			rcu_assign_pointer(pdata->netdev, NULL);
			dev_put(ndev);
		}
		spin_unlock_irqrestore(&pdata->netdev_lock, flags);
	}
}

struct net_device *ib_device_get_netdev(struct ib_device *ib_dev,
					unsigned int port)
{
	struct ib_port_data *pdata;
	struct net_device *res;

	if (!rdma_is_port_valid(ib_dev, port))
		return NULL;

	pdata = &ib_dev->port_data[port];

	/*
	 * New drivers should use ib_device_set_netdev() not the legacy
	 * get_netdev().
	 */
	if (ib_dev->ops.get_netdev)
		res = ib_dev->ops.get_netdev(ib_dev, port);
	else {
		spin_lock(&pdata->netdev_lock);
		res = rcu_dereference_protected(
			pdata->netdev, lockdep_is_held(&pdata->netdev_lock));
		if (res)
			dev_hold(res);
		spin_unlock(&pdata->netdev_lock);
	}

	/*
	 * If we are starting to unregister expedite things by preventing
	 * propagation of an unregistering netdev.
	 */
	if (res && res->reg_state != NETREG_REGISTERED) {
		dev_put(res);
		return NULL;
	}

	return res;
}

/**
 * ib_device_get_by_netdev - Find an IB device associated with a netdev
 * @ndev: netdev to locate
 * @driver_id: The driver ID that must match (RDMA_DRIVER_UNKNOWN matches all)
 *
 * Find and hold an ib_device that is associated with a netdev via
 * ib_device_set_netdev(). The caller must call ib_device_put() on the
 * returned pointer.
 */
struct ib_device *ib_device_get_by_netdev(struct net_device *ndev,
					  enum rdma_driver_id driver_id)
{
	struct ib_device *res = NULL;
	struct ib_port_data *cur;

	rcu_read_lock();
	hash_for_each_possible_rcu (ndev_hash, cur, ndev_hash_link,
				    (uintptr_t)ndev) {
		if (rcu_access_pointer(cur->netdev) == ndev &&
		    (driver_id == RDMA_DRIVER_UNKNOWN ||
		     cur->ib_dev->driver_id == driver_id) &&
		    ib_device_try_get(cur->ib_dev)) {
			res = cur->ib_dev;
			break;
		}
	}
	rcu_read_unlock();

	return res;
}
EXPORT_SYMBOL(ib_device_get_by_netdev);

/**
 * ib_enum_roce_netdev - enumerate all RoCE ports
 * @ib_dev : IB device we want to query
 * @filter: Should we call the callback?
 * @filter_cookie: Cookie passed to filter
 * @cb: Callback to call for each found RoCE ports
 * @cookie: Cookie passed back to the callback
 *
 * Enumerates all of the physical RoCE ports of ib_dev
 * which are related to netdevice and calls callback() on each
 * device for which filter() function returns non zero.
 */
void ib_enum_roce_netdev(struct ib_device *ib_dev,
			 roce_netdev_filter filter,
			 void *filter_cookie,
			 roce_netdev_callback cb,
			 void *cookie)
{
	unsigned int port;

	rdma_for_each_port (ib_dev, port)
		if (rdma_protocol_roce(ib_dev, port)) {
			struct net_device *idev =
				ib_device_get_netdev(ib_dev, port);

			if (filter(ib_dev, port, idev, filter_cookie))
				cb(ib_dev, port, idev, cookie);

			if (idev)
				dev_put(idev);
		}
}

/**
 * ib_enum_all_roce_netdevs - enumerate all RoCE devices
 * @filter: Should we call the callback?
 * @filter_cookie: Cookie passed to filter
 * @cb: Callback to call for each found RoCE ports
 * @cookie: Cookie passed back to the callback
 *
 * Enumerates all RoCE devices' physical ports which are related
 * to netdevices and calls callback() on each device for which
 * filter() function returns non zero.
 */
void ib_enum_all_roce_netdevs(roce_netdev_filter filter,
			      void *filter_cookie,
			      roce_netdev_callback cb,
			      void *cookie)
{
	struct ib_device *dev;
	unsigned long index;

	down_read(&devices_rwsem);
	xa_for_each_marked (&devices, index, dev, DEVICE_REGISTERED)
		ib_enum_roce_netdev(dev, filter, filter_cookie, cb, cookie);
	up_read(&devices_rwsem);
}

/**
 * ib_enum_all_devs - enumerate all ib_devices
 * @cb: Callback to call for each found ib_device
 *
 * Enumerates all ib_devices and calls callback() on each device.
 */
int ib_enum_all_devs(nldev_callback nldev_cb, struct sk_buff *skb,
		     struct netlink_callback *cb)
{
	unsigned long index;
	struct ib_device *dev;
	unsigned int idx = 0;
	int ret = 0;

	down_read(&devices_rwsem);
	xa_for_each_marked (&devices, index, dev, DEVICE_REGISTERED) {
		if (!rdma_dev_access_netns(dev, sock_net(skb->sk)))
			continue;

		ret = nldev_cb(dev, skb, cb, idx);
		if (ret)
			break;
		idx++;
	}
	up_read(&devices_rwsem);
	return ret;
}

/**
 * ib_query_pkey - Get P_Key table entry
 * @device:Device to query
 * @port_num:Port number to query
 * @index:P_Key table index to query
 * @pkey:Returned P_Key
 *
 * ib_query_pkey() fetches the specified P_Key table entry.
 */
int ib_query_pkey(struct ib_device *device,
		  u8 port_num, u16 index, u16 *pkey)
{
	if (!rdma_is_port_valid(device, port_num))
		return -EINVAL;

	return device->ops.query_pkey(device, port_num, index, pkey);
}
EXPORT_SYMBOL(ib_query_pkey);

/**
 * ib_modify_device - Change IB device attributes
 * @device:Device to modify
 * @device_modify_mask:Mask of attributes to change
 * @device_modify:New attribute values
 *
 * ib_modify_device() changes a device's attributes as specified by
 * the @device_modify_mask and @device_modify structure.
 */
int ib_modify_device(struct ib_device *device,
		     int device_modify_mask,
		     struct ib_device_modify *device_modify)
{
	if (!device->ops.modify_device)
		return -ENOSYS;

	return device->ops.modify_device(device, device_modify_mask,
					 device_modify);
}
EXPORT_SYMBOL(ib_modify_device);

/**
 * ib_modify_port - Modifies the attributes for the specified port.
 * @device: The device to modify.
 * @port_num: The number of the port to modify.
 * @port_modify_mask: Mask used to specify which attributes of the port
 *   to change.
 * @port_modify: New attribute values for the port.
 *
 * ib_modify_port() changes a port's attributes as specified by the
 * @port_modify_mask and @port_modify structure.
 */
int ib_modify_port(struct ib_device *device,
		   u8 port_num, int port_modify_mask,
		   struct ib_port_modify *port_modify)
{
	int rc;

	if (!rdma_is_port_valid(device, port_num))
		return -EINVAL;

	if (device->ops.modify_port)
		rc = device->ops.modify_port(device, port_num,
					     port_modify_mask,
					     port_modify);
	else
		rc = rdma_protocol_roce(device, port_num) ? 0 : -ENOSYS;
	return rc;
}
EXPORT_SYMBOL(ib_modify_port);

/**
 * ib_find_gid - Returns the port number and GID table index where
 *   a specified GID value occurs. Its searches only for IB link layer.
 * @device: The device to query.
 * @gid: The GID value to search for.
 * @port_num: The port number of the device where the GID value was found.
 * @index: The index into the GID table where the GID was found.  This
 *   parameter may be NULL.
 */
int ib_find_gid(struct ib_device *device, union ib_gid *gid,
		u8 *port_num, u16 *index)
{
	union ib_gid tmp_gid;
	unsigned int port;
	int ret, i;

	rdma_for_each_port (device, port) {
		if (!rdma_protocol_ib(device, port))
			continue;

		for (i = 0; i < device->port_data[port].immutable.gid_tbl_len;
		     ++i) {
			ret = rdma_query_gid(device, port, i, &tmp_gid);
			if (ret)
				return ret;
			if (!memcmp(&tmp_gid, gid, sizeof *gid)) {
				*port_num = port;
				if (index)
					*index = i;
				return 0;
			}
		}
	}

	return -ENOENT;
}
EXPORT_SYMBOL(ib_find_gid);

/**
 * ib_find_pkey - Returns the PKey table index where a specified
 *   PKey value occurs.
 * @device: The device to query.
 * @port_num: The port number of the device to search for the PKey.
 * @pkey: The PKey value to search for.
 * @index: The index into the PKey table where the PKey was found.
 */
int ib_find_pkey(struct ib_device *device,
		 u8 port_num, u16 pkey, u16 *index)
{
	int ret, i;
	u16 tmp_pkey;
	int partial_ix = -1;

	for (i = 0; i < device->port_data[port_num].immutable.pkey_tbl_len;
	     ++i) {
		ret = ib_query_pkey(device, port_num, i, &tmp_pkey);
		if (ret)
			return ret;
		if ((pkey & 0x7fff) == (tmp_pkey & 0x7fff)) {
			/* if there is full-member pkey take it.*/
			if (tmp_pkey & 0x8000) {
				*index = i;
				return 0;
			}
			if (partial_ix < 0)
				partial_ix = i;
		}
	}

	/*no full-member, if exists take the limited*/
	if (partial_ix >= 0) {
		*index = partial_ix;
		return 0;
	}
	return -ENOENT;
}
EXPORT_SYMBOL(ib_find_pkey);

/**
 * ib_get_net_dev_by_params() - Return the appropriate net_dev
 * for a received CM request
 * @dev:	An RDMA device on which the request has been received.
 * @port:	Port number on the RDMA device.
 * @pkey:	The Pkey the request came on.
 * @gid:	A GID that the net_dev uses to communicate.
 * @addr:	Contains the IP address that the request specified as its
 *		destination.
 *
 */
struct net_device *ib_get_net_dev_by_params(struct ib_device *dev,
					    u8 port,
					    u16 pkey,
					    const union ib_gid *gid,
					    const struct sockaddr *addr)
{
	struct net_device *net_dev = NULL;
	unsigned long index;
	void *client_data;

	if (!rdma_protocol_ib(dev, port))
		return NULL;

	/*
	 * Holding the read side guarantees that the client will not become
	 * unregistered while we are calling get_net_dev_by_params()
	 */
	down_read(&dev->client_data_rwsem);
	xan_for_each_marked (&dev->client_data, index, client_data,
			     CLIENT_DATA_REGISTERED) {
		struct ib_client *client = xa_load(&clients, index);

		if (!client || !client->get_net_dev_by_params)
			continue;

		net_dev = client->get_net_dev_by_params(dev, port, pkey, gid,
							addr, client_data);
		if (net_dev)
			break;
	}
	up_read(&dev->client_data_rwsem);

	return net_dev;
}
EXPORT_SYMBOL(ib_get_net_dev_by_params);

void ib_set_device_ops(struct ib_device *dev, const struct ib_device_ops *ops)
{
	struct ib_device_ops *dev_ops = &dev->ops;
#define SET_DEVICE_OP(ptr, name)                                               \
	do {                                                                   \
		if (ops->name)                                                 \
			if (!((ptr)->name))				       \
				(ptr)->name = ops->name;                       \
	} while (0)

#define SET_OBJ_SIZE(ptr, name) SET_DEVICE_OP(ptr, size_##name)

	SET_DEVICE_OP(dev_ops, add_gid);
	SET_DEVICE_OP(dev_ops, advise_mr);
	SET_DEVICE_OP(dev_ops, alloc_dm);
	SET_DEVICE_OP(dev_ops, alloc_fmr);
	SET_DEVICE_OP(dev_ops, alloc_hw_stats);
	SET_DEVICE_OP(dev_ops, alloc_mr);
	SET_DEVICE_OP(dev_ops, alloc_mw);
	SET_DEVICE_OP(dev_ops, alloc_pd);
	SET_DEVICE_OP(dev_ops, alloc_rdma_netdev);
	SET_DEVICE_OP(dev_ops, alloc_ucontext);
	SET_DEVICE_OP(dev_ops, alloc_xrcd);
	SET_DEVICE_OP(dev_ops, attach_mcast);
	SET_DEVICE_OP(dev_ops, check_mr_status);
	SET_DEVICE_OP(dev_ops, create_ah);
	SET_DEVICE_OP(dev_ops, create_counters);
	SET_DEVICE_OP(dev_ops, create_cq);
	SET_DEVICE_OP(dev_ops, create_flow);
	SET_DEVICE_OP(dev_ops, create_flow_action_esp);
	SET_DEVICE_OP(dev_ops, create_qp);
	SET_DEVICE_OP(dev_ops, create_rwq_ind_table);
	SET_DEVICE_OP(dev_ops, create_srq);
	SET_DEVICE_OP(dev_ops, create_wq);
	SET_DEVICE_OP(dev_ops, dealloc_dm);
	SET_DEVICE_OP(dev_ops, dealloc_driver);
	SET_DEVICE_OP(dev_ops, dealloc_fmr);
	SET_DEVICE_OP(dev_ops, dealloc_mw);
	SET_DEVICE_OP(dev_ops, dealloc_pd);
	SET_DEVICE_OP(dev_ops, dealloc_ucontext);
	SET_DEVICE_OP(dev_ops, dealloc_xrcd);
	SET_DEVICE_OP(dev_ops, del_gid);
	SET_DEVICE_OP(dev_ops, dereg_mr);
	SET_DEVICE_OP(dev_ops, destroy_ah);
	SET_DEVICE_OP(dev_ops, destroy_counters);
	SET_DEVICE_OP(dev_ops, destroy_cq);
	SET_DEVICE_OP(dev_ops, destroy_flow);
	SET_DEVICE_OP(dev_ops, destroy_flow_action);
	SET_DEVICE_OP(dev_ops, destroy_qp);
	SET_DEVICE_OP(dev_ops, destroy_rwq_ind_table);
	SET_DEVICE_OP(dev_ops, destroy_srq);
	SET_DEVICE_OP(dev_ops, destroy_wq);
	SET_DEVICE_OP(dev_ops, detach_mcast);
	SET_DEVICE_OP(dev_ops, disassociate_ucontext);
	SET_DEVICE_OP(dev_ops, drain_rq);
	SET_DEVICE_OP(dev_ops, drain_sq);
	SET_DEVICE_OP(dev_ops, enable_driver);
	SET_DEVICE_OP(dev_ops, fill_res_entry);
	SET_DEVICE_OP(dev_ops, get_dev_fw_str);
	SET_DEVICE_OP(dev_ops, get_dma_mr);
	SET_DEVICE_OP(dev_ops, get_hw_stats);
	SET_DEVICE_OP(dev_ops, get_link_layer);
	SET_DEVICE_OP(dev_ops, get_netdev);
	SET_DEVICE_OP(dev_ops, get_port_immutable);
	SET_DEVICE_OP(dev_ops, get_vector_affinity);
	SET_DEVICE_OP(dev_ops, get_vf_config);
	SET_DEVICE_OP(dev_ops, get_vf_stats);
	SET_DEVICE_OP(dev_ops, init_port);
	SET_DEVICE_OP(dev_ops, iw_accept);
	SET_DEVICE_OP(dev_ops, iw_add_ref);
	SET_DEVICE_OP(dev_ops, iw_connect);
	SET_DEVICE_OP(dev_ops, iw_create_listen);
	SET_DEVICE_OP(dev_ops, iw_destroy_listen);
	SET_DEVICE_OP(dev_ops, iw_get_qp);
	SET_DEVICE_OP(dev_ops, iw_reject);
	SET_DEVICE_OP(dev_ops, iw_rem_ref);
	SET_DEVICE_OP(dev_ops, map_mr_sg);
	SET_DEVICE_OP(dev_ops, map_phys_fmr);
	SET_DEVICE_OP(dev_ops, mmap);
	SET_DEVICE_OP(dev_ops, modify_ah);
	SET_DEVICE_OP(dev_ops, modify_cq);
	SET_DEVICE_OP(dev_ops, modify_device);
	SET_DEVICE_OP(dev_ops, modify_flow_action_esp);
	SET_DEVICE_OP(dev_ops, modify_port);
	SET_DEVICE_OP(dev_ops, modify_qp);
	SET_DEVICE_OP(dev_ops, modify_srq);
	SET_DEVICE_OP(dev_ops, modify_wq);
	SET_DEVICE_OP(dev_ops, peek_cq);
	SET_DEVICE_OP(dev_ops, poll_cq);
	SET_DEVICE_OP(dev_ops, post_recv);
	SET_DEVICE_OP(dev_ops, post_send);
	SET_DEVICE_OP(dev_ops, post_srq_recv);
	SET_DEVICE_OP(dev_ops, process_mad);
	SET_DEVICE_OP(dev_ops, query_ah);
	SET_DEVICE_OP(dev_ops, query_device);
	SET_DEVICE_OP(dev_ops, query_gid);
	SET_DEVICE_OP(dev_ops, query_pkey);
	SET_DEVICE_OP(dev_ops, query_port);
	SET_DEVICE_OP(dev_ops, query_qp);
	SET_DEVICE_OP(dev_ops, query_srq);
	SET_DEVICE_OP(dev_ops, rdma_netdev_get_params);
	SET_DEVICE_OP(dev_ops, read_counters);
	SET_DEVICE_OP(dev_ops, reg_dm_mr);
	SET_DEVICE_OP(dev_ops, reg_user_mr);
	SET_DEVICE_OP(dev_ops, req_ncomp_notif);
	SET_DEVICE_OP(dev_ops, req_notify_cq);
	SET_DEVICE_OP(dev_ops, rereg_user_mr);
	SET_DEVICE_OP(dev_ops, resize_cq);
	SET_DEVICE_OP(dev_ops, set_vf_guid);
	SET_DEVICE_OP(dev_ops, set_vf_link_state);
	SET_DEVICE_OP(dev_ops, unmap_fmr);

	SET_OBJ_SIZE(dev_ops, ib_ah);
	SET_OBJ_SIZE(dev_ops, ib_pd);
	SET_OBJ_SIZE(dev_ops, ib_srq);
	SET_OBJ_SIZE(dev_ops, ib_ucontext);
}
EXPORT_SYMBOL(ib_set_device_ops);

static const struct rdma_nl_cbs ibnl_ls_cb_table[RDMA_NL_LS_NUM_OPS] = {
	[RDMA_NL_LS_OP_RESOLVE] = {
		.doit = ib_nl_handle_resolve_resp,
		.flags = RDMA_NL_ADMIN_PERM,
	},
	[RDMA_NL_LS_OP_SET_TIMEOUT] = {
		.doit = ib_nl_handle_set_timeout,
		.flags = RDMA_NL_ADMIN_PERM,
	},
	[RDMA_NL_LS_OP_IP_RESOLVE] = {
		.doit = ib_nl_handle_ip_res_resp,
		.flags = RDMA_NL_ADMIN_PERM,
	},
};

static int __init ib_core_init(void)
{
	int ret;

	ib_wq = alloc_workqueue("infiniband", 0, 0);
	if (!ib_wq)
		return -ENOMEM;

	ib_comp_wq = alloc_workqueue("ib-comp-wq",
			WQ_HIGHPRI | WQ_MEM_RECLAIM | WQ_SYSFS, 0);
	if (!ib_comp_wq) {
		ret = -ENOMEM;
		goto err;
	}

	ib_comp_unbound_wq =
		alloc_workqueue("ib-comp-unb-wq",
				WQ_UNBOUND | WQ_HIGHPRI | WQ_MEM_RECLAIM |
				WQ_SYSFS, WQ_UNBOUND_MAX_ACTIVE);
	if (!ib_comp_unbound_wq) {
		ret = -ENOMEM;
		goto err_comp;
	}

	ret = class_register(&ib_class);
	if (ret) {
		pr_warn("Couldn't create InfiniBand device class\n");
		goto err_comp_unbound;
	}

	ret = rdma_nl_init();
	if (ret) {
		pr_warn("Couldn't init IB netlink interface: err %d\n", ret);
		goto err_sysfs;
	}

	ret = addr_init();
	if (ret) {
		pr_warn("Could't init IB address resolution\n");
		goto err_ibnl;
	}

	ret = ib_mad_init();
	if (ret) {
		pr_warn("Couldn't init IB MAD\n");
		goto err_addr;
	}

	ret = ib_sa_init();
	if (ret) {
		pr_warn("Couldn't init SA\n");
		goto err_mad;
	}

	ret = register_lsm_notifier(&ibdev_lsm_nb);
	if (ret) {
		pr_warn("Couldn't register LSM notifier. ret %d\n", ret);
		goto err_sa;
	}

	ret = register_pernet_device(&rdma_dev_net_ops);
	if (ret) {
		pr_warn("Couldn't init compat dev. ret %d\n", ret);
		goto err_compat;
	}

	nldev_init();
	rdma_nl_register(RDMA_NL_LS, ibnl_ls_cb_table);
	roce_gid_mgmt_init();

	return 0;

err_compat:
	unregister_lsm_notifier(&ibdev_lsm_nb);
err_sa:
	ib_sa_cleanup();
err_mad:
	ib_mad_cleanup();
err_addr:
	addr_cleanup();
err_ibnl:
	rdma_nl_exit();
err_sysfs:
	class_unregister(&ib_class);
err_comp_unbound:
	destroy_workqueue(ib_comp_unbound_wq);
err_comp:
	destroy_workqueue(ib_comp_wq);
err:
	destroy_workqueue(ib_wq);
	return ret;
}

static void __exit ib_core_cleanup(void)
{
	roce_gid_mgmt_cleanup();
	nldev_exit();
	rdma_nl_unregister(RDMA_NL_LS);
	unregister_pernet_device(&rdma_dev_net_ops);
	unregister_lsm_notifier(&ibdev_lsm_nb);
	ib_sa_cleanup();
	ib_mad_cleanup();
	addr_cleanup();
	rdma_nl_exit();
	class_unregister(&ib_class);
	destroy_workqueue(ib_comp_unbound_wq);
	destroy_workqueue(ib_comp_wq);
	/* Make sure that any pending umem accounting work is done. */
	destroy_workqueue(ib_wq);
	flush_workqueue(system_unbound_wq);
	WARN_ON(!xa_empty(&clients));
	WARN_ON(!xa_empty(&devices));
}

MODULE_ALIAS_RDMA_NETLINK(RDMA_NL_LS, 4);

/* ib core relies on netdev stack to first register net_ns_type_operations
 * ns kobject type before ib_core initialization.
 */
fs_initcall(ib_core_init);
module_exit(ib_core_cleanup);<|MERGE_RESOLUTION|>--- conflicted
+++ resolved
@@ -432,11 +432,6 @@
 
 	strlcpy(ibdev->name, name, IB_DEVICE_NAME_MAX);
 	ret = rename_compat_devs(ibdev);
-<<<<<<< HEAD
-out:
-	up_write(&devices_rwsem);
-	return ret;
-=======
 
 	downgrade_write(&devices_rwsem);
 	down_read(&ibdev->client_data_rwsem);
@@ -452,7 +447,6 @@
 	up_read(&ibdev->client_data_rwsem);
 	up_read(&devices_rwsem);
 	return 0;
->>>>>>> 4b972a01
 }
 
 static int alloc_name(struct ib_device *ibdev, const char *name)
@@ -497,17 +491,9 @@
 
 	free_netdevs(dev);
 	WARN_ON(refcount_read(&dev->refcount));
-<<<<<<< HEAD
-	ib_cache_release_one(dev);
-	ib_security_release_port_pkey_list(dev);
-	xa_destroy(&dev->compat_devs);
-	xa_destroy(&dev->client_data);
-	if (dev->port_data)
-=======
 	if (dev->port_data) {
 		ib_cache_release_one(dev);
 		ib_security_release_port_pkey_list(dev);
->>>>>>> 4b972a01
 		kfree_rcu(container_of(dev->port_data, struct ib_port_data_rcu,
 				       pdata[0]),
 			  rcu_head);
