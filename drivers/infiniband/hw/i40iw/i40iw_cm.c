--- conflicted
+++ resolved
@@ -3490,12 +3490,8 @@
 		/* Need to free the Last Streaming Mode Message */
 		if (iwqp->ietf_mem.va) {
 			if (iwqp->lsmm_mr)
-<<<<<<< HEAD
-				iwibdev->ibdev.ops.dereg_mr(iwqp->lsmm_mr);
-=======
 				iwibdev->ibdev.ops.dereg_mr(iwqp->lsmm_mr,
 							    NULL);
->>>>>>> 0ecfebd2
 			i40iw_free_dma_mem(iwdev->sc_dev.hw, &iwqp->ietf_mem);
 		}
 	}
