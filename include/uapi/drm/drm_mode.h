/*
 * Copyright (c) 2007 Dave Airlie <airlied@linux.ie>
 * Copyright (c) 2007 Jakob Bornecrantz <wallbraker@gmail.com>
 * Copyright (c) 2008 Red Hat Inc.
 * Copyright (c) 2007-2008 Tungsten Graphics, Inc., Cedar Park, TX., USA
 * Copyright (c) 2007-2008 Intel Corporation
 *
 * Permission is hereby granted, free of charge, to any person obtaining a
 * copy of this software and associated documentation files (the "Software"),
 * to deal in the Software without restriction, including without limitation
 * the rights to use, copy, modify, merge, publish, distribute, sublicense,
 * and/or sell copies of the Software, and to permit persons to whom the
 * Software is furnished to do so, subject to the following conditions:
 *
 * The above copyright notice and this permission notice shall be included in
 * all copies or substantial portions of the Software.
 *
 * THE SOFTWARE IS PROVIDED "AS IS", WITHOUT WARRANTY OF ANY KIND, EXPRESS OR
 * IMPLIED, INCLUDING BUT NOT LIMITED TO THE WARRANTIES OF MERCHANTABILITY,
 * FITNESS FOR A PARTICULAR PURPOSE AND NONINFRINGEMENT. IN NO EVENT SHALL THE
 * AUTHORS OR COPYRIGHT HOLDERS BE LIABLE FOR ANY CLAIM, DAMAGES OR OTHER
 * LIABILITY, WHETHER IN AN ACTION OF CONTRACT, TORT OR OTHERWISE, ARISING
 * FROM, OUT OF OR IN CONNECTION WITH THE SOFTWARE OR THE USE OR OTHER DEALINGS
 * IN THE SOFTWARE.
 */

#ifndef _DRM_MODE_H
#define _DRM_MODE_H

#include "drm.h"

#if defined(__cplusplus)
extern "C" {
#endif

/**
 * DOC: overview
 *
 * DRM exposes many UAPI and structure definitions to have a consistent
 * and standardized interface with users.
 * Userspace can refer to these structure definitions and UAPI formats
 * to communicate to drivers.
 */

#define DRM_CONNECTOR_NAME_LEN	32
#define DRM_DISPLAY_MODE_LEN	32
#define DRM_PROP_NAME_LEN	32

#define DRM_MODE_TYPE_BUILTIN	(1<<0) /* deprecated */
#define DRM_MODE_TYPE_CLOCK_C	((1<<1) | DRM_MODE_TYPE_BUILTIN) /* deprecated */
#define DRM_MODE_TYPE_CRTC_C	((1<<2) | DRM_MODE_TYPE_BUILTIN) /* deprecated */
#define DRM_MODE_TYPE_PREFERRED	(1<<3)
#define DRM_MODE_TYPE_DEFAULT	(1<<4) /* deprecated */
#define DRM_MODE_TYPE_USERDEF	(1<<5)
#define DRM_MODE_TYPE_DRIVER	(1<<6)

#define DRM_MODE_TYPE_ALL	(DRM_MODE_TYPE_PREFERRED |	\
				 DRM_MODE_TYPE_USERDEF |	\
				 DRM_MODE_TYPE_DRIVER)

/* Video mode flags */
/* bit compatible with the xrandr RR_ definitions (bits 0-13)
 *
 * ABI warning: Existing userspace really expects
 * the mode flags to match the xrandr definitions. Any
 * changes that don't match the xrandr definitions will
 * likely need a new client cap or some other mechanism
 * to avoid breaking existing userspace. This includes
 * allocating new flags in the previously unused bits!
 */
#define DRM_MODE_FLAG_PHSYNC			(1<<0)
#define DRM_MODE_FLAG_NHSYNC			(1<<1)
#define DRM_MODE_FLAG_PVSYNC			(1<<2)
#define DRM_MODE_FLAG_NVSYNC			(1<<3)
#define DRM_MODE_FLAG_INTERLACE			(1<<4)
#define DRM_MODE_FLAG_DBLSCAN			(1<<5)
#define DRM_MODE_FLAG_CSYNC			(1<<6)
#define DRM_MODE_FLAG_PCSYNC			(1<<7)
#define DRM_MODE_FLAG_NCSYNC			(1<<8)
#define DRM_MODE_FLAG_HSKEW			(1<<9) /* hskew provided */
#define DRM_MODE_FLAG_BCAST			(1<<10) /* deprecated */
#define DRM_MODE_FLAG_PIXMUX			(1<<11) /* deprecated */
#define DRM_MODE_FLAG_DBLCLK			(1<<12)
#define DRM_MODE_FLAG_CLKDIV2			(1<<13)
 /*
  * When adding a new stereo mode don't forget to adjust DRM_MODE_FLAGS_3D_MAX
  * (define not exposed to user space).
  */
#define DRM_MODE_FLAG_3D_MASK			(0x1f<<14)
#define  DRM_MODE_FLAG_3D_NONE		(0<<14)
#define  DRM_MODE_FLAG_3D_FRAME_PACKING		(1<<14)
#define  DRM_MODE_FLAG_3D_FIELD_ALTERNATIVE	(2<<14)
#define  DRM_MODE_FLAG_3D_LINE_ALTERNATIVE	(3<<14)
#define  DRM_MODE_FLAG_3D_SIDE_BY_SIDE_FULL	(4<<14)
#define  DRM_MODE_FLAG_3D_L_DEPTH		(5<<14)
#define  DRM_MODE_FLAG_3D_L_DEPTH_GFX_GFX_DEPTH	(6<<14)
#define  DRM_MODE_FLAG_3D_TOP_AND_BOTTOM	(7<<14)
#define  DRM_MODE_FLAG_3D_SIDE_BY_SIDE_HALF	(8<<14)

/* Picture aspect ratio options */
#define DRM_MODE_PICTURE_ASPECT_NONE		0
#define DRM_MODE_PICTURE_ASPECT_4_3		1
#define DRM_MODE_PICTURE_ASPECT_16_9		2
#define DRM_MODE_PICTURE_ASPECT_64_27		3
#define DRM_MODE_PICTURE_ASPECT_256_135		4

/* Content type options */
#define DRM_MODE_CONTENT_TYPE_NO_DATA		0
#define DRM_MODE_CONTENT_TYPE_GRAPHICS		1
#define DRM_MODE_CONTENT_TYPE_PHOTO		2
#define DRM_MODE_CONTENT_TYPE_CINEMA		3
#define DRM_MODE_CONTENT_TYPE_GAME		4

/* Aspect ratio flag bitmask (4 bits 22:19) */
#define DRM_MODE_FLAG_PIC_AR_MASK		(0x0F<<19)
#define  DRM_MODE_FLAG_PIC_AR_NONE \
			(DRM_MODE_PICTURE_ASPECT_NONE<<19)
#define  DRM_MODE_FLAG_PIC_AR_4_3 \
			(DRM_MODE_PICTURE_ASPECT_4_3<<19)
#define  DRM_MODE_FLAG_PIC_AR_16_9 \
			(DRM_MODE_PICTURE_ASPECT_16_9<<19)
#define  DRM_MODE_FLAG_PIC_AR_64_27 \
			(DRM_MODE_PICTURE_ASPECT_64_27<<19)
#define  DRM_MODE_FLAG_PIC_AR_256_135 \
			(DRM_MODE_PICTURE_ASPECT_256_135<<19)

#define  DRM_MODE_FLAG_ALL	(DRM_MODE_FLAG_PHSYNC |		\
				 DRM_MODE_FLAG_NHSYNC |		\
				 DRM_MODE_FLAG_PVSYNC |		\
				 DRM_MODE_FLAG_NVSYNC |		\
				 DRM_MODE_FLAG_INTERLACE |	\
				 DRM_MODE_FLAG_DBLSCAN |	\
				 DRM_MODE_FLAG_CSYNC |		\
				 DRM_MODE_FLAG_PCSYNC |		\
				 DRM_MODE_FLAG_NCSYNC |		\
				 DRM_MODE_FLAG_HSKEW |		\
				 DRM_MODE_FLAG_DBLCLK |		\
				 DRM_MODE_FLAG_CLKDIV2 |	\
				 DRM_MODE_FLAG_3D_MASK)

/* DPMS flags */
/* bit compatible with the xorg definitions. */
#define DRM_MODE_DPMS_ON	0
#define DRM_MODE_DPMS_STANDBY	1
#define DRM_MODE_DPMS_SUSPEND	2
#define DRM_MODE_DPMS_OFF	3

/* Scaling mode options */
#define DRM_MODE_SCALE_NONE		0 /* Unmodified timing (display or
					     software can still scale) */
#define DRM_MODE_SCALE_FULLSCREEN	1 /* Full screen, ignore aspect */
#define DRM_MODE_SCALE_CENTER		2 /* Centered, no scaling */
#define DRM_MODE_SCALE_ASPECT		3 /* Full screen, preserve aspect */

/* Dithering mode options */
#define DRM_MODE_DITHERING_OFF	0
#define DRM_MODE_DITHERING_ON	1
#define DRM_MODE_DITHERING_AUTO 2

/* Dirty info options */
#define DRM_MODE_DIRTY_OFF      0
#define DRM_MODE_DIRTY_ON       1
#define DRM_MODE_DIRTY_ANNOTATE 2

/* Link Status options */
#define DRM_MODE_LINK_STATUS_GOOD	0
#define DRM_MODE_LINK_STATUS_BAD	1

/*
 * DRM_MODE_ROTATE_<degrees>
 *
 * Signals that a drm plane is been rotated <degrees> degrees in counter
 * clockwise direction.
 *
 * This define is provided as a convenience, looking up the property id
 * using the name->prop id lookup is the preferred method.
 */
#define DRM_MODE_ROTATE_0       (1<<0)
#define DRM_MODE_ROTATE_90      (1<<1)
#define DRM_MODE_ROTATE_180     (1<<2)
#define DRM_MODE_ROTATE_270     (1<<3)

/*
 * DRM_MODE_ROTATE_MASK
 *
 * Bitmask used to look for drm plane rotations.
 */
#define DRM_MODE_ROTATE_MASK (\
		DRM_MODE_ROTATE_0  | \
		DRM_MODE_ROTATE_90  | \
		DRM_MODE_ROTATE_180 | \
		DRM_MODE_ROTATE_270)

/*
 * DRM_MODE_REFLECT_<axis>
 *
 * Signals that the contents of a drm plane is reflected along the <axis> axis,
 * in the same way as mirroring.
 * See kerneldoc chapter "Plane Composition Properties" for more details.
 *
 * This define is provided as a convenience, looking up the property id
 * using the name->prop id lookup is the preferred method.
 */
#define DRM_MODE_REFLECT_X      (1<<4)
#define DRM_MODE_REFLECT_Y      (1<<5)

/*
 * DRM_MODE_REFLECT_MASK
 *
 * Bitmask used to look for drm plane reflections.
 */
#define DRM_MODE_REFLECT_MASK (\
		DRM_MODE_REFLECT_X | \
		DRM_MODE_REFLECT_Y)

/* Content Protection Flags */
#define DRM_MODE_CONTENT_PROTECTION_UNDESIRED	0
#define DRM_MODE_CONTENT_PROTECTION_DESIRED     1
#define DRM_MODE_CONTENT_PROTECTION_ENABLED     2

/**
 * struct drm_mode_modeinfo - Display mode information.
 * @clock: pixel clock in kHz
 * @hdisplay: horizontal display size
 * @hsync_start: horizontal sync start
 * @hsync_end: horizontal sync end
 * @htotal: horizontal total size
 * @hskew: horizontal skew
 * @vdisplay: vertical display size
 * @vsync_start: vertical sync start
 * @vsync_end: vertical sync end
 * @vtotal: vertical total size
 * @vscan: vertical scan
 * @vrefresh: approximate vertical refresh rate in Hz
 * @flags: bitmask of misc. flags, see DRM_MODE_FLAG_* defines
 * @type: bitmask of type flags, see DRM_MODE_TYPE_* defines
 * @name: string describing the mode resolution
 *
 * This is the user-space API display mode information structure. For the
 * kernel version see struct drm_display_mode.
 */
struct drm_mode_modeinfo {
	__u32 clock;
	__u16 hdisplay;
	__u16 hsync_start;
	__u16 hsync_end;
	__u16 htotal;
	__u16 hskew;
	__u16 vdisplay;
	__u16 vsync_start;
	__u16 vsync_end;
	__u16 vtotal;
	__u16 vscan;

	__u32 vrefresh;

	__u32 flags;
	__u32 type;
	char name[DRM_DISPLAY_MODE_LEN];
};

struct drm_mode_card_res {
	__u64 fb_id_ptr;
	__u64 crtc_id_ptr;
	__u64 connector_id_ptr;
	__u64 encoder_id_ptr;
	__u32 count_fbs;
	__u32 count_crtcs;
	__u32 count_connectors;
	__u32 count_encoders;
	__u32 min_width;
	__u32 max_width;
	__u32 min_height;
	__u32 max_height;
};

struct drm_mode_crtc {
	__u64 set_connectors_ptr;
	__u32 count_connectors;

	__u32 crtc_id; /**< Id */
	__u32 fb_id; /**< Id of framebuffer */

	__u32 x; /**< x Position on the framebuffer */
	__u32 y; /**< y Position on the framebuffer */

	__u32 gamma_size;
	__u32 mode_valid;
	struct drm_mode_modeinfo mode;
};

#define DRM_MODE_PRESENT_TOP_FIELD	(1<<0)
#define DRM_MODE_PRESENT_BOTTOM_FIELD	(1<<1)

/* Planes blend with or override other bits on the CRTC */
struct drm_mode_set_plane {
	__u32 plane_id;
	__u32 crtc_id;
	__u32 fb_id; /* fb object contains surface format type */
	__u32 flags; /* see above flags */

	/* Signed dest location allows it to be partially off screen */
	__s32 crtc_x;
	__s32 crtc_y;
	__u32 crtc_w;
	__u32 crtc_h;

	/* Source values are 16.16 fixed point */
	__u32 src_x;
	__u32 src_y;
	__u32 src_h;
	__u32 src_w;
};

/**
 * struct drm_mode_get_plane - Get plane metadata.
 *
 * Userspace can perform a GETPLANE ioctl to retrieve information about a
 * plane.
 *
 * To retrieve the number of formats supported, set @count_format_types to zero
 * and call the ioctl. @count_format_types will be updated with the value.
 *
 * To retrieve these formats, allocate an array with the memory needed to store
 * @count_format_types formats. Point @format_type_ptr to this array and call
 * the ioctl again (with @count_format_types still set to the value returned in
 * the first ioctl call).
 */
struct drm_mode_get_plane {
	/**
	 * @plane_id: Object ID of the plane whose information should be
	 * retrieved. Set by caller.
	 */
	__u32 plane_id;

	/** @crtc_id: Object ID of the current CRTC. */
	__u32 crtc_id;
	/** @fb_id: Object ID of the current fb. */
	__u32 fb_id;

	/**
	 * @possible_crtcs: Bitmask of CRTC's compatible with the plane. CRTC's
	 * are created and they receive an index, which corresponds to their
	 * position in the bitmask. Bit N corresponds to
	 * :ref:`CRTC index<crtc_index>` N.
	 */
	__u32 possible_crtcs;
	/** @gamma_size: Never used. */
	__u32 gamma_size;

	/** @count_format_types: Number of formats. */
	__u32 count_format_types;
	/**
	 * @format_type_ptr: Pointer to ``__u32`` array of formats that are
	 * supported by the plane. These formats do not require modifiers.
	 */
	__u64 format_type_ptr;
};

struct drm_mode_get_plane_res {
	__u64 plane_id_ptr;
	__u32 count_planes;
};

#define DRM_MODE_ENCODER_NONE	0
#define DRM_MODE_ENCODER_DAC	1
#define DRM_MODE_ENCODER_TMDS	2
#define DRM_MODE_ENCODER_LVDS	3
#define DRM_MODE_ENCODER_TVDAC	4
#define DRM_MODE_ENCODER_VIRTUAL 5
#define DRM_MODE_ENCODER_DSI	6
#define DRM_MODE_ENCODER_DPMST	7
#define DRM_MODE_ENCODER_DPI	8

struct drm_mode_get_encoder {
	__u32 encoder_id;
	__u32 encoder_type;

	__u32 crtc_id; /**< Id of crtc */

	__u32 possible_crtcs;
	__u32 possible_clones;
};

/* This is for connectors with multiple signal types. */
/* Try to match DRM_MODE_CONNECTOR_X as closely as possible. */
enum drm_mode_subconnector {
	DRM_MODE_SUBCONNECTOR_Automatic   = 0,  /* DVI-I, TV     */
	DRM_MODE_SUBCONNECTOR_Unknown     = 0,  /* DVI-I, TV, DP */
	DRM_MODE_SUBCONNECTOR_VGA	  = 1,  /*            DP */
	DRM_MODE_SUBCONNECTOR_DVID	  = 3,  /* DVI-I      DP */
	DRM_MODE_SUBCONNECTOR_DVIA	  = 4,  /* DVI-I         */
	DRM_MODE_SUBCONNECTOR_Composite   = 5,  /*        TV     */
	DRM_MODE_SUBCONNECTOR_SVIDEO	  = 6,  /*        TV     */
	DRM_MODE_SUBCONNECTOR_Component   = 8,  /*        TV     */
	DRM_MODE_SUBCONNECTOR_SCART	  = 9,  /*        TV     */
	DRM_MODE_SUBCONNECTOR_DisplayPort = 10, /*            DP */
	DRM_MODE_SUBCONNECTOR_HDMIA       = 11, /*            DP */
	DRM_MODE_SUBCONNECTOR_Native      = 15, /*            DP */
	DRM_MODE_SUBCONNECTOR_Wireless    = 18, /*            DP */
};

#define DRM_MODE_CONNECTOR_Unknown	0
#define DRM_MODE_CONNECTOR_VGA		1
#define DRM_MODE_CONNECTOR_DVII		2
#define DRM_MODE_CONNECTOR_DVID		3
#define DRM_MODE_CONNECTOR_DVIA		4
#define DRM_MODE_CONNECTOR_Composite	5
#define DRM_MODE_CONNECTOR_SVIDEO	6
#define DRM_MODE_CONNECTOR_LVDS		7
#define DRM_MODE_CONNECTOR_Component	8
#define DRM_MODE_CONNECTOR_9PinDIN	9
#define DRM_MODE_CONNECTOR_DisplayPort	10
#define DRM_MODE_CONNECTOR_HDMIA	11
#define DRM_MODE_CONNECTOR_HDMIB	12
#define DRM_MODE_CONNECTOR_TV		13
#define DRM_MODE_CONNECTOR_eDP		14
#define DRM_MODE_CONNECTOR_VIRTUAL      15
#define DRM_MODE_CONNECTOR_DSI		16
#define DRM_MODE_CONNECTOR_DPI		17
#define DRM_MODE_CONNECTOR_WRITEBACK	18
#define DRM_MODE_CONNECTOR_SPI		19
#define DRM_MODE_CONNECTOR_USB		20

/**
 * struct drm_mode_get_connector - Get connector metadata.
 *
 * User-space can perform a GETCONNECTOR ioctl to retrieve information about a
 * connector. User-space is expected to retrieve encoders, modes and properties
 * by performing this ioctl at least twice: the first time to retrieve the
 * number of elements, the second time to retrieve the elements themselves.
 *
 * To retrieve the number of elements, set @count_props and @count_encoders to
 * zero, set @count_modes to 1, and set @modes_ptr to a temporary struct
 * drm_mode_modeinfo element.
 *
 * To retrieve the elements, allocate arrays for @encoders_ptr, @modes_ptr,
 * @props_ptr and @prop_values_ptr, then set @count_modes, @count_props and
 * @count_encoders to their capacity.
 *
 * Performing the ioctl only twice may be racy: the number of elements may have
 * changed with a hotplug event in-between the two ioctls. User-space is
 * expected to retry the last ioctl until the number of elements stabilizes.
 * The kernel won't fill any array which doesn't have the expected length.
 *
 * **Force-probing a connector**
 *
 * If the @count_modes field is set to zero and the DRM client is the current
 * DRM master, the kernel will perform a forced probe on the connector to
 * refresh the connector status, modes and EDID. A forced-probe can be slow,
 * might cause flickering and the ioctl will block.
 *
 * User-space needs to force-probe connectors to ensure their metadata is
 * up-to-date at startup and after receiving a hot-plug event. User-space
 * may perform a forced-probe when the user explicitly requests it. User-space
 * shouldn't perform a forced-probe in other situations.
 */
struct drm_mode_get_connector {
	/** @encoders_ptr: Pointer to ``__u32`` array of object IDs. */
	__u64 encoders_ptr;
	/** @modes_ptr: Pointer to struct drm_mode_modeinfo array. */
	__u64 modes_ptr;
	/** @props_ptr: Pointer to ``__u32`` array of property IDs. */
	__u64 props_ptr;
	/** @prop_values_ptr: Pointer to ``__u64`` array of property values. */
	__u64 prop_values_ptr;

	/** @count_modes: Number of modes. */
	__u32 count_modes;
	/** @count_props: Number of properties. */
	__u32 count_props;
	/** @count_encoders: Number of encoders. */
	__u32 count_encoders;

	/** @encoder_id: Object ID of the current encoder. */
	__u32 encoder_id;
	/** @connector_id: Object ID of the connector. */
	__u32 connector_id;
	/**
	 * @connector_type: Type of the connector.
	 *
	 * See DRM_MODE_CONNECTOR_* defines.
	 */
	__u32 connector_type;
	/**
	 * @connector_type_id: Type-specific connector number.
	 *
	 * This is not an object ID. This is a per-type connector number. Each
	 * (type, type_id) combination is unique across all connectors of a DRM
	 * device.
	 *
	 * The (type, type_id) combination is not a stable identifier: the
	 * type_id can change depending on the driver probe order.
	 */
	__u32 connector_type_id;

	/**
	 * @connection: Status of the connector.
	 *
	 * See enum drm_connector_status.
	 */
	__u32 connection;
	/** @mm_width: Width of the connected sink in millimeters. */
	__u32 mm_width;
	/** @mm_height: Height of the connected sink in millimeters. */
	__u32 mm_height;
	/**
	 * @subpixel: Subpixel order of the connected sink.
	 *
	 * See enum subpixel_order.
	 */
	__u32 subpixel;

	/** @pad: Padding, must be zero. */
	__u32 pad;
};

#define DRM_MODE_PROP_PENDING	(1<<0) /* deprecated, do not use */
#define DRM_MODE_PROP_RANGE	(1<<1)
#define DRM_MODE_PROP_IMMUTABLE	(1<<2)
#define DRM_MODE_PROP_ENUM	(1<<3) /* enumerated type with text strings */
#define DRM_MODE_PROP_BLOB	(1<<4)
#define DRM_MODE_PROP_BITMASK	(1<<5) /* bitmask of enumerated types */

/* non-extended types: legacy bitmask, one bit per type: */
#define DRM_MODE_PROP_LEGACY_TYPE  ( \
		DRM_MODE_PROP_RANGE | \
		DRM_MODE_PROP_ENUM | \
		DRM_MODE_PROP_BLOB | \
		DRM_MODE_PROP_BITMASK)

/* extended-types: rather than continue to consume a bit per type,
 * grab a chunk of the bits to use as integer type id.
 */
#define DRM_MODE_PROP_EXTENDED_TYPE	0x0000ffc0
#define DRM_MODE_PROP_TYPE(n)		((n) << 6)
#define DRM_MODE_PROP_OBJECT		DRM_MODE_PROP_TYPE(1)
#define DRM_MODE_PROP_SIGNED_RANGE	DRM_MODE_PROP_TYPE(2)

/* the PROP_ATOMIC flag is used to hide properties from userspace that
 * is not aware of atomic properties.  This is mostly to work around
 * older userspace (DDX drivers) that read/write each prop they find,
 * without being aware that this could be triggering a lengthy modeset.
 */
#define DRM_MODE_PROP_ATOMIC        0x80000000

/**
 * struct drm_mode_property_enum - Description for an enum/bitfield entry.
 * @value: numeric value for this enum entry.
 * @name: symbolic name for this enum entry.
 *
 * See struct drm_property_enum for details.
 */
struct drm_mode_property_enum {
	__u64 value;
	char name[DRM_PROP_NAME_LEN];
};

/**
 * struct drm_mode_get_property - Get property metadata.
 *
 * User-space can perform a GETPROPERTY ioctl to retrieve information about a
 * property. The same property may be attached to multiple objects, see
 * "Modeset Base Object Abstraction".
 *
 * The meaning of the @values_ptr field changes depending on the property type.
 * See &drm_property.flags for more details.
 *
 * The @enum_blob_ptr and @count_enum_blobs fields are only meaningful when the
 * property has the type &DRM_MODE_PROP_ENUM or &DRM_MODE_PROP_BITMASK. For
 * backwards compatibility, the kernel will always set @count_enum_blobs to
 * zero when the property has the type &DRM_MODE_PROP_BLOB. User-space must
 * ignore these two fields if the property has a different type.
 *
 * User-space is expected to retrieve values and enums by performing this ioctl
 * at least twice: the first time to retrieve the number of elements, the
 * second time to retrieve the elements themselves.
 *
 * To retrieve the number of elements, set @count_values and @count_enum_blobs
 * to zero, then call the ioctl. @count_values will be updated with the number
 * of elements. If the property has the type &DRM_MODE_PROP_ENUM or
 * &DRM_MODE_PROP_BITMASK, @count_enum_blobs will be updated as well.
 *
 * To retrieve the elements themselves, allocate an array for @values_ptr and
 * set @count_values to its capacity. If the property has the type
 * &DRM_MODE_PROP_ENUM or &DRM_MODE_PROP_BITMASK, allocate an array for
 * @enum_blob_ptr and set @count_enum_blobs to its capacity. Calling the ioctl
 * again will fill the arrays.
 */
struct drm_mode_get_property {
	/** @values_ptr: Pointer to a ``__u64`` array. */
	__u64 values_ptr;
	/** @enum_blob_ptr: Pointer to a struct drm_mode_property_enum array. */
	__u64 enum_blob_ptr;

	/**
	 * @prop_id: Object ID of the property which should be retrieved. Set
	 * by the caller.
	 */
	__u32 prop_id;
	/**
	 * @flags: ``DRM_MODE_PROP_*`` bitfield. See &drm_property.flags for
	 * a definition of the flags.
	 */
	__u32 flags;
	/**
	 * @name: Symbolic property name. User-space should use this field to
	 * recognize properties.
	 */
	char name[DRM_PROP_NAME_LEN];

	/** @count_values: Number of elements in @values_ptr. */
	__u32 count_values;
	/** @count_enum_blobs: Number of elements in @enum_blob_ptr. */
	__u32 count_enum_blobs;
};

struct drm_mode_connector_set_property {
	__u64 value;
	__u32 prop_id;
	__u32 connector_id;
};

#define DRM_MODE_OBJECT_CRTC 0xcccccccc
#define DRM_MODE_OBJECT_CONNECTOR 0xc0c0c0c0
#define DRM_MODE_OBJECT_ENCODER 0xe0e0e0e0
#define DRM_MODE_OBJECT_MODE 0xdededede
#define DRM_MODE_OBJECT_PROPERTY 0xb0b0b0b0
#define DRM_MODE_OBJECT_FB 0xfbfbfbfb
#define DRM_MODE_OBJECT_BLOB 0xbbbbbbbb
#define DRM_MODE_OBJECT_PLANE 0xeeeeeeee
#define DRM_MODE_OBJECT_ANY 0

struct drm_mode_obj_get_properties {
	__u64 props_ptr;
	__u64 prop_values_ptr;
	__u32 count_props;
	__u32 obj_id;
	__u32 obj_type;
};

struct drm_mode_obj_set_property {
	__u64 value;
	__u32 prop_id;
	__u32 obj_id;
	__u32 obj_type;
};

struct drm_mode_get_blob {
	__u32 blob_id;
	__u32 length;
	__u64 data;
};

struct drm_mode_fb_cmd {
	__u32 fb_id;
	__u32 width;
	__u32 height;
	__u32 pitch;
	__u32 bpp;
	__u32 depth;
	/* driver specific handle */
	__u32 handle;
};

#define DRM_MODE_FB_INTERLACED	(1<<0) /* for interlaced framebuffers */
<<<<<<< HEAD
#define DRM_MODE_FB_MODIFIERS	(1<<1) /* enables ->modifer[] */
=======
#define DRM_MODE_FB_MODIFIERS	(1<<1) /* enables ->modifier[] */
>>>>>>> a686015d
#define DRM_MODE_FB_ALTERNATE_TOP	(1<<2) /* for alternate top field */
#define DRM_MODE_FB_ALTERNATE_BOTTOM	(1<<3) /* for alternate bottom field */

/**
 * struct drm_mode_fb_cmd2 - Frame-buffer metadata.
 *
 * This struct holds frame-buffer metadata. There are two ways to use it:
 *
 * - User-space can fill this struct and perform a &DRM_IOCTL_MODE_ADDFB2
 *   ioctl to register a new frame-buffer. The new frame-buffer object ID will
 *   be set by the kernel in @fb_id.
 * - User-space can set @fb_id and perform a &DRM_IOCTL_MODE_GETFB2 ioctl to
 *   fetch metadata about an existing frame-buffer.
 *
 * In case of planar formats, this struct allows up to 4 buffer objects with
 * offsets and pitches per plane. The pitch and offset order are dictated by
 * the format FourCC as defined by ``drm_fourcc.h``, e.g. NV12 is described as:
 *
 *     YUV 4:2:0 image with a plane of 8-bit Y samples followed by an
 *     interleaved U/V plane containing 8-bit 2x2 subsampled colour difference
 *     samples.
 *
 * So it would consist of a Y plane at ``offsets[0]`` and a UV plane at
 * ``offsets[1]``.
 *
 * To accommodate tiled, compressed, etc formats, a modifier can be specified.
 * For more information see the "Format Modifiers" section. Note that even
 * though it looks like we have a modifier per-plane, we in fact do not. The
 * modifier for each plane must be identical. Thus all combinations of
 * different data layouts for multi-plane formats must be enumerated as
 * separate modifiers.
 *
 * All of the entries in @handles, @pitches, @offsets and @modifier must be
 * zero when unused. Warning, for @offsets and @modifier zero can't be used to
 * figure out whether the entry is used or not since it's a valid value (a zero
 * offset is common, and a zero modifier is &DRM_FORMAT_MOD_LINEAR).
 */
struct drm_mode_fb_cmd2 {
	/** @fb_id: Object ID of the frame-buffer. */
	__u32 fb_id;
	/** @width: Width of the frame-buffer. */
	__u32 width;
	/** @height: Height of the frame-buffer. */
	__u32 height;
	/**
	 * @pixel_format: FourCC format code, see ``DRM_FORMAT_*`` constants in
	 * ``drm_fourcc.h``.
	 */
	__u32 pixel_format;
	/**
	 * @flags: Frame-buffer flags (see &DRM_MODE_FB_INTERLACED and
	 * &DRM_MODE_FB_MODIFIERS).
	 */
	__u32 flags;

	/**
	 * @handles: GEM buffer handle, one per plane. Set to 0 if the plane is
	 * unused. The same handle can be used for multiple planes.
	 */
	__u32 handles[4];
	/** @pitches: Pitch (aka. stride) in bytes, one per plane. */
	__u32 pitches[4];
	/** @offsets: Offset into the buffer in bytes, one per plane. */
	__u32 offsets[4];
	/**
	 * @modifier: Format modifier, one per plane. See ``DRM_FORMAT_MOD_*``
	 * constants in ``drm_fourcc.h``. All planes must use the same
	 * modifier. Ignored unless &DRM_MODE_FB_MODIFIERS is set in @flags.
	 */
	__u64 modifier[4];
};

#define DRM_MODE_FB_DIRTY_ANNOTATE_COPY 0x01
#define DRM_MODE_FB_DIRTY_ANNOTATE_FILL 0x02
#define DRM_MODE_FB_DIRTY_FLAGS         0x03

#define DRM_MODE_FB_DIRTY_MAX_CLIPS     256

/*
 * Mark a region of a framebuffer as dirty.
 *
 * Some hardware does not automatically update display contents
 * as a hardware or software draw to a framebuffer. This ioctl
 * allows userspace to tell the kernel and the hardware what
 * regions of the framebuffer have changed.
 *
 * The kernel or hardware is free to update more then just the
 * region specified by the clip rects. The kernel or hardware
 * may also delay and/or coalesce several calls to dirty into a
 * single update.
 *
 * Userspace may annotate the updates, the annotates are a
 * promise made by the caller that the change is either a copy
 * of pixels or a fill of a single color in the region specified.
 *
 * If the DRM_MODE_FB_DIRTY_ANNOTATE_COPY flag is given then
 * the number of updated regions are half of num_clips given,
 * where the clip rects are paired in src and dst. The width and
 * height of each one of the pairs must match.
 *
 * If the DRM_MODE_FB_DIRTY_ANNOTATE_FILL flag is given the caller
 * promises that the region specified of the clip rects is filled
 * completely with a single color as given in the color argument.
 */

struct drm_mode_fb_dirty_cmd {
	__u32 fb_id;
	__u32 flags;
	__u32 color;
	__u32 num_clips;
	__u64 clips_ptr;
};

struct drm_mode_mode_cmd {
	__u32 connector_id;
	struct drm_mode_modeinfo mode;
};

#define DRM_MODE_CURSOR_BO	0x01
#define DRM_MODE_CURSOR_MOVE	0x02
#define DRM_MODE_CURSOR_FLAGS	0x03

/*
 * depending on the value in flags different members are used.
 *
 * CURSOR_BO uses
 *    crtc_id
 *    width
 *    height
 *    handle - if 0 turns the cursor off
 *
 * CURSOR_MOVE uses
 *    crtc_id
 *    x
 *    y
 */
struct drm_mode_cursor {
	__u32 flags;
	__u32 crtc_id;
	__s32 x;
	__s32 y;
	__u32 width;
	__u32 height;
	/* driver specific handle */
	__u32 handle;
};

struct drm_mode_cursor2 {
	__u32 flags;
	__u32 crtc_id;
	__s32 x;
	__s32 y;
	__u32 width;
	__u32 height;
	/* driver specific handle */
	__u32 handle;
	__s32 hot_x;
	__s32 hot_y;
};

struct drm_mode_crtc_lut {
	__u32 crtc_id;
	__u32 gamma_size;

	/* pointers to arrays */
	__u64 red;
	__u64 green;
	__u64 blue;
};

struct drm_color_ctm {
	/*
	 * Conversion matrix in S31.32 sign-magnitude
	 * (not two's complement!) format.
	 *
	 * out   matrix    in
	 * |R|   |0 1 2|   |R|
	 * |G| = |3 4 5| x |G|
	 * |B|   |6 7 8|   |B|
	 */
	__u64 matrix[9];
};

struct drm_color_lut {
	/*
	 * Values are mapped linearly to 0.0 - 1.0 range, with 0x0 == 0.0 and
	 * 0xffff == 1.0.
	 */
	__u16 red;
	__u16 green;
	__u16 blue;
	__u16 reserved;
};

enum drm_hdr_type {
	/*
	 * This is for the gen_hdr_output_metadata structure.
	 * MSB differentiates static (0) or dynamic (1) metadata.
	 * Other 15 bits represent specific HDR standards.
	 */

	/* static HDR */
	DRM_HDR_TYPE_HDR10     = 0x0000,

	/* dynamic HDR */
	DRM_HDR_TYPE_HDR10P    = 1 << 15 | DRM_HDR_TYPE_HDR10,
};

<<<<<<< HEAD
=======
/**
 * struct drm_plane_size_hint - Plane size hints
 * @width: The width of the plane in pixel
 * @height: The height of the plane in pixel
 *
 * The plane SIZE_HINTS property blob contains an
 * array of struct drm_plane_size_hint.
 */
struct drm_plane_size_hint {
	__u16 width;
	__u16 height;
};

>>>>>>> a686015d
/**
 * struct hdr_metadata_infoframe - HDR Metadata Infoframe Data.
 *
 * HDR Metadata Infoframe as per CTA 861.G spec. This is expected
 * to match exactly with the spec.
 *
 * Userspace is expected to pass the metadata information as per
 * the format described in this structure.
 */
struct hdr_metadata_infoframe {
	/**
	 * @eotf: Electro-Optical Transfer Function (EOTF)
	 * used in the stream.
	 */
	__u8 eotf;
	/**
	 * @metadata_type: Static_Metadata_Descriptor_ID.
	 */
	__u8 metadata_type;
	/**
	 * @display_primaries: Color Primaries of the Data.
	 * These are coded as unsigned 16-bit values in units of
	 * 0.00002, where 0x0000 represents zero and 0xC350
	 * represents 1.0000.
	 * @display_primaries.x: X coordinate of color primary.
	 * @display_primaries.y: Y coordinate of color primary.
	 */
	struct {
		__u16 x, y;
	} display_primaries[3];
	/**
	 * @white_point: White Point of Colorspace Data.
	 * These are coded as unsigned 16-bit values in units of
	 * 0.00002, where 0x0000 represents zero and 0xC350
	 * represents 1.0000.
	 * @white_point.x: X coordinate of whitepoint of color primary.
	 * @white_point.y: Y coordinate of whitepoint of color primary.
	 */
	struct {
		__u16 x, y;
	} white_point;
	/**
	 * @max_display_mastering_luminance: Max Mastering Display Luminance.
	 * This value is coded as an unsigned 16-bit value in units of 1 cd/m2,
	 * where 0x0001 represents 1 cd/m2 and 0xFFFF represents 65535 cd/m2.
	 */
	__u16 max_display_mastering_luminance;
	/**
	 * @min_display_mastering_luminance: Min Mastering Display Luminance.
	 * This value is coded as an unsigned 16-bit value in units of
	 * 0.0001 cd/m2, where 0x0001 represents 0.0001 cd/m2 and 0xFFFF
	 * represents 6.5535 cd/m2.
	 */
	__u16 min_display_mastering_luminance;
	/**
	 * @max_cll: Max Content Light Level.
	 * This value is coded as an unsigned 16-bit value in units of 1 cd/m2,
	 * where 0x0001 represents 1 cd/m2 and 0xFFFF represents 65535 cd/m2.
	 */
	__u16 max_cll;
	/**
	 * @max_fall: Max Frame Average Light Level.
	 * This value is coded as an unsigned 16-bit value in units of 1 cd/m2,
	 * where 0x0001 represents 1 cd/m2 and 0xFFFF represents 65535 cd/m2.
	 */
	__u16 max_fall;
};

/**
 * struct hdr_output_metadata - HDR output metadata
 *
 * Metadata Information to be passed from userspace
 */
struct hdr_output_metadata {
	/**
	 * @metadata_type: Static_Metadata_Descriptor_ID.
	 */
	__u32 metadata_type;
	/**
	 * @hdmi_metadata_type1: HDR Metadata Infoframe.
	 */
	union {
		struct hdr_metadata_infoframe hdmi_metadata_type1;
	};
};

/**
 * struct gen_hdr_output_metadata - Generic HDR output metadata
 *
 * Generic HDR Metadata Information to be passed from userspace
 */
struct gen_hdr_output_metadata {
	/**
	 * @metadata_type: HDR type.
	 */
	__u16 metadata_type;
	/**
	 * @size: size of payload/metadata.
	 */
	__u16 size;
	/**
	 * @payload: Actual metadata - HDR Metadata Infoframe.
	 * Currently the largest extended HDR infoframe is 4000 bytes.
	 */
	__u8 payload[4000];
};

/**
 * DRM_MODE_PAGE_FLIP_EVENT
 *
 * Request that the kernel sends back a vblank event (see
 * struct drm_event_vblank) with the &DRM_EVENT_FLIP_COMPLETE type when the
 * page-flip is done.
 */
#define DRM_MODE_PAGE_FLIP_EVENT 0x01
/**
 * DRM_MODE_PAGE_FLIP_ASYNC
 *
 * Request that the page-flip is performed as soon as possible, ie. with no
 * delay due to waiting for vblank. This may cause tearing to be visible on
 * the screen.
 *
 * When used with atomic uAPI, the driver will return an error if the hardware
 * doesn't support performing an asynchronous page-flip for this update.
 * User-space should handle this, e.g. by falling back to a regular page-flip.
 *
 * Note, some hardware might need to perform one last synchronous page-flip
 * before being able to switch to asynchronous page-flips. As an exception,
 * the driver will return success even though that first page-flip is not
 * asynchronous.
 */
#define DRM_MODE_PAGE_FLIP_ASYNC 0x02
#define DRM_MODE_PAGE_FLIP_TARGET_ABSOLUTE 0x4
#define DRM_MODE_PAGE_FLIP_TARGET_RELATIVE 0x8
#define DRM_MODE_PAGE_FLIP_TARGET (DRM_MODE_PAGE_FLIP_TARGET_ABSOLUTE | \
				   DRM_MODE_PAGE_FLIP_TARGET_RELATIVE)
/**
 * DRM_MODE_PAGE_FLIP_FLAGS
 *
 * Bitmask of flags suitable for &drm_mode_crtc_page_flip_target.flags.
 */
#define DRM_MODE_PAGE_FLIP_FLAGS (DRM_MODE_PAGE_FLIP_EVENT | \
				  DRM_MODE_PAGE_FLIP_ASYNC | \
				  DRM_MODE_PAGE_FLIP_TARGET)

/*
 * Request a page flip on the specified crtc.
 *
 * This ioctl will ask KMS to schedule a page flip for the specified
 * crtc.  Once any pending rendering targeting the specified fb (as of
 * ioctl time) has completed, the crtc will be reprogrammed to display
 * that fb after the next vertical refresh.  The ioctl returns
 * immediately, but subsequent rendering to the current fb will block
 * in the execbuffer ioctl until the page flip happens.  If a page
 * flip is already pending as the ioctl is called, EBUSY will be
 * returned.
 *
 * Flag DRM_MODE_PAGE_FLIP_EVENT requests that drm sends back a vblank
 * event (see drm.h: struct drm_event_vblank) when the page flip is
 * done.  The user_data field passed in with this ioctl will be
 * returned as the user_data field in the vblank event struct.
 *
 * Flag DRM_MODE_PAGE_FLIP_ASYNC requests that the flip happen
 * 'as soon as possible', meaning that it not delay waiting for vblank.
 * This may cause tearing on the screen.
 *
 * The reserved field must be zero.
 */

struct drm_mode_crtc_page_flip {
	__u32 crtc_id;
	__u32 fb_id;
	__u32 flags;
	__u32 reserved;
	__u64 user_data;
};

/*
 * Request a page flip on the specified crtc.
 *
 * Same as struct drm_mode_crtc_page_flip, but supports new flags and
 * re-purposes the reserved field:
 *
 * The sequence field must be zero unless either of the
 * DRM_MODE_PAGE_FLIP_TARGET_ABSOLUTE/RELATIVE flags is specified. When
 * the ABSOLUTE flag is specified, the sequence field denotes the absolute
 * vblank sequence when the flip should take effect. When the RELATIVE
 * flag is specified, the sequence field denotes the relative (to the
 * current one when the ioctl is called) vblank sequence when the flip
 * should take effect. NOTE: DRM_IOCTL_WAIT_VBLANK must still be used to
 * make sure the vblank sequence before the target one has passed before
 * calling this ioctl. The purpose of the
 * DRM_MODE_PAGE_FLIP_TARGET_ABSOLUTE/RELATIVE flags is merely to clarify
 * the target for when code dealing with a page flip runs during a
 * vertical blank period.
 */

struct drm_mode_crtc_page_flip_target {
	__u32 crtc_id;
	__u32 fb_id;
	__u32 flags;
	__u32 sequence;
	__u64 user_data;
};

/**
 * struct drm_mode_create_dumb - Create a KMS dumb buffer for scanout.
 * @height: buffer height in pixels
 * @width: buffer width in pixels
 * @bpp: bits per pixel
 * @flags: must be zero
 * @handle: buffer object handle
 * @pitch: number of bytes between two consecutive lines
 * @size: size of the whole buffer in bytes
 *
 * User-space fills @height, @width, @bpp and @flags. If the IOCTL succeeds,
 * the kernel fills @handle, @pitch and @size.
 */
struct drm_mode_create_dumb {
	__u32 height;
	__u32 width;
	__u32 bpp;
	__u32 flags;

	__u32 handle;
	__u32 pitch;
	__u64 size;
};

/* set up for mmap of a dumb scanout buffer */
struct drm_mode_map_dumb {
	/** Handle for the object being mapped. */
	__u32 handle;
	__u32 pad;
	/**
	 * Fake offset to use for subsequent mmap call
	 *
	 * This is a fixed-size type for 32/64 compatibility.
	 */
	__u64 offset;
};

struct drm_mode_destroy_dumb {
	__u32 handle;
};

/**
 * DRM_MODE_ATOMIC_TEST_ONLY
 *
 * Do not apply the atomic commit, instead check whether the hardware supports
 * this configuration.
 *
 * See &drm_mode_config_funcs.atomic_check for more details on test-only
 * commits.
 */
#define DRM_MODE_ATOMIC_TEST_ONLY 0x0100
/**
 * DRM_MODE_ATOMIC_NONBLOCK
 *
 * Do not block while applying the atomic commit. The &DRM_IOCTL_MODE_ATOMIC
 * IOCTL returns immediately instead of waiting for the changes to be applied
 * in hardware. Note, the driver will still check that the update can be
 * applied before retuning.
 */
#define DRM_MODE_ATOMIC_NONBLOCK  0x0200
/**
 * DRM_MODE_ATOMIC_ALLOW_MODESET
 *
 * Allow the update to result in temporary or transient visible artifacts while
 * the update is being applied. Applying the update may also take significantly
 * more time than a page flip. All visual artifacts will disappear by the time
 * the update is completed, as signalled through the vblank event's timestamp
 * (see struct drm_event_vblank).
 *
 * This flag must be set when the KMS update might cause visible artifacts.
 * Without this flag such KMS update will return a EINVAL error. What kind of
 * update may cause visible artifacts depends on the driver and the hardware.
 * User-space that needs to know beforehand if an update might cause visible
 * artifacts can use &DRM_MODE_ATOMIC_TEST_ONLY without
 * &DRM_MODE_ATOMIC_ALLOW_MODESET to see if it fails.
 *
 * To the best of the driver's knowledge, visual artifacts are guaranteed to
 * not appear when this flag is not set. Some sinks might display visual
 * artifacts outside of the driver's control.
 */
#define DRM_MODE_ATOMIC_ALLOW_MODESET 0x0400

/**
 * DRM_MODE_ATOMIC_FLAGS
 *
 * Bitfield of flags accepted by the &DRM_IOCTL_MODE_ATOMIC IOCTL in
 * &drm_mode_atomic.flags.
 */
#define DRM_MODE_ATOMIC_FLAGS (\
		DRM_MODE_PAGE_FLIP_EVENT |\
		DRM_MODE_PAGE_FLIP_ASYNC |\
		DRM_MODE_ATOMIC_TEST_ONLY |\
		DRM_MODE_ATOMIC_NONBLOCK |\
		DRM_MODE_ATOMIC_ALLOW_MODESET)

struct drm_mode_atomic {
	__u32 flags;
	__u32 count_objs;
	__u64 objs_ptr;
	__u64 count_props_ptr;
	__u64 props_ptr;
	__u64 prop_values_ptr;
	__u64 reserved;
	__u64 user_data;
};

struct drm_format_modifier_blob {
#define FORMAT_BLOB_CURRENT 1
	/* Version of this blob format */
	__u32 version;

	/* Flags */
	__u32 flags;

	/* Number of fourcc formats supported */
	__u32 count_formats;

	/* Where in this blob the formats exist (in bytes) */
	__u32 formats_offset;

	/* Number of drm_format_modifiers */
	__u32 count_modifiers;

	/* Where in this blob the modifiers exist (in bytes) */
	__u32 modifiers_offset;

	/* __u32 formats[] */
	/* struct drm_format_modifier modifiers[] */
};

struct drm_format_modifier {
	/* Bitmask of formats in get_plane format list this info applies to. The
	 * offset allows a sliding window of which 64 formats (bits).
	 *
	 * Some examples:
	 * In today's world with < 65 formats, and formats 0, and 2 are
	 * supported
	 * 0x0000000000000005
	 *		  ^-offset = 0, formats = 5
	 *
	 * If the number formats grew to 128, and formats 98-102 are
	 * supported with the modifier:
	 *
	 * 0x0000007c00000000 0000000000000000
	 *		  ^
	 *		  |__offset = 64, formats = 0x7c00000000
	 *
	 */
	__u64 formats;
	__u32 offset;
	__u32 pad;

	/* The modifier that applies to the >get_plane format list bitmask. */
	__u64 modifier;
};

/**
 * struct drm_mode_create_blob - Create New blob property
 *
 * Create a new 'blob' data property, copying length bytes from data pointer,
 * and returning new blob ID.
 */
struct drm_mode_create_blob {
	/** @data: Pointer to data to copy. */
	__u64 data;
	/** @length: Length of data to copy. */
	__u32 length;
	/** @blob_id: Return: new property ID. */
	__u32 blob_id;
};

/**
 * struct drm_mode_destroy_blob - Destroy user blob
 * @blob_id: blob_id to destroy
 *
 * Destroy a user-created blob property.
 *
 * User-space can release blobs as soon as they do not need to refer to them by
 * their blob object ID.  For instance, if you are using a MODE_ID blob in an
 * atomic commit and you will not make another commit re-using the same ID, you
 * can destroy the blob as soon as the commit has been issued, without waiting
 * for it to complete.
 */
struct drm_mode_destroy_blob {
	__u32 blob_id;
};

/**
 * struct drm_mode_create_lease - Create lease
 *
 * Lease mode resources, creating another drm_master.
 *
 * The @object_ids array must reference at least one CRTC, one connector and
 * one plane if &DRM_CLIENT_CAP_UNIVERSAL_PLANES is enabled. Alternatively,
 * the lease can be completely empty.
 */
struct drm_mode_create_lease {
	/** @object_ids: Pointer to array of object ids (__u32) */
	__u64 object_ids;
	/** @object_count: Number of object ids */
	__u32 object_count;
	/** @flags: flags for new FD (O_CLOEXEC, etc) */
	__u32 flags;

	/** @lessee_id: Return: unique identifier for lessee. */
	__u32 lessee_id;
	/** @fd: Return: file descriptor to new drm_master file */
	__u32 fd;
};

/**
 * struct drm_mode_list_lessees - List lessees
 *
 * List lesses from a drm_master.
 */
struct drm_mode_list_lessees {
	/**
	 * @count_lessees: Number of lessees.
	 *
	 * On input, provides length of the array.
	 * On output, provides total number. No
	 * more than the input number will be written
	 * back, so two calls can be used to get
	 * the size and then the data.
	 */
	__u32 count_lessees;
	/** @pad: Padding. */
	__u32 pad;

	/**
	 * @lessees_ptr: Pointer to lessees.
	 *
	 * Pointer to __u64 array of lessee ids
	 */
	__u64 lessees_ptr;
};

/**
 * struct drm_mode_get_lease - Get Lease
 *
 * Get leased objects.
 */
struct drm_mode_get_lease {
	/**
	 * @count_objects: Number of leased objects.
	 *
	 * On input, provides length of the array.
	 * On output, provides total number. No
	 * more than the input number will be written
	 * back, so two calls can be used to get
	 * the size and then the data.
	 */
	__u32 count_objects;
	/** @pad: Padding. */
	__u32 pad;

	/**
	 * @objects_ptr: Pointer to objects.
	 *
	 * Pointer to __u32 array of object ids.
	 */
	__u64 objects_ptr;
};

/**
 * struct drm_mode_revoke_lease - Revoke lease
 */
struct drm_mode_revoke_lease {
	/** @lessee_id: Unique ID of lessee */
	__u32 lessee_id;
};

/**
 * struct drm_mode_rect - Two dimensional rectangle.
 * @x1: Horizontal starting coordinate (inclusive).
 * @y1: Vertical starting coordinate (inclusive).
 * @x2: Horizontal ending coordinate (exclusive).
 * @y2: Vertical ending coordinate (exclusive).
 *
 * With drm subsystem using struct drm_rect to manage rectangular area this
 * export it to user-space.
 *
 * Currently used by drm_mode_atomic blob property FB_DAMAGE_CLIPS.
 */
struct drm_mode_rect {
	__s32 x1;
	__s32 y1;
	__s32 x2;
	__s32 y2;
};

/**
 * struct drm_mode_closefb
 * @fb_id: Framebuffer ID.
 * @pad: Must be zero.
 */
struct drm_mode_closefb {
	__u32 fb_id;
	__u32 pad;
};

#if defined(__cplusplus)
}
#endif

#endif<|MERGE_RESOLUTION|>--- conflicted
+++ resolved
@@ -664,11 +664,7 @@
 };
 
 #define DRM_MODE_FB_INTERLACED	(1<<0) /* for interlaced framebuffers */
-<<<<<<< HEAD
-#define DRM_MODE_FB_MODIFIERS	(1<<1) /* enables ->modifer[] */
-=======
 #define DRM_MODE_FB_MODIFIERS	(1<<1) /* enables ->modifier[] */
->>>>>>> a686015d
 #define DRM_MODE_FB_ALTERNATE_TOP	(1<<2) /* for alternate top field */
 #define DRM_MODE_FB_ALTERNATE_BOTTOM	(1<<3) /* for alternate bottom field */
 
@@ -877,8 +873,6 @@
 	DRM_HDR_TYPE_HDR10P    = 1 << 15 | DRM_HDR_TYPE_HDR10,
 };
 
-<<<<<<< HEAD
-=======
 /**
  * struct drm_plane_size_hint - Plane size hints
  * @width: The width of the plane in pixel
@@ -892,7 +886,6 @@
 	__u16 height;
 };
 
->>>>>>> a686015d
 /**
  * struct hdr_metadata_infoframe - HDR Metadata Infoframe Data.
  *
