/* SPDX-License-Identifier: GPL-2.0-or-later */
/*
 * if_alg: User-space algorithm interface
 *
 * Copyright (c) 2010 Herbert Xu <herbert@gondor.apana.org.au>
 */

#ifndef _CRYPTO_IF_ALG_H
#define _CRYPTO_IF_ALG_H

#include <linux/compiler.h>
#include <linux/completion.h>
#include <linux/if_alg.h>
#include <linux/scatterlist.h>
#include <linux/types.h>
#include <linux/atomic.h>
#include <net/sock.h>

#include <crypto/aead.h>
#include <crypto/skcipher.h>

#define ALG_MAX_PAGES			16

struct crypto_async_request;

struct alg_sock {
	/* struct sock must be the first member of struct alg_sock */
	struct sock sk;

	struct sock *parent;

	atomic_t refcnt;
	atomic_t nokey_refcnt;

	const struct af_alg_type *type;
	void *private;
};

struct af_alg_control {
	struct af_alg_iv *iv;
	int op;
	unsigned int aead_assoclen;
};

struct af_alg_type {
	void *(*bind)(const char *name, u32 type, u32 mask);
	void (*release)(void *private);
	int (*setkey)(void *private, const u8 *key, unsigned int keylen);
<<<<<<< HEAD
	int (*setkeytype)(void *private, const u8 *keytype,
			  unsigned int keylen);
=======
	int (*setentropy)(void *private, sockptr_t entropy, unsigned int len);
>>>>>>> a4adc2c2
	int (*accept)(void *private, struct sock *sk);
	int (*accept_nokey)(void *private, struct sock *sk);
	int (*setauthsize)(void *private, unsigned int authsize);

	struct proto_ops *ops;
	struct proto_ops *ops_nokey;
	struct module *owner;
	char name[14];
};

struct af_alg_sgl {
	struct scatterlist sg[ALG_MAX_PAGES + 1];
	struct page *pages[ALG_MAX_PAGES];
	unsigned int npages;
};

/* TX SGL entry */
struct af_alg_tsgl {
	struct list_head list;
	unsigned int cur;		/* Last processed SG entry */
	struct scatterlist sg[];	/* Array of SGs forming the SGL */
};

#define MAX_SGL_ENTS ((4096 - sizeof(struct af_alg_tsgl)) / \
		      sizeof(struct scatterlist) - 1)

/* RX SGL entry */
struct af_alg_rsgl {
	struct af_alg_sgl sgl;
	struct list_head list;
	size_t sg_num_bytes;		/* Bytes of data in that SGL */
};

/**
 * struct af_alg_async_req - definition of crypto request
 * @iocb:		IOCB for AIO operations
 * @sk:			Socket the request is associated with
 * @first_rsgl:		First RX SG
 * @last_rsgl:		Pointer to last RX SG
 * @rsgl_list:		Track RX SGs
 * @tsgl:		Private, per request TX SGL of buffers to process
 * @tsgl_entries:	Number of entries in priv. TX SGL
 * @outlen:		Number of output bytes generated by crypto op
 * @areqlen:		Length of this data structure
 * @cra_u:		Cipher request
 */
struct af_alg_async_req {
	struct kiocb *iocb;
	struct sock *sk;

	struct af_alg_rsgl first_rsgl;
	struct af_alg_rsgl *last_rsgl;
	struct list_head rsgl_list;

	struct scatterlist *tsgl;
	unsigned int tsgl_entries;

	unsigned int outlen;
	unsigned int areqlen;

	union {
		struct aead_request aead_req;
		struct skcipher_request skcipher_req;
	} cra_u;

	/* req ctx trails this struct */
};

/**
 * struct af_alg_ctx - definition of the crypto context
 *
 * The crypto context tracks the input data during the lifetime of an AF_ALG
 * socket.
 *
 * @tsgl_list:		Link to TX SGL
 * @iv:			IV for cipher operation
 * @aead_assoclen:	Length of AAD for AEAD cipher operations
 * @completion:		Work queue for synchronous operation
 * @used:		TX bytes sent to kernel. This variable is used to
 *			ensure that user space cannot cause the kernel
 *			to allocate too much memory in sendmsg operation.
 * @rcvused:		Total RX bytes to be filled by kernel. This variable
 *			is used to ensure user space cannot cause the kernel
 *			to allocate too much memory in a recvmsg operation.
 * @more:		More data to be expected from user space?
 * @merge:		Shall new data from user space be merged into existing
 *			SG?
 * @enc:		Cryptographic operation to be performed when
 *			recvmsg is invoked.
 * @init:		True if metadata has been sent.
 * @len:		Length of memory allocated for this data structure.
 */
struct af_alg_ctx {
	struct list_head tsgl_list;

	void *iv;
	size_t aead_assoclen;

	struct crypto_wait wait;

	size_t used;
	atomic_t rcvused;

	bool more;
	bool merge;
	bool enc;
	bool init;

	unsigned int len;
};

int af_alg_register_type(const struct af_alg_type *type);
int af_alg_unregister_type(const struct af_alg_type *type);

int af_alg_release(struct socket *sock);
void af_alg_release_parent(struct sock *sk);
int af_alg_accept(struct sock *sk, struct socket *newsock, bool kern);

int af_alg_make_sg(struct af_alg_sgl *sgl, struct iov_iter *iter, int len);
void af_alg_free_sg(struct af_alg_sgl *sgl);

static inline struct alg_sock *alg_sk(struct sock *sk)
{
	return (struct alg_sock *)sk;
}

/**
 * Size of available buffer for sending data from user space to kernel.
 *
 * @sk socket of connection to user space
 * @return number of bytes still available
 */
static inline int af_alg_sndbuf(struct sock *sk)
{
	struct alg_sock *ask = alg_sk(sk);
	struct af_alg_ctx *ctx = ask->private;

	return max_t(int, max_t(int, sk->sk_sndbuf & PAGE_MASK, PAGE_SIZE) -
			  ctx->used, 0);
}

/**
 * Can the send buffer still be written to?
 *
 * @sk socket of connection to user space
 * @return true => writable, false => not writable
 */
static inline bool af_alg_writable(struct sock *sk)
{
	return PAGE_SIZE <= af_alg_sndbuf(sk);
}

/**
 * Size of available buffer used by kernel for the RX user space operation.
 *
 * @sk socket of connection to user space
 * @return number of bytes still available
 */
static inline int af_alg_rcvbuf(struct sock *sk)
{
	struct alg_sock *ask = alg_sk(sk);
	struct af_alg_ctx *ctx = ask->private;

	return max_t(int, max_t(int, sk->sk_rcvbuf & PAGE_MASK, PAGE_SIZE) -
		     atomic_read(&ctx->rcvused), 0);
}

/**
 * Can the RX buffer still be written to?
 *
 * @sk socket of connection to user space
 * @return true => writable, false => not writable
 */
static inline bool af_alg_readable(struct sock *sk)
{
	return PAGE_SIZE <= af_alg_rcvbuf(sk);
}

unsigned int af_alg_count_tsgl(struct sock *sk, size_t bytes, size_t offset);
void af_alg_pull_tsgl(struct sock *sk, size_t used, struct scatterlist *dst,
		      size_t dst_offset);
void af_alg_wmem_wakeup(struct sock *sk);
int af_alg_wait_for_data(struct sock *sk, unsigned flags, unsigned min);
int af_alg_sendmsg(struct socket *sock, struct msghdr *msg, size_t size,
		   unsigned int ivsize);
ssize_t af_alg_sendpage(struct socket *sock, struct page *page,
			int offset, size_t size, int flags);
void af_alg_free_resources(struct af_alg_async_req *areq);
void af_alg_async_cb(struct crypto_async_request *_req, int err);
__poll_t af_alg_poll(struct file *file, struct socket *sock,
			 poll_table *wait);
struct af_alg_async_req *af_alg_alloc_areq(struct sock *sk,
					   unsigned int areqlen);
int af_alg_get_rsgl(struct sock *sk, struct msghdr *msg, int flags,
		    struct af_alg_async_req *areq, size_t maxsize,
		    size_t *outlen);

#endif	/* _CRYPTO_IF_ALG_H */<|MERGE_RESOLUTION|>--- conflicted
+++ resolved
@@ -46,12 +46,7 @@
 	void *(*bind)(const char *name, u32 type, u32 mask);
 	void (*release)(void *private);
 	int (*setkey)(void *private, const u8 *key, unsigned int keylen);
-<<<<<<< HEAD
-	int (*setkeytype)(void *private, const u8 *keytype,
-			  unsigned int keylen);
-=======
 	int (*setentropy)(void *private, sockptr_t entropy, unsigned int len);
->>>>>>> a4adc2c2
 	int (*accept)(void *private, struct sock *sk);
 	int (*accept_nokey)(void *private, struct sock *sk);
 	int (*setauthsize)(void *private, unsigned int authsize);
