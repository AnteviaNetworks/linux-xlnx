/* SPDX-License-Identifier: GPL-2.0 */
/*
 * nvmem framework provider.
 *
 * Copyright (C) 2015 Srinivas Kandagatla <srinivas.kandagatla@linaro.org>
 * Copyright (C) 2013 Maxime Ripard <maxime.ripard@free-electrons.com>
 */

#ifndef _LINUX_NVMEM_PROVIDER_H
#define _LINUX_NVMEM_PROVIDER_H

#include <linux/device.h>
#include <linux/device/driver.h>
#include <linux/err.h>
#include <linux/errno.h>
#include <linux/gpio/consumer.h>

struct nvmem_device;
typedef int (*nvmem_reg_read_t)(void *priv, unsigned int offset,
				void *val, size_t bytes);
typedef int (*nvmem_reg_write_t)(void *priv, unsigned int offset,
				 void *val, size_t bytes);
/* used for vendor specific post processing of cell data */
typedef int (*nvmem_cell_post_process_t)(void *priv, const char *id, int index,
					 unsigned int offset, void *buf,
					 size_t bytes);

enum nvmem_type {
	NVMEM_TYPE_UNKNOWN = 0,
	NVMEM_TYPE_EEPROM,
	NVMEM_TYPE_OTP,
	NVMEM_TYPE_BATTERY_BACKED,
	NVMEM_TYPE_FRAM,
};

#define NVMEM_DEVID_NONE	(-1)
#define NVMEM_DEVID_AUTO	(-2)

/**
 * struct nvmem_keepout - NVMEM register keepout range.
 *
 * @start:	The first byte offset to avoid.
 * @end:	One beyond the last byte offset to avoid.
 * @value:	The byte to fill reads with for this region.
 */
struct nvmem_keepout {
	unsigned int start;
	unsigned int end;
	unsigned char value;
};

/**
 * struct nvmem_cell_info - NVMEM cell description
 * @name:	Name.
 * @offset:	Offset within the NVMEM device.
 * @raw_len:	Length of raw data (without post processing).
 * @bytes:	Length of the cell.
 * @bit_offset:	Bit offset if cell is smaller than a byte.
 * @nbits:	Number of bits.
 * @np:		Optional device_node pointer.
 * @read_post_process:	Callback for optional post processing of cell data
 *			on reads.
 * @priv:	Opaque data passed to the read_post_process hook.
 */
struct nvmem_cell_info {
	const char		*name;
	unsigned int		offset;
	size_t			raw_len;
	unsigned int		bytes;
	unsigned int		bit_offset;
	unsigned int		nbits;
	struct device_node	*np;
	nvmem_cell_post_process_t read_post_process;
	void			*priv;
};

/**
 * struct nvmem_config - NVMEM device configuration
 *
 * @dev:	Parent device.
 * @name:	Optional name.
 * @id:		Optional device ID used in full name. Ignored if name is NULL.
 * @owner:	Pointer to exporter module. Used for refcounting.
 * @cells:	Optional array of pre-defined NVMEM cells.
 * @ncells:	Number of elements in cells.
 * @add_legacy_fixed_of_cells:	Read fixed NVMEM cells from old OF syntax.
<<<<<<< HEAD
=======
 * @fixup_dt_cell_info: Will be called before a cell is added. Can be
 *		used to modify the nvmem_cell_info.
>>>>>>> a686015d
 * @keepout:	Optional array of keepout ranges (sorted ascending by start).
 * @nkeepout:	Number of elements in the keepout array.
 * @type:	Type of the nvmem storage
 * @read_only:	Device is read-only.
 * @root_only:	Device is accessibly to root only.
 * @of_node:	If given, this will be used instead of the parent's of_node.
 * @reg_read:	Callback to read data.
 * @reg_write:	Callback to write data.
 * @size:	Device size.
 * @word_size:	Minimum read/write access granularity.
 * @stride:	Minimum read/write access stride.
 * @priv:	User context passed to read/write callbacks.
 * @ignore_wp:  Write Protect pin is managed by the provider.
 * @layout:	Fixed layout associated with this nvmem device.
 *
 * Note: A default "nvmem<id>" name will be assigned to the device if
 * no name is specified in its configuration. In such case "<id>" is
 * generated with ida_simple_get() and provided id field is ignored.
 *
 * Note: Specifying name and setting id to -1 implies a unique device
 * whose name is provided as-is (kept unaltered).
 */
struct nvmem_config {
	struct device		*dev;
	const char		*name;
	int			id;
	struct module		*owner;
	const struct nvmem_cell_info	*cells;
	int			ncells;
	bool			add_legacy_fixed_of_cells;
<<<<<<< HEAD
=======
	void (*fixup_dt_cell_info)(struct nvmem_device *nvmem,
				   struct nvmem_cell_info *cell);
>>>>>>> a686015d
	const struct nvmem_keepout *keepout;
	unsigned int		nkeepout;
	enum nvmem_type		type;
	bool			read_only;
	bool			root_only;
	bool			ignore_wp;
	struct nvmem_layout	*layout;
	struct device_node	*of_node;
	nvmem_reg_read_t	reg_read;
	nvmem_reg_write_t	reg_write;
	int	size;
	int	word_size;
	int	stride;
	void	*priv;
	/* To be only used by old driver/misc/eeprom drivers */
	bool			compat;
	struct device		*base_dev;
};

/**
 * struct nvmem_cell_table - NVMEM cell definitions for given provider
 *
 * @nvmem_name:		Provider name.
 * @cells:		Array of cell definitions.
 * @ncells:		Number of cell definitions in the array.
 * @node:		List node.
 *
 * This structure together with related helper functions is provided for users
 * that don't can't access the nvmem provided structure but wish to register
 * cell definitions for it e.g. board files registering an EEPROM device.
 */
struct nvmem_cell_table {
	const char		*nvmem_name;
	const struct nvmem_cell_info	*cells;
	size_t			ncells;
	struct list_head	node;
};

/**
 * struct nvmem_layout - NVMEM layout definitions
 *
 * @dev:		Device-model layout device.
 * @nvmem:		The underlying NVMEM device
 * @add_cells:		Will be called if a nvmem device is found which
 *			has this layout. The function will add layout
 *			specific cells with nvmem_add_one_cell().
 *
 * A nvmem device can hold a well defined structure which can just be
 * evaluated during runtime. For example a TLV list, or a list of "name=val"
 * pairs. A nvmem layout can parse the nvmem device and add appropriate
 * cells.
 */
struct nvmem_layout {
	struct device dev;
	struct nvmem_device *nvmem;
	int (*add_cells)(struct nvmem_layout *layout);
};

struct nvmem_layout_driver {
	struct device_driver driver;
	int (*probe)(struct nvmem_layout *layout);
	void (*remove)(struct nvmem_layout *layout);
};

#if IS_ENABLED(CONFIG_NVMEM)

struct nvmem_device *nvmem_register(const struct nvmem_config *cfg);
void nvmem_unregister(struct nvmem_device *nvmem);

struct nvmem_device *devm_nvmem_register(struct device *dev,
					 const struct nvmem_config *cfg);

void nvmem_add_cell_table(struct nvmem_cell_table *table);
void nvmem_del_cell_table(struct nvmem_cell_table *table);

int nvmem_add_one_cell(struct nvmem_device *nvmem,
		       const struct nvmem_cell_info *info);

int nvmem_layout_register(struct nvmem_layout *layout);
void nvmem_layout_unregister(struct nvmem_layout *layout);

#define nvmem_layout_driver_register(drv) \
	__nvmem_layout_driver_register(drv, THIS_MODULE)
int __nvmem_layout_driver_register(struct nvmem_layout_driver *drv,
				   struct module *owner);
void nvmem_layout_driver_unregister(struct nvmem_layout_driver *drv);
#define module_nvmem_layout_driver(__nvmem_layout_driver)		\
	module_driver(__nvmem_layout_driver, nvmem_layout_driver_register, \
		      nvmem_layout_driver_unregister)

#else

static inline struct nvmem_device *nvmem_register(const struct nvmem_config *c)
{
	return ERR_PTR(-EOPNOTSUPP);
}

static inline void nvmem_unregister(struct nvmem_device *nvmem) {}

static inline struct nvmem_device *
devm_nvmem_register(struct device *dev, const struct nvmem_config *c)
{
	return nvmem_register(c);
}

static inline void nvmem_add_cell_table(struct nvmem_cell_table *table) {}
static inline void nvmem_del_cell_table(struct nvmem_cell_table *table) {}
static inline int nvmem_add_one_cell(struct nvmem_device *nvmem,
				     const struct nvmem_cell_info *info)
{
	return -EOPNOTSUPP;
}

static inline int nvmem_layout_register(struct nvmem_layout *layout)
{
	return -EOPNOTSUPP;
}

static inline void nvmem_layout_unregister(struct nvmem_layout *layout) {}

#endif /* CONFIG_NVMEM */

#if IS_ENABLED(CONFIG_NVMEM) && IS_ENABLED(CONFIG_OF)

/**
 * of_nvmem_layout_get_container() - Get OF node of layout container
 *
 * @nvmem: nvmem device
 *
 * Return: a node pointer with refcount incremented or NULL if no
 * container exists. Use of_node_put() on it when done.
 */
struct device_node *of_nvmem_layout_get_container(struct nvmem_device *nvmem);

#else  /* CONFIG_NVMEM && CONFIG_OF */

static inline struct device_node *of_nvmem_layout_get_container(struct nvmem_device *nvmem)
{
	return NULL;
}

#endif /* CONFIG_NVMEM && CONFIG_OF */

#endif  /* ifndef _LINUX_NVMEM_PROVIDER_H */<|MERGE_RESOLUTION|>--- conflicted
+++ resolved
@@ -84,11 +84,8 @@
  * @cells:	Optional array of pre-defined NVMEM cells.
  * @ncells:	Number of elements in cells.
  * @add_legacy_fixed_of_cells:	Read fixed NVMEM cells from old OF syntax.
-<<<<<<< HEAD
-=======
  * @fixup_dt_cell_info: Will be called before a cell is added. Can be
  *		used to modify the nvmem_cell_info.
->>>>>>> a686015d
  * @keepout:	Optional array of keepout ranges (sorted ascending by start).
  * @nkeepout:	Number of elements in the keepout array.
  * @type:	Type of the nvmem storage
@@ -119,11 +116,8 @@
 	const struct nvmem_cell_info	*cells;
 	int			ncells;
 	bool			add_legacy_fixed_of_cells;
-<<<<<<< HEAD
-=======
 	void (*fixup_dt_cell_info)(struct nvmem_device *nvmem,
 				   struct nvmem_cell_info *cell);
->>>>>>> a686015d
 	const struct nvmem_keepout *keepout;
 	unsigned int		nkeepout;
 	enum nvmem_type		type;
