--- conflicted
+++ resolved
@@ -374,11 +374,7 @@
 #define CFI_MFR_MICRON		0x002C /* Micron */
 #define CFI_MFR_TOSHIBA		0x0098
 #define CFI_MFR_WINBOND		0x00DA
-<<<<<<< HEAD
-#define CFI_MFR_WINBND		0x00EF /* Winbond */
-=======
 #define CFI_MFR_WINBND		0x00EF	/* Winbond */
->>>>>>> d82b0891
 
 void cfi_fixup(struct mtd_info *mtd, struct cfi_fixup* fixups);
 
