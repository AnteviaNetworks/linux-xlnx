--- conflicted
+++ resolved
@@ -178,13 +178,9 @@
 #define AF_CAIF		37	/* CAIF sockets			*/
 #define AF_ALG		38	/* Algorithm sockets		*/
 #define AF_NFC		39	/* NFC sockets			*/
-<<<<<<< HEAD
-#define AF_MAX		40	/* For now.. */
+#define AF_VSOCK	40	/* vSockets			*/
 #define AF_RPMSG	41	/* Remote-processor messaging   */
-=======
-#define AF_VSOCK	40	/* vSockets			*/
-#define AF_MAX		41	/* For now.. */
->>>>>>> c1be5a5b
+#define AF_MAX		42	/* For now.. */
 
 /* Protocol families, same as address families. */
 #define PF_UNSPEC	AF_UNSPEC
