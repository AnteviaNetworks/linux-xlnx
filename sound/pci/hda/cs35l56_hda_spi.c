--- conflicted
+++ resolved
@@ -34,11 +34,7 @@
 		return ret;
 	}
 
-<<<<<<< HEAD
-	ret = cs35l56_hda_common_probe(cs35l56, spi_get_chipselect(spi, 0));
-=======
 	ret = cs35l56_hda_common_probe(cs35l56, id->driver_data, spi_get_chipselect(spi, 0));
->>>>>>> a686015d
 	if (ret)
 		return ret;
 	ret = cs35l56_irq_request(&cs35l56->base, spi->irq);
