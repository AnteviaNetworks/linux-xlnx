--- conflicted
+++ resolved
@@ -401,11 +401,7 @@
 	int ret = 0;
 
 	mutex_lock(&cs_ctl->dsp->pwr_lock);
-<<<<<<< HEAD
-	ret = cs_dsp_coeff_write_ctrl(cs_ctl, p, cs_ctl->len);
-=======
 	ret = cs_dsp_coeff_write_ctrl(cs_ctl, 0, p, cs_ctl->len);
->>>>>>> 754e0b0e
 	mutex_unlock(&cs_ctl->dsp->pwr_lock);
 
 	return ret;
@@ -425,11 +421,7 @@
 	if (copy_from_user(cs_ctl->cache, bytes, size))
 		ret = -EFAULT;
 	else
-<<<<<<< HEAD
-		ret = cs_dsp_coeff_write_ctrl(cs_ctl, cs_ctl->cache, size);
-=======
 		ret = cs_dsp_coeff_write_ctrl(cs_ctl, 0, cs_ctl->cache, size);
->>>>>>> 754e0b0e
 
 	mutex_unlock(&cs_ctl->dsp->pwr_lock);
 
@@ -472,11 +464,7 @@
 	int ret;
 
 	mutex_lock(&cs_ctl->dsp->pwr_lock);
-<<<<<<< HEAD
-	ret = cs_dsp_coeff_read_ctrl(cs_ctl, p, cs_ctl->len);
-=======
 	ret = cs_dsp_coeff_read_ctrl(cs_ctl, 0, p, cs_ctl->len);
->>>>>>> 754e0b0e
 	mutex_unlock(&cs_ctl->dsp->pwr_lock);
 
 	return ret;
@@ -493,11 +481,7 @@
 
 	mutex_lock(&cs_ctl->dsp->pwr_lock);
 
-<<<<<<< HEAD
-	ret = cs_dsp_coeff_read_ctrl(cs_ctl, cs_ctl->cache, size);
-=======
 	ret = cs_dsp_coeff_read_ctrl(cs_ctl, 0, cs_ctl->cache, size);
->>>>>>> 754e0b0e
 
 	if (!ret && copy_to_user(bytes, cs_ctl->cache, size))
 		ret = -EFAULT;
@@ -555,11 +539,6 @@
 
 static void wm_adsp_ctl_work(struct work_struct *work)
 {
-<<<<<<< HEAD
-	struct cs_dsp_coeff_ctl *cs_ctl = ctl->cs_ctl;
-	struct snd_kcontrol_new *kcontrol;
-	int ret;
-=======
 	struct wm_coeff_ctl *ctl = container_of(work,
 						struct wm_coeff_ctl,
 						work);
@@ -568,7 +547,6 @@
 					   struct wm_adsp,
 					   cs_dsp);
 	struct snd_kcontrol_new *kcontrol;
->>>>>>> 754e0b0e
 
 	kcontrol = kzalloc(sizeof(*kcontrol), GFP_KERNEL);
 	if (!kcontrol)
@@ -601,22 +579,6 @@
 	snd_soc_add_component_controls(dsp->component, kcontrol, 1);
 
 	kfree(kcontrol);
-<<<<<<< HEAD
-	return ret;
-}
-
-static void wm_adsp_ctl_work(struct work_struct *work)
-{
-	struct wm_coeff_ctl *ctl = container_of(work,
-						struct wm_coeff_ctl,
-						work);
-	struct wm_adsp *dsp = container_of(ctl->cs_ctl->dsp,
-					   struct wm_adsp,
-					   cs_dsp);
-
-	wmfw_add_ctl(dsp, ctl);
-=======
->>>>>>> 754e0b0e
 }
 
 static int wm_adsp_control_add(struct cs_dsp_coeff_ctl *cs_ctl)
@@ -723,11 +685,7 @@
 	if (len > cs_ctl->len)
 		return -EINVAL;
 
-<<<<<<< HEAD
-	ret = cs_dsp_coeff_write_ctrl(cs_ctl, buf, len);
-=======
 	ret = cs_dsp_coeff_write_ctrl(cs_ctl, 0, buf, len);
->>>>>>> 754e0b0e
 	if (ret)
 		return ret;
 
@@ -766,11 +724,7 @@
 	if (len > cs_ctl->len)
 		return -EINVAL;
 
-<<<<<<< HEAD
-	return cs_dsp_coeff_read_ctrl(cs_ctl, buf, len);
-=======
 	return cs_dsp_coeff_read_ctrl(cs_ctl, 0, buf, len);
->>>>>>> 754e0b0e
 }
 EXPORT_SYMBOL_GPL(wm_adsp_read_ctl);
 
@@ -832,7 +786,6 @@
 static int wm_adsp_common_init(struct wm_adsp *dsp)
 {
 	char *p;
-<<<<<<< HEAD
 
 	INIT_LIST_HEAD(&dsp->compr_list);
 	INIT_LIST_HEAD(&dsp->buffer_list);
@@ -860,35 +813,6 @@
 	if (ret)
 		return ret;
 
-=======
-
-	INIT_LIST_HEAD(&dsp->compr_list);
-	INIT_LIST_HEAD(&dsp->buffer_list);
-
-	if (!dsp->fwf_name) {
-		p = devm_kstrdup(dsp->cs_dsp.dev, dsp->cs_dsp.name, GFP_KERNEL);
-		if (!p)
-			return -ENOMEM;
-
-		dsp->fwf_name = p;
-		for (; *p != 0; ++p)
-			*p = tolower(*p);
-	}
-
-	return 0;
-}
-
-int wm_adsp1_init(struct wm_adsp *dsp)
-{
-	int ret;
-
-	dsp->cs_dsp.client_ops = &wm_adsp1_client_ops;
-
-	ret = cs_dsp_adsp1_init(&dsp->cs_dsp);
-	if (ret)
-		return ret;
-
->>>>>>> 754e0b0e
 	return wm_adsp_common_init(dsp);
 }
 EXPORT_SYMBOL_GPL(wm_adsp1_init);
@@ -972,12 +896,8 @@
 	struct wm_adsp *dsp = &dsps[mc->shift - 1];
 	char preload[32];
 
-<<<<<<< HEAD
-	snprintf(preload, ARRAY_SIZE(preload), "%s Preload", dsp->cs_dsp.name);
-=======
 	if (dsp->preloaded == ucontrol->value.integer.value[0])
 		return 0;
->>>>>>> 754e0b0e
 
 	snprintf(preload, ARRAY_SIZE(preload), "%s Preload", dsp->cs_dsp.name);
 
@@ -1521,11 +1441,7 @@
 	int ret, i;
 
 	for (i = 0; i < 5; ++i) {
-<<<<<<< HEAD
-		ret = cs_dsp_coeff_read_ctrl(cs_ctl, &coeff_v1, sizeof(coeff_v1));
-=======
 		ret = cs_dsp_coeff_read_ctrl(cs_ctl, 0, &coeff_v1, sizeof(coeff_v1));
->>>>>>> 754e0b0e
 		if (ret < 0)
 			return ret;
 
