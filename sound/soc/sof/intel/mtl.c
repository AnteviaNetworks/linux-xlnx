// SPDX-License-Identifier: (GPL-2.0-only OR BSD-3-Clause)
//
// Copyright(c) 2022 Intel Corporation
//
// Authors: Ranjani Sridharan <ranjani.sridharan@linux.intel.com>
//

/*
 * Hardware interface for audio DSP on Meteorlake.
 */

#include <linux/debugfs.h>
#include <linux/firmware.h>
#include <sound/sof/ipc4/header.h>
#include <trace/events/sof_intel.h>
#include "../ipc4-priv.h"
#include "../ops.h"
#include "hda.h"
#include "hda-ipc.h"
#include "../sof-audio.h"
#include "mtl.h"
#include "telemetry.h"

static const struct snd_sof_debugfs_map mtl_dsp_debugfs[] = {
	{"hda", HDA_DSP_HDA_BAR, 0, 0x4000, SOF_DEBUGFS_ACCESS_ALWAYS},
	{"pp", HDA_DSP_PP_BAR,  0, 0x1000, SOF_DEBUGFS_ACCESS_ALWAYS},
	{"dsp", HDA_DSP_BAR,  0, 0x10000, SOF_DEBUGFS_ACCESS_ALWAYS},
	{"fw_regs", HDA_DSP_BAR,  MTL_SRAM_WINDOW_OFFSET(0), 0x1000, SOF_DEBUGFS_ACCESS_D0_ONLY},
};

static void mtl_ipc_host_done(struct snd_sof_dev *sdev)
{
	/*
	 * clear busy interrupt to tell dsp controller this interrupt has been accepted,
	 * not trigger it again
	 */
	snd_sof_dsp_update_bits_forced(sdev, HDA_DSP_BAR, MTL_DSP_REG_HFIPCXTDR,
				       MTL_DSP_REG_HFIPCXTDR_BUSY, MTL_DSP_REG_HFIPCXTDR_BUSY);
	/*
	 * clear busy bit to ack dsp the msg has been processed and send reply msg to dsp
	 */
	snd_sof_dsp_update_bits_forced(sdev, HDA_DSP_BAR, MTL_DSP_REG_HFIPCXTDA,
				       MTL_DSP_REG_HFIPCXTDA_BUSY, 0);
}

static void mtl_ipc_dsp_done(struct snd_sof_dev *sdev)
{
	/*
	 * set DONE bit - tell DSP we have received the reply msg from DSP, and processed it,
	 * don't send more reply to host
	 */
	snd_sof_dsp_update_bits_forced(sdev, HDA_DSP_BAR, MTL_DSP_REG_HFIPCXIDA,
				       MTL_DSP_REG_HFIPCXIDA_DONE, MTL_DSP_REG_HFIPCXIDA_DONE);

	/* unmask Done interrupt */
	snd_sof_dsp_update_bits(sdev, HDA_DSP_BAR, MTL_DSP_REG_HFIPCXCTL,
				MTL_DSP_REG_HFIPCXCTL_DONE, MTL_DSP_REG_HFIPCXCTL_DONE);
}

/* Check if an IPC IRQ occurred */
bool mtl_dsp_check_ipc_irq(struct snd_sof_dev *sdev)
{
	u32 irq_status;
	u32 hfintipptr;

	if (sdev->dspless_mode_selected)
		return false;

	/* read Interrupt IP Pointer */
	hfintipptr = snd_sof_dsp_read(sdev, HDA_DSP_BAR, MTL_HFINTIPPTR) & MTL_HFINTIPPTR_PTR_MASK;
	irq_status = snd_sof_dsp_read(sdev, HDA_DSP_BAR, hfintipptr + MTL_DSP_IRQSTS);

	trace_sof_intel_hda_irq_ipc_check(sdev, irq_status);

	if (irq_status != U32_MAX && (irq_status & MTL_DSP_IRQSTS_IPC))
		return true;

	return false;
}
EXPORT_SYMBOL_NS(mtl_dsp_check_ipc_irq, SND_SOC_SOF_INTEL_MTL);

/* Check if an SDW IRQ occurred */
static bool mtl_dsp_check_sdw_irq(struct snd_sof_dev *sdev)
{
	u32 irq_status;
	u32 hfintipptr;

	/* read Interrupt IP Pointer */
	hfintipptr = snd_sof_dsp_read(sdev, HDA_DSP_BAR, MTL_HFINTIPPTR) & MTL_HFINTIPPTR_PTR_MASK;
	irq_status = snd_sof_dsp_read(sdev, HDA_DSP_BAR, hfintipptr + MTL_DSP_IRQSTS);

	if (irq_status != U32_MAX && (irq_status & MTL_DSP_IRQSTS_SDW))
		return true;

	return false;
}

int mtl_ipc_send_msg(struct snd_sof_dev *sdev, struct snd_sof_ipc_msg *msg)
{
	struct sof_intel_hda_dev *hdev = sdev->pdata->hw_pdata;
	struct sof_ipc4_msg *msg_data = msg->msg_data;

	if (hda_ipc4_tx_is_busy(sdev)) {
		hdev->delayed_ipc_tx_msg = msg;
		return 0;
	}

	hdev->delayed_ipc_tx_msg = NULL;

	/* send the message via mailbox */
	if (msg_data->data_size)
		sof_mailbox_write(sdev, sdev->host_box.offset, msg_data->data_ptr,
				  msg_data->data_size);

	snd_sof_dsp_write(sdev, HDA_DSP_BAR, MTL_DSP_REG_HFIPCXIDDY,
			  msg_data->extension);
	snd_sof_dsp_write(sdev, HDA_DSP_BAR, MTL_DSP_REG_HFIPCXIDR,
			  msg_data->primary | MTL_DSP_REG_HFIPCXIDR_BUSY);

	hda_dsp_ipc4_schedule_d0i3_work(hdev, msg);

	return 0;
}
EXPORT_SYMBOL_NS(mtl_ipc_send_msg, SND_SOC_SOF_INTEL_MTL);

void mtl_enable_ipc_interrupts(struct snd_sof_dev *sdev)
{
	struct sof_intel_hda_dev *hda = sdev->pdata->hw_pdata;
	const struct sof_intel_dsp_desc *chip = hda->desc;

	if (sdev->dspless_mode_selected)
		return;

	/* enable IPC DONE and BUSY interrupts */
	snd_sof_dsp_update_bits(sdev, HDA_DSP_BAR, chip->ipc_ctl,
				MTL_DSP_REG_HFIPCXCTL_BUSY | MTL_DSP_REG_HFIPCXCTL_DONE,
				MTL_DSP_REG_HFIPCXCTL_BUSY | MTL_DSP_REG_HFIPCXCTL_DONE);
}

void mtl_disable_ipc_interrupts(struct snd_sof_dev *sdev)
{
	struct sof_intel_hda_dev *hda = sdev->pdata->hw_pdata;
	const struct sof_intel_dsp_desc *chip = hda->desc;

	if (sdev->dspless_mode_selected)
		return;

	/* disable IPC DONE and BUSY interrupts */
	snd_sof_dsp_update_bits(sdev, HDA_DSP_BAR, chip->ipc_ctl,
				MTL_DSP_REG_HFIPCXCTL_BUSY | MTL_DSP_REG_HFIPCXCTL_DONE, 0);
}
EXPORT_SYMBOL_NS(mtl_disable_ipc_interrupts, SND_SOC_SOF_INTEL_MTL);

static void mtl_enable_sdw_irq(struct snd_sof_dev *sdev, bool enable)
{
	u32 hipcie;
	u32 mask;
	u32 val;
	int ret;

	if (sdev->dspless_mode_selected)
		return;

	/* Enable/Disable SoundWire interrupt */
	mask = MTL_DSP_REG_HfSNDWIE_IE_MASK;
	if (enable)
		val = mask;
	else
		val = 0;

	snd_sof_dsp_update_bits(sdev, HDA_DSP_BAR, MTL_DSP_REG_HfSNDWIE, mask, val);

	/* check if operation was successful */
	ret = snd_sof_dsp_read_poll_timeout(sdev, HDA_DSP_BAR, MTL_DSP_REG_HfSNDWIE, hipcie,
					    (hipcie & mask) == val,
					    HDA_DSP_REG_POLL_INTERVAL_US, HDA_DSP_RESET_TIMEOUT_US);
	if (ret < 0)
		dev_err(sdev->dev, "failed to set SoundWire IPC interrupt %s\n",
			enable ? "enable" : "disable");
}

int mtl_enable_interrupts(struct snd_sof_dev *sdev, bool enable)
{
	u32 hfintipptr;
	u32 irqinten;
	u32 hipcie;
	u32 mask;
	u32 val;
	int ret;

	if (sdev->dspless_mode_selected)
		return 0;

	/* read Interrupt IP Pointer */
	hfintipptr = snd_sof_dsp_read(sdev, HDA_DSP_BAR, MTL_HFINTIPPTR) & MTL_HFINTIPPTR_PTR_MASK;

	/* Enable/Disable Host IPC and SOUNDWIRE */
	mask = MTL_IRQ_INTEN_L_HOST_IPC_MASK | MTL_IRQ_INTEN_L_SOUNDWIRE_MASK;
	if (enable)
		val = mask;
	else
		val = 0;

	snd_sof_dsp_update_bits(sdev, HDA_DSP_BAR, hfintipptr, mask, val);

	/* check if operation was successful */
	ret = snd_sof_dsp_read_poll_timeout(sdev, HDA_DSP_BAR, hfintipptr, irqinten,
					    (irqinten & mask) == val,
					    HDA_DSP_REG_POLL_INTERVAL_US, HDA_DSP_RESET_TIMEOUT_US);
	if (ret < 0) {
		dev_err(sdev->dev, "failed to %s Host IPC and/or SOUNDWIRE\n",
			enable ? "enable" : "disable");
		return ret;
	}

	/* Enable/Disable Host IPC interrupt*/
	mask = MTL_DSP_REG_HfHIPCIE_IE_MASK;
	if (enable)
		val = mask;
	else
		val = 0;

	snd_sof_dsp_update_bits(sdev, HDA_DSP_BAR, MTL_DSP_REG_HfHIPCIE, mask, val);

	/* check if operation was successful */
	ret = snd_sof_dsp_read_poll_timeout(sdev, HDA_DSP_BAR, MTL_DSP_REG_HfHIPCIE, hipcie,
					    (hipcie & mask) == val,
					    HDA_DSP_REG_POLL_INTERVAL_US, HDA_DSP_RESET_TIMEOUT_US);
	if (ret < 0) {
		dev_err(sdev->dev, "failed to set Host IPC interrupt %s\n",
			enable ? "enable" : "disable");
		return ret;
	}

	return ret;
}
EXPORT_SYMBOL_NS(mtl_enable_interrupts, SND_SOC_SOF_INTEL_MTL);

/* pre fw run operations */
int mtl_dsp_pre_fw_run(struct snd_sof_dev *sdev)
{
	struct sof_intel_hda_dev *hdev = sdev->pdata->hw_pdata;
	u32 dsphfpwrsts;
	u32 dsphfdsscs;
	u32 cpa;
	u32 pgs;
	int ret;

	/* Set the DSP subsystem power on */
	snd_sof_dsp_update_bits(sdev, HDA_DSP_BAR, MTL_HFDSSCS,
				MTL_HFDSSCS_SPA_MASK, MTL_HFDSSCS_SPA_MASK);

	/* Wait for unstable CPA read (1 then 0 then 1) just after setting SPA bit */
	usleep_range(1000, 1010);

	/* poll with timeout to check if operation successful */
	cpa = MTL_HFDSSCS_CPA_MASK;
	ret = snd_sof_dsp_read_poll_timeout(sdev, HDA_DSP_BAR, MTL_HFDSSCS, dsphfdsscs,
					    (dsphfdsscs & cpa) == cpa, HDA_DSP_REG_POLL_INTERVAL_US,
					    HDA_DSP_RESET_TIMEOUT_US);
	if (ret < 0) {
		dev_err(sdev->dev, "failed to enable DSP subsystem\n");
		return ret;
	}

	/* Power up gated-DSP-0 domain in order to access the DSP shim register block. */
	snd_sof_dsp_update_bits(sdev, HDA_DSP_BAR, MTL_HFPWRCTL,
				MTL_HFPWRCTL_WPDSPHPXPG, MTL_HFPWRCTL_WPDSPHPXPG);

	usleep_range(1000, 1010);

	/* poll with timeout to check if operation successful */
	pgs = MTL_HFPWRSTS_DSPHPXPGS_MASK;
	ret = snd_sof_dsp_read_poll_timeout(sdev, HDA_DSP_BAR, MTL_HFPWRSTS, dsphfpwrsts,
					    (dsphfpwrsts & pgs) == pgs,
					    HDA_DSP_REG_POLL_INTERVAL_US,
					    HDA_DSP_RESET_TIMEOUT_US);
	if (ret < 0)
		dev_err(sdev->dev, "failed to power up gated DSP domain\n");

	/* if SoundWire is used, make sure it is not power-gated */
	if (hdev->info.handle && hdev->info.link_mask > 0)
		snd_sof_dsp_update_bits(sdev, HDA_DSP_BAR, MTL_HFPWRCTL,
					MTL_HfPWRCTL_WPIOXPG(1), MTL_HfPWRCTL_WPIOXPG(1));

	return ret;
}
EXPORT_SYMBOL_NS(mtl_dsp_pre_fw_run, SND_SOC_SOF_INTEL_MTL);

int mtl_dsp_post_fw_run(struct snd_sof_dev *sdev)
{
	int ret;

	if (sdev->first_boot) {
		struct sof_intel_hda_dev *hdev = sdev->pdata->hw_pdata;

		ret = hda_sdw_startup(sdev);
		if (ret < 0) {
			dev_err(sdev->dev, "could not startup SoundWire links\n");
			return ret;
		}

		/* Check if IMR boot is usable */
		if (!sof_debug_check_flag(SOF_DBG_IGNORE_D3_PERSISTENT)) {
			hdev->imrboot_supported = true;
			debugfs_create_bool("skip_imr_boot",
					    0644, sdev->debugfs_root,
					    &hdev->skip_imr_boot);
		}
	}

	hda_sdw_int_enable(sdev, true);
	return 0;
}
EXPORT_SYMBOL_NS(mtl_dsp_post_fw_run, SND_SOC_SOF_INTEL_MTL);

void mtl_dsp_dump(struct snd_sof_dev *sdev, u32 flags)
{
	char *level = (flags & SOF_DBG_DUMP_OPTIONAL) ? KERN_DEBUG : KERN_ERR;
	u32 fwsts;
	u32 fwlec;

	hda_dsp_get_state(sdev, level);
	fwsts = snd_sof_dsp_read(sdev, HDA_DSP_BAR, MTL_DSP_ROM_STS);
	fwlec = snd_sof_dsp_read(sdev, HDA_DSP_BAR, MTL_DSP_ROM_ERROR);
<<<<<<< HEAD
	romdbgsts = snd_sof_dsp_read(sdev, HDA_DSP_BAR, MTL_DSP_REG_HFFLGPXQWY);
	romdbgerr = snd_sof_dsp_read(sdev, HDA_DSP_BAR, MTL_DSP_REG_HFFLGPXQWY_ERROR);

	dev_err(sdev->dev, "ROM status: %#x, ROM error: %#x\n", fwsts, fwlec);
	dev_err(sdev->dev, "ROM debug status: %#x, ROM debug error: %#x\n", romdbgsts,
		romdbgerr);
	romdbgsts = snd_sof_dsp_read(sdev, HDA_DSP_BAR, MTL_DSP_REG_HFFLGPXQWY + 0x8 * 3);
	dev_printk(level, sdev->dev, "ROM feature bit%s enabled\n",
		   romdbgsts & BIT(24) ? "" : " not");
=======

	if (fwsts != 0xffffffff)
		dev_err(sdev->dev, "Firmware state: %#x, status/error code: %#x\n",
			fwsts, fwlec);
>>>>>>> 0c383648

	sof_ipc4_intel_dump_telemetry_state(sdev, flags);
}
EXPORT_SYMBOL_NS(mtl_dsp_dump, SND_SOC_SOF_INTEL_MTL);

static bool mtl_dsp_primary_core_is_enabled(struct snd_sof_dev *sdev)
{
	int val;

	val = snd_sof_dsp_read(sdev, HDA_DSP_BAR, MTL_DSP2CXCTL_PRIMARY_CORE);
	if (val != U32_MAX && val & MTL_DSP2CXCTL_PRIMARY_CORE_CPA_MASK)
		return true;

	return false;
}

static int mtl_dsp_core_power_up(struct snd_sof_dev *sdev, int core)
{
	unsigned int cpa;
	u32 dspcxctl;
	int ret;

	/* Only the primary core can be powered up by the host */
	if (core != SOF_DSP_PRIMARY_CORE || mtl_dsp_primary_core_is_enabled(sdev))
		return 0;

	/* Program the owner of the IP & shim registers (10: Host CPU) */
	snd_sof_dsp_update_bits(sdev, HDA_DSP_BAR, MTL_DSP2CXCTL_PRIMARY_CORE,
				MTL_DSP2CXCTL_PRIMARY_CORE_OSEL,
				0x2 << MTL_DSP2CXCTL_PRIMARY_CORE_OSEL_SHIFT);

	/* enable SPA bit */
	snd_sof_dsp_update_bits(sdev, HDA_DSP_BAR, MTL_DSP2CXCTL_PRIMARY_CORE,
				MTL_DSP2CXCTL_PRIMARY_CORE_SPA_MASK,
				MTL_DSP2CXCTL_PRIMARY_CORE_SPA_MASK);

	/* Wait for unstable CPA read (1 then 0 then 1) just after setting SPA bit */
	usleep_range(1000, 1010);

	/* poll with timeout to check if operation successful */
	cpa = MTL_DSP2CXCTL_PRIMARY_CORE_CPA_MASK;
	ret = snd_sof_dsp_read_poll_timeout(sdev, HDA_DSP_BAR, MTL_DSP2CXCTL_PRIMARY_CORE, dspcxctl,
					    (dspcxctl & cpa) == cpa, HDA_DSP_REG_POLL_INTERVAL_US,
					    HDA_DSP_RESET_TIMEOUT_US);
	if (ret < 0) {
		dev_err(sdev->dev, "%s: timeout on MTL_DSP2CXCTL_PRIMARY_CORE read\n",
			__func__);
		return ret;
	}

	/* set primary core mask and refcount to 1 */
	sdev->enabled_cores_mask = BIT(SOF_DSP_PRIMARY_CORE);
	sdev->dsp_core_ref_count[SOF_DSP_PRIMARY_CORE] = 1;

	return 0;
}

static int mtl_dsp_core_power_down(struct snd_sof_dev *sdev, int core)
{
	u32 dspcxctl;
	int ret;

	/* Only the primary core can be powered down by the host */
	if (core != SOF_DSP_PRIMARY_CORE || !mtl_dsp_primary_core_is_enabled(sdev))
		return 0;

	/* disable SPA bit */
	snd_sof_dsp_update_bits(sdev, HDA_DSP_BAR, MTL_DSP2CXCTL_PRIMARY_CORE,
				MTL_DSP2CXCTL_PRIMARY_CORE_SPA_MASK, 0);

	/* Wait for unstable CPA read (0 then 1 then 0) just after setting SPA bit */
	usleep_range(1000, 1010);

	ret = snd_sof_dsp_read_poll_timeout(sdev, HDA_DSP_BAR, MTL_DSP2CXCTL_PRIMARY_CORE, dspcxctl,
					    !(dspcxctl & MTL_DSP2CXCTL_PRIMARY_CORE_CPA_MASK),
					    HDA_DSP_REG_POLL_INTERVAL_US,
					    HDA_DSP_PD_TIMEOUT * USEC_PER_MSEC);
	if (ret < 0) {
		dev_err(sdev->dev, "failed to power down primary core\n");
		return ret;
	}

	sdev->enabled_cores_mask = 0;
	sdev->dsp_core_ref_count[SOF_DSP_PRIMARY_CORE] = 0;

	return 0;
}

int mtl_power_down_dsp(struct snd_sof_dev *sdev)
{
	u32 dsphfdsscs, cpa;
	int ret;

	/* first power down core */
	ret = mtl_dsp_core_power_down(sdev, SOF_DSP_PRIMARY_CORE);
	if (ret) {
		dev_err(sdev->dev, "mtl dsp power down error, %d\n", ret);
		return ret;
	}

	/* Set the DSP subsystem power down */
	snd_sof_dsp_update_bits(sdev, HDA_DSP_BAR, MTL_HFDSSCS,
				MTL_HFDSSCS_SPA_MASK, 0);

	/* Wait for unstable CPA read (0 then 1 then 0) just after setting SPA bit */
	usleep_range(1000, 1010);

	/* poll with timeout to check if operation successful */
	cpa = MTL_HFDSSCS_CPA_MASK;
	dsphfdsscs = snd_sof_dsp_read(sdev, HDA_DSP_BAR, MTL_HFDSSCS);
	return snd_sof_dsp_read_poll_timeout(sdev, HDA_DSP_BAR, MTL_HFDSSCS, dsphfdsscs,
					     (dsphfdsscs & cpa) == 0, HDA_DSP_REG_POLL_INTERVAL_US,
					     HDA_DSP_RESET_TIMEOUT_US);
}
EXPORT_SYMBOL_NS(mtl_power_down_dsp, SND_SOC_SOF_INTEL_MTL);

int mtl_dsp_cl_init(struct snd_sof_dev *sdev, int stream_tag, bool imr_boot)
{
	struct sof_intel_hda_dev *hda = sdev->pdata->hw_pdata;
	const struct sof_intel_dsp_desc *chip = hda->desc;
<<<<<<< HEAD
	unsigned int status;
=======
	unsigned int status, target_status;
>>>>>>> 0c383648
	u32 ipc_hdr, flags;
	char *dump_msg;
	int ret;

	/* step 1: purge FW request */
	ipc_hdr = chip->ipc_req_mask | HDA_DSP_ROM_IPC_CONTROL;
	if (!imr_boot)
		ipc_hdr |= HDA_DSP_ROM_IPC_PURGE_FW | ((stream_tag - 1) << 9);

	snd_sof_dsp_write(sdev, HDA_DSP_BAR, chip->ipc_req, ipc_hdr);

	/* step 2: power up primary core */
	ret = mtl_dsp_core_power_up(sdev, SOF_DSP_PRIMARY_CORE);
	if (ret < 0) {
		if (hda->boot_iteration == HDA_FW_BOOT_ATTEMPTS)
			dev_err(sdev->dev, "dsp core 0/1 power up failed\n");
		goto err;
	}

	dev_dbg(sdev->dev, "Primary core power up successful\n");

	/* step 3: wait for IPC DONE bit from ROM */
	ret = snd_sof_dsp_read_poll_timeout(sdev, HDA_DSP_BAR, chip->ipc_ack, status,
					    ((status & chip->ipc_ack_mask) == chip->ipc_ack_mask),
					    HDA_DSP_REG_POLL_INTERVAL_US, HDA_DSP_INIT_TIMEOUT_US);
	if (ret < 0) {
		if (hda->boot_iteration == HDA_FW_BOOT_ATTEMPTS)
			dev_err(sdev->dev, "timeout waiting for purge IPC done\n");
		goto err;
	}

	/* set DONE bit to clear the reply IPC message */
	snd_sof_dsp_update_bits_forced(sdev, HDA_DSP_BAR, chip->ipc_ack, chip->ipc_ack_mask,
				       chip->ipc_ack_mask);

	/* step 4: enable interrupts */
	ret = mtl_enable_interrupts(sdev, true);
	if (ret < 0) {
		if (hda->boot_iteration == HDA_FW_BOOT_ATTEMPTS)
			dev_err(sdev->dev, "%s: failed to enable interrupts\n", __func__);
		goto err;
	}

	mtl_enable_ipc_interrupts(sdev);

	if (chip->rom_status_reg == MTL_DSP_ROM_STS) {
		/*
		 * Workaround: when the ROM status register is pointing to
		 * the SRAM window (MTL_DSP_ROM_STS) the platform cannot catch
		 * ROM_INIT_DONE because of a very short timing window.
		 * Follow the recommendations and skip target state waiting.
		 */
		return 0;
	}

	/*
	 * step 7:
	 * - Cold/Full boot: wait for ROM init to proceed to download the firmware
	 * - IMR boot: wait for ROM firmware entered (firmware booted up from IMR)
	 */
	if (imr_boot)
		target_status = FSR_STATE_FW_ENTERED;
	else
		target_status = FSR_STATE_INIT_DONE;

	ret = snd_sof_dsp_read_poll_timeout(sdev, HDA_DSP_BAR,
					chip->rom_status_reg, status,
					(FSR_TO_STATE_CODE(status) == target_status),
					HDA_DSP_REG_POLL_INTERVAL_US,
					chip->rom_init_timeout *
					USEC_PER_MSEC);

	if (!ret)
		return 0;

	if (hda->boot_iteration == HDA_FW_BOOT_ATTEMPTS)
		dev_err(sdev->dev,
			"%s: timeout with rom_status_reg (%#x) read\n",
			__func__, chip->rom_status_reg);

err:
	flags = SOF_DBG_DUMP_PCI | SOF_DBG_DUMP_MBOX | SOF_DBG_DUMP_OPTIONAL;

	/* after max boot attempts make sure that the dump is printed */
	if (hda->boot_iteration == HDA_FW_BOOT_ATTEMPTS)
		flags &= ~SOF_DBG_DUMP_OPTIONAL;

	dump_msg = kasprintf(GFP_KERNEL, "Boot iteration failed: %d/%d",
			     hda->boot_iteration, HDA_FW_BOOT_ATTEMPTS);
	snd_sof_dsp_dbg_dump(sdev, dump_msg, flags);
<<<<<<< HEAD
=======
	mtl_enable_interrupts(sdev, false);
>>>>>>> 0c383648
	mtl_dsp_core_power_down(sdev, SOF_DSP_PRIMARY_CORE);

	kfree(dump_msg);
	return ret;
}
EXPORT_SYMBOL_NS(mtl_dsp_cl_init, SND_SOC_SOF_INTEL_MTL);

irqreturn_t mtl_ipc_irq_thread(int irq, void *context)
{
	struct sof_ipc4_msg notification_data = {{ 0 }};
	struct snd_sof_dev *sdev = context;
	bool ack_received = false;
	bool ipc_irq = false;
	u32 hipcida;
	u32 hipctdr;

	hipcida = snd_sof_dsp_read(sdev, HDA_DSP_BAR, MTL_DSP_REG_HFIPCXIDA);
	hipctdr = snd_sof_dsp_read(sdev, HDA_DSP_BAR, MTL_DSP_REG_HFIPCXTDR);

	/* reply message from DSP */
	if (hipcida & MTL_DSP_REG_HFIPCXIDA_DONE) {
		/* DSP received the message */
		snd_sof_dsp_update_bits(sdev, HDA_DSP_BAR, MTL_DSP_REG_HFIPCXCTL,
					MTL_DSP_REG_HFIPCXCTL_DONE, 0);

		mtl_ipc_dsp_done(sdev);

		ipc_irq = true;
		ack_received = true;
	}

	if (hipctdr & MTL_DSP_REG_HFIPCXTDR_BUSY) {
		/* Message from DSP (reply or notification) */
		u32 extension = snd_sof_dsp_read(sdev, HDA_DSP_BAR, MTL_DSP_REG_HFIPCXTDDY);
		u32 primary = hipctdr & MTL_DSP_REG_HFIPCXTDR_MSG_MASK;

		/*
		 * ACE fw sends a new fw ipc message to host to
		 * notify the status of the last host ipc message
		 */
		if (primary & SOF_IPC4_MSG_DIR_MASK) {
			/* Reply received */
			if (likely(sdev->fw_state == SOF_FW_BOOT_COMPLETE)) {
				struct sof_ipc4_msg *data = sdev->ipc->msg.reply_data;

				data->primary = primary;
				data->extension = extension;

				spin_lock_irq(&sdev->ipc_lock);

				snd_sof_ipc_get_reply(sdev);
				mtl_ipc_host_done(sdev);
				snd_sof_ipc_reply(sdev, data->primary);

				spin_unlock_irq(&sdev->ipc_lock);
			} else {
				dev_dbg_ratelimited(sdev->dev,
						    "IPC reply before FW_READY: %#x|%#x\n",
						    primary, extension);
			}
		} else {
			/* Notification received */
			notification_data.primary = primary;
			notification_data.extension = extension;

			sdev->ipc->msg.rx_data = &notification_data;
			snd_sof_ipc_msgs_rx(sdev);
			sdev->ipc->msg.rx_data = NULL;

			mtl_ipc_host_done(sdev);
		}

		ipc_irq = true;
	}

	if (!ipc_irq) {
		/* This interrupt is not shared so no need to return IRQ_NONE. */
		dev_dbg_ratelimited(sdev->dev, "nothing to do in IPC IRQ thread\n");
	}

	if (ack_received) {
		struct sof_intel_hda_dev *hdev = sdev->pdata->hw_pdata;

		if (hdev->delayed_ipc_tx_msg)
			mtl_ipc_send_msg(sdev, hdev->delayed_ipc_tx_msg);
	}

	return IRQ_HANDLED;
}
EXPORT_SYMBOL_NS(mtl_ipc_irq_thread, SND_SOC_SOF_INTEL_MTL);

int mtl_dsp_ipc_get_mailbox_offset(struct snd_sof_dev *sdev)
{
	return MTL_DSP_MBOX_UPLINK_OFFSET;
}
EXPORT_SYMBOL_NS(mtl_dsp_ipc_get_mailbox_offset, SND_SOC_SOF_INTEL_MTL);

int mtl_dsp_ipc_get_window_offset(struct snd_sof_dev *sdev, u32 id)
{
	return MTL_SRAM_WINDOW_OFFSET(id);
}
EXPORT_SYMBOL_NS(mtl_dsp_ipc_get_window_offset, SND_SOC_SOF_INTEL_MTL);

void mtl_ipc_dump(struct snd_sof_dev *sdev)
{
	u32 hipcidr, hipcidd, hipcida, hipctdr, hipctdd, hipctda, hipcctl;

	hipcidr = snd_sof_dsp_read(sdev, HDA_DSP_BAR, MTL_DSP_REG_HFIPCXIDR);
	hipcidd = snd_sof_dsp_read(sdev, HDA_DSP_BAR, MTL_DSP_REG_HFIPCXIDDY);
	hipcida = snd_sof_dsp_read(sdev, HDA_DSP_BAR, MTL_DSP_REG_HFIPCXIDA);
	hipctdr = snd_sof_dsp_read(sdev, HDA_DSP_BAR, MTL_DSP_REG_HFIPCXTDR);
	hipctdd = snd_sof_dsp_read(sdev, HDA_DSP_BAR, MTL_DSP_REG_HFIPCXTDDY);
	hipctda = snd_sof_dsp_read(sdev, HDA_DSP_BAR, MTL_DSP_REG_HFIPCXTDA);
	hipcctl = snd_sof_dsp_read(sdev, HDA_DSP_BAR, MTL_DSP_REG_HFIPCXCTL);

	dev_err(sdev->dev,
		"Host IPC initiator: %#x|%#x|%#x, target: %#x|%#x|%#x, ctl: %#x\n",
		hipcidr, hipcidd, hipcida, hipctdr, hipctdd, hipctda, hipcctl);
}
EXPORT_SYMBOL_NS(mtl_ipc_dump, SND_SOC_SOF_INTEL_MTL);

static int mtl_dsp_disable_interrupts(struct snd_sof_dev *sdev)
{
	mtl_enable_sdw_irq(sdev, false);
	mtl_disable_ipc_interrupts(sdev);
	return mtl_enable_interrupts(sdev, false);
}

int mtl_dsp_core_get(struct snd_sof_dev *sdev, int core)
{
	const struct sof_ipc_pm_ops *pm_ops = sdev->ipc->ops->pm;

	if (core == SOF_DSP_PRIMARY_CORE)
		return mtl_dsp_core_power_up(sdev, SOF_DSP_PRIMARY_CORE);

	if (pm_ops->set_core_state)
		return pm_ops->set_core_state(sdev, core, true);

	return 0;
}
EXPORT_SYMBOL_NS(mtl_dsp_core_get, SND_SOC_SOF_INTEL_MTL);

int mtl_dsp_core_put(struct snd_sof_dev *sdev, int core)
{
	const struct sof_ipc_pm_ops *pm_ops = sdev->ipc->ops->pm;
	int ret;

	if (pm_ops->set_core_state) {
		ret = pm_ops->set_core_state(sdev, core, false);
		if (ret < 0)
			return ret;
	}

	if (core == SOF_DSP_PRIMARY_CORE)
		return mtl_dsp_core_power_down(sdev, SOF_DSP_PRIMARY_CORE);

	return 0;
}
EXPORT_SYMBOL_NS(mtl_dsp_core_put, SND_SOC_SOF_INTEL_MTL);

/* Meteorlake ops */
struct snd_sof_dsp_ops sof_mtl_ops;

int sof_mtl_ops_init(struct snd_sof_dev *sdev)
{
	struct sof_ipc4_fw_data *ipc4_data;

	/* common defaults */
	memcpy(&sof_mtl_ops, &sof_hda_common_ops, sizeof(struct snd_sof_dsp_ops));

	/* shutdown */
	sof_mtl_ops.shutdown = hda_dsp_shutdown;

	/* doorbell */
	sof_mtl_ops.irq_thread = mtl_ipc_irq_thread;

	/* ipc */
	sof_mtl_ops.send_msg = mtl_ipc_send_msg;
	sof_mtl_ops.get_mailbox_offset = mtl_dsp_ipc_get_mailbox_offset;
	sof_mtl_ops.get_window_offset = mtl_dsp_ipc_get_window_offset;

	/* debug */
	sof_mtl_ops.debug_map = mtl_dsp_debugfs;
	sof_mtl_ops.debug_map_count = ARRAY_SIZE(mtl_dsp_debugfs);
	sof_mtl_ops.dbg_dump = mtl_dsp_dump;
	sof_mtl_ops.ipc_dump = mtl_ipc_dump;

	/* pre/post fw run */
	sof_mtl_ops.pre_fw_run = mtl_dsp_pre_fw_run;
	sof_mtl_ops.post_fw_run = mtl_dsp_post_fw_run;

	/* parse platform specific extended manifest */
	sof_mtl_ops.parse_platform_ext_manifest = NULL;

	/* dsp core get/put */
	sof_mtl_ops.core_get = mtl_dsp_core_get;
	sof_mtl_ops.core_put = mtl_dsp_core_put;

	sdev->private = kzalloc(sizeof(struct sof_ipc4_fw_data), GFP_KERNEL);
	if (!sdev->private)
		return -ENOMEM;

	ipc4_data = sdev->private;
	ipc4_data->manifest_fw_hdr_offset = SOF_MAN4_FW_HDR_OFFSET;

	ipc4_data->mtrace_type = SOF_IPC4_MTRACE_INTEL_CAVS_2;

	ipc4_data->fw_context_save = true;

	/* External library loading support */
	ipc4_data->load_library = hda_dsp_ipc4_load_library;

	/* set DAI ops */
	hda_set_dai_drv_ops(sdev, &sof_mtl_ops);

	sof_mtl_ops.set_power_state = hda_dsp_set_power_state_ipc4;

	return 0;
};

const struct sof_intel_dsp_desc mtl_chip_info = {
	.cores_num = 3,
	.init_core_mask = BIT(0),
	.host_managed_cores_mask = BIT(0),
	.ipc_req = MTL_DSP_REG_HFIPCXIDR,
	.ipc_req_mask = MTL_DSP_REG_HFIPCXIDR_BUSY,
	.ipc_ack = MTL_DSP_REG_HFIPCXIDA,
	.ipc_ack_mask = MTL_DSP_REG_HFIPCXIDA_DONE,
	.ipc_ctl = MTL_DSP_REG_HFIPCXCTL,
	.rom_status_reg = MTL_DSP_REG_HFFLGPXQWY,
	.rom_init_timeout	= 300,
	.ssp_count = MTL_SSP_COUNT,
	.ssp_base_offset = CNL_SSP_BASE_OFFSET,
	.sdw_shim_base = SDW_SHIM_BASE_ACE,
	.sdw_alh_base = SDW_ALH_BASE_ACE,
	.d0i3_offset = MTL_HDA_VS_D0I3C,
	.read_sdw_lcount =  hda_sdw_check_lcount_common,
	.enable_sdw_irq = mtl_enable_sdw_irq,
	.check_sdw_irq = mtl_dsp_check_sdw_irq,
	.check_sdw_wakeen_irq = hda_sdw_check_wakeen_irq_common,
<<<<<<< HEAD
	.check_ipc_irq = mtl_dsp_check_ipc_irq,
	.cl_init = mtl_dsp_cl_init,
	.power_down_dsp = mtl_power_down_dsp,
	.disable_interrupts = mtl_dsp_disable_interrupts,
	.hw_ip_version = SOF_INTEL_ACE_1_0,
};
EXPORT_SYMBOL_NS(mtl_chip_info, SND_SOC_SOF_INTEL_HDA_COMMON);

const struct sof_intel_dsp_desc arl_s_chip_info = {
	.cores_num = 2,
	.init_core_mask = BIT(0),
	.host_managed_cores_mask = BIT(0),
	.ipc_req = MTL_DSP_REG_HFIPCXIDR,
	.ipc_req_mask = MTL_DSP_REG_HFIPCXIDR_BUSY,
	.ipc_ack = MTL_DSP_REG_HFIPCXIDA,
	.ipc_ack_mask = MTL_DSP_REG_HFIPCXIDA_DONE,
	.ipc_ctl = MTL_DSP_REG_HFIPCXCTL,
	.rom_status_reg = MTL_DSP_ROM_STS,
	.rom_init_timeout	= 300,
	.ssp_count = MTL_SSP_COUNT,
	.ssp_base_offset = CNL_SSP_BASE_OFFSET,
	.sdw_shim_base = SDW_SHIM_BASE_ACE,
	.sdw_alh_base = SDW_ALH_BASE_ACE,
	.d0i3_offset = MTL_HDA_VS_D0I3C,
	.read_sdw_lcount =  hda_sdw_check_lcount_common,
	.enable_sdw_irq = mtl_enable_sdw_irq,
	.check_sdw_irq = mtl_dsp_check_sdw_irq,
	.check_sdw_wakeen_irq = hda_sdw_check_wakeen_irq_common,
=======
	.sdw_process_wakeen = hda_sdw_process_wakeen_common,
>>>>>>> 0c383648
	.check_ipc_irq = mtl_dsp_check_ipc_irq,
	.cl_init = mtl_dsp_cl_init,
	.power_down_dsp = mtl_power_down_dsp,
	.disable_interrupts = mtl_dsp_disable_interrupts,
	.hw_ip_version = SOF_INTEL_ACE_1_0,
};
<<<<<<< HEAD
EXPORT_SYMBOL_NS(arl_s_chip_info, SND_SOC_SOF_INTEL_HDA_COMMON);
=======

const struct sof_intel_dsp_desc arl_s_chip_info = {
	.cores_num = 2,
	.init_core_mask = BIT(0),
	.host_managed_cores_mask = BIT(0),
	.ipc_req = MTL_DSP_REG_HFIPCXIDR,
	.ipc_req_mask = MTL_DSP_REG_HFIPCXIDR_BUSY,
	.ipc_ack = MTL_DSP_REG_HFIPCXIDA,
	.ipc_ack_mask = MTL_DSP_REG_HFIPCXIDA_DONE,
	.ipc_ctl = MTL_DSP_REG_HFIPCXCTL,
	.rom_status_reg = MTL_DSP_REG_HFFLGPXQWY,
	.rom_init_timeout	= 300,
	.ssp_count = MTL_SSP_COUNT,
	.ssp_base_offset = CNL_SSP_BASE_OFFSET,
	.sdw_shim_base = SDW_SHIM_BASE_ACE,
	.sdw_alh_base = SDW_ALH_BASE_ACE,
	.d0i3_offset = MTL_HDA_VS_D0I3C,
	.read_sdw_lcount =  hda_sdw_check_lcount_common,
	.enable_sdw_irq = mtl_enable_sdw_irq,
	.check_sdw_irq = mtl_dsp_check_sdw_irq,
	.check_sdw_wakeen_irq = hda_sdw_check_wakeen_irq_common,
	.sdw_process_wakeen = hda_sdw_process_wakeen_common,
	.check_ipc_irq = mtl_dsp_check_ipc_irq,
	.cl_init = mtl_dsp_cl_init,
	.power_down_dsp = mtl_power_down_dsp,
	.disable_interrupts = mtl_dsp_disable_interrupts,
	.hw_ip_version = SOF_INTEL_ACE_1_0,
};
>>>>>>> 0c383648
<|MERGE_RESOLUTION|>--- conflicted
+++ resolved
@@ -323,22 +323,10 @@
 	hda_dsp_get_state(sdev, level);
 	fwsts = snd_sof_dsp_read(sdev, HDA_DSP_BAR, MTL_DSP_ROM_STS);
 	fwlec = snd_sof_dsp_read(sdev, HDA_DSP_BAR, MTL_DSP_ROM_ERROR);
-<<<<<<< HEAD
-	romdbgsts = snd_sof_dsp_read(sdev, HDA_DSP_BAR, MTL_DSP_REG_HFFLGPXQWY);
-	romdbgerr = snd_sof_dsp_read(sdev, HDA_DSP_BAR, MTL_DSP_REG_HFFLGPXQWY_ERROR);
-
-	dev_err(sdev->dev, "ROM status: %#x, ROM error: %#x\n", fwsts, fwlec);
-	dev_err(sdev->dev, "ROM debug status: %#x, ROM debug error: %#x\n", romdbgsts,
-		romdbgerr);
-	romdbgsts = snd_sof_dsp_read(sdev, HDA_DSP_BAR, MTL_DSP_REG_HFFLGPXQWY + 0x8 * 3);
-	dev_printk(level, sdev->dev, "ROM feature bit%s enabled\n",
-		   romdbgsts & BIT(24) ? "" : " not");
-=======
 
 	if (fwsts != 0xffffffff)
 		dev_err(sdev->dev, "Firmware state: %#x, status/error code: %#x\n",
 			fwsts, fwlec);
->>>>>>> 0c383648
 
 	sof_ipc4_intel_dump_telemetry_state(sdev, flags);
 }
@@ -459,11 +447,7 @@
 {
 	struct sof_intel_hda_dev *hda = sdev->pdata->hw_pdata;
 	const struct sof_intel_dsp_desc *chip = hda->desc;
-<<<<<<< HEAD
-	unsigned int status;
-=======
 	unsigned int status, target_status;
->>>>>>> 0c383648
 	u32 ipc_hdr, flags;
 	char *dump_msg;
 	int ret;
@@ -554,10 +538,7 @@
 	dump_msg = kasprintf(GFP_KERNEL, "Boot iteration failed: %d/%d",
 			     hda->boot_iteration, HDA_FW_BOOT_ATTEMPTS);
 	snd_sof_dsp_dbg_dump(sdev, dump_msg, flags);
-<<<<<<< HEAD
-=======
 	mtl_enable_interrupts(sdev, false);
->>>>>>> 0c383648
 	mtl_dsp_core_power_down(sdev, SOF_DSP_PRIMARY_CORE);
 
 	kfree(dump_msg);
@@ -798,47 +779,13 @@
 	.enable_sdw_irq = mtl_enable_sdw_irq,
 	.check_sdw_irq = mtl_dsp_check_sdw_irq,
 	.check_sdw_wakeen_irq = hda_sdw_check_wakeen_irq_common,
-<<<<<<< HEAD
+	.sdw_process_wakeen = hda_sdw_process_wakeen_common,
 	.check_ipc_irq = mtl_dsp_check_ipc_irq,
 	.cl_init = mtl_dsp_cl_init,
 	.power_down_dsp = mtl_power_down_dsp,
 	.disable_interrupts = mtl_dsp_disable_interrupts,
 	.hw_ip_version = SOF_INTEL_ACE_1_0,
 };
-EXPORT_SYMBOL_NS(mtl_chip_info, SND_SOC_SOF_INTEL_HDA_COMMON);
-
-const struct sof_intel_dsp_desc arl_s_chip_info = {
-	.cores_num = 2,
-	.init_core_mask = BIT(0),
-	.host_managed_cores_mask = BIT(0),
-	.ipc_req = MTL_DSP_REG_HFIPCXIDR,
-	.ipc_req_mask = MTL_DSP_REG_HFIPCXIDR_BUSY,
-	.ipc_ack = MTL_DSP_REG_HFIPCXIDA,
-	.ipc_ack_mask = MTL_DSP_REG_HFIPCXIDA_DONE,
-	.ipc_ctl = MTL_DSP_REG_HFIPCXCTL,
-	.rom_status_reg = MTL_DSP_ROM_STS,
-	.rom_init_timeout	= 300,
-	.ssp_count = MTL_SSP_COUNT,
-	.ssp_base_offset = CNL_SSP_BASE_OFFSET,
-	.sdw_shim_base = SDW_SHIM_BASE_ACE,
-	.sdw_alh_base = SDW_ALH_BASE_ACE,
-	.d0i3_offset = MTL_HDA_VS_D0I3C,
-	.read_sdw_lcount =  hda_sdw_check_lcount_common,
-	.enable_sdw_irq = mtl_enable_sdw_irq,
-	.check_sdw_irq = mtl_dsp_check_sdw_irq,
-	.check_sdw_wakeen_irq = hda_sdw_check_wakeen_irq_common,
-=======
-	.sdw_process_wakeen = hda_sdw_process_wakeen_common,
->>>>>>> 0c383648
-	.check_ipc_irq = mtl_dsp_check_ipc_irq,
-	.cl_init = mtl_dsp_cl_init,
-	.power_down_dsp = mtl_power_down_dsp,
-	.disable_interrupts = mtl_dsp_disable_interrupts,
-	.hw_ip_version = SOF_INTEL_ACE_1_0,
-};
-<<<<<<< HEAD
-EXPORT_SYMBOL_NS(arl_s_chip_info, SND_SOC_SOF_INTEL_HDA_COMMON);
-=======
 
 const struct sof_intel_dsp_desc arl_s_chip_info = {
 	.cores_num = 2,
@@ -866,5 +813,4 @@
 	.power_down_dsp = mtl_power_down_dsp,
 	.disable_interrupts = mtl_dsp_disable_interrupts,
 	.hw_ip_version = SOF_INTEL_ACE_1_0,
-};
->>>>>>> 0c383648
+};