--- conflicted
+++ resolved
@@ -47,8 +47,6 @@
   "#power-domain-cells":
     const: 1
 
-<<<<<<< HEAD
-=======
   clock-controller:
     $ref: /schemas/clock/xlnx,versal-clk.yaml#
     description: The clock controller is a hardware block of Xilinx versal
@@ -58,7 +56,6 @@
       controller.
     type: object
 
->>>>>>> a686015d
   gpio:
     $ref: /schemas/gpio/xlnx,zynqmp-gpio-modepin.yaml#
     description: The gpio node describes connect to PS_MODE pins via firmware
@@ -108,18 +105,6 @@
       vector.
     type: object
     deprecated: true
-<<<<<<< HEAD
-
-  clock-controller:
-    $ref: /schemas/clock/xlnx,versal-clk.yaml#
-    description: The clock controller is a hardware block of Xilinx versal
-      clock tree. It reads required input clock frequencies from the devicetree
-      and acts as clock provider for all clock consumers of PS clocks.list of
-      clock specifiers which are external input clocks to the given clock
-      controller.
-    type: object
-=======
->>>>>>> a686015d
 
 required:
   - compatible
