--- conflicted
+++ resolved
@@ -165,8 +165,6 @@
       and "phy-handle" should point to an external PHY if exists.
     maxItems: 1
 
-<<<<<<< HEAD
-=======
   dmas:
     minItems: 2
     maxItems: 32
@@ -180,7 +178,6 @@
       Should be "rx_chan0", "rx_chan1" ... "rx_chan15" for DMA Rx channel
     minItems: 2
     maxItems: 32
->>>>>>> a686015d
   dma-coherent: true
 
   xlnx,eth-hasnobuf:
