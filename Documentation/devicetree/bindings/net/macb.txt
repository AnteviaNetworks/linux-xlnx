--- conflicted
+++ resolved
@@ -15,12 +15,9 @@
   Use "cdns,zynq-gem" Xilinx Zynq-7xxx SoC.
   Use "cdns,zynqmp-gem" for Zynq Ultrascale+ MPSoC.
   Use "sifive,fu540-c000-gem" for SiFive FU540-C000 SoC.
-<<<<<<< HEAD
   Use "cdns,versal-gem" for Xilinx Versal.
-=======
   Use "microchip,sama7g5-emac" for Microchip SAMA7G5 ethernet interface.
   Use "microchip,sama7g5-gem" for Microchip SAMA7G5 gigabit ethernet interface.
->>>>>>> 8bb7eca9
   Or the generic form: "cdns,emac".
 - reg: Address and length of the register set for the device
 	For "sifive,fu540-c000-gem", second range is required to specify the
