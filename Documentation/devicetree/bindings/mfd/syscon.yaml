# SPDX-License-Identifier: GPL-2.0
%YAML 1.2
---
$id: http://devicetree.org/schemas/mfd/syscon.yaml#
$schema: http://devicetree.org/meta-schemas/core.yaml#

title: System Controller Devices

description: |
  System controller node represents a register region containing a set
  of miscellaneous registers. The registers are not cohesive enough to
  represent as any specific type of device. The typical use-case is
  for some other node's driver, or platform-specific code, to acquire
  a reference to the syscon node (e.g. by phandle, node path, or
  search using a specific compatible value), interrogate the node (or
  associated OS driver) to determine the location of the registers,
  and access the registers directly.

maintainers:
  - Lee Jones <lee@kernel.org>

# Need a select with all compatibles listed for compatibility with older
# dtschema (<2024.02), so this will not be selected for other schemas having
# syscon fallback.
select:
  properties:
    compatible:
      contains:
        enum:
          - al,alpine-sysfabric-servic
          - allwinner,sun8i-a83t-system-controller
          - allwinner,sun8i-h3-system-controller
          - allwinner,sun8i-v3s-system-controller
          - allwinner,sun50i-a64-system-controller
          - altr,l3regs
          - altr,sdr-ctl
          - amd,pensando-elba-syscon
          - amlogic,meson-mx-assist
          - amlogic,meson-mx-bootrom
          - amlogic,meson8-analog-top
          - amlogic,meson8b-analog-top
          - amlogic,meson8-pmu
          - amlogic,meson8b-pmu
          - apm,merlin-poweroff-mailbox
          - apm,mustang-poweroff-mailbox
          - apm,xgene-csw
          - apm,xgene-efuse
          - apm,xgene-mcb
          - apm,xgene-rb
          - apm,xgene-scu
          - atmel,sama5d2-sfrbu
          - atmel,sama5d3-nfc-io
          - atmel,sama5d3-sfrbu
          - atmel,sama5d4-sfrbu
          - axis,artpec6-syscon
          - brcm,cru-clkset
          - brcm,sr-cdru
          - brcm,sr-mhb
          - cirrus,ep7209-syscon1
          - cirrus,ep7209-syscon2
          - cirrus,ep7209-syscon3
          - cnxt,cx92755-uc
          - freecom,fsg-cs2-system-controller
          - fsl,imx93-aonmix-ns-syscfg
          - fsl,imx93-wakeupmix-syscfg
          - fsl,ls1088a-reset
          - fsl,vf610-anatop
          - fsl,vf610-mscm-cpucfg
          - hisilicon,dsa-subctrl
          - hisilicon,hi6220-sramctrl
          - hisilicon,hip04-ppe
          - hisilicon,pcie-sas-subctrl
          - hisilicon,peri-subctrl
          - hpe,gxp-sysreg
          - loongson,ls1b-syscon
          - loongson,ls1c-syscon
          - lsi,axxia-syscon
          - marvell,armada-3700-cpu-misc
          - marvell,armada-3700-nb-pm
          - marvell,armada-3700-avs
          - marvell,armada-3700-usb2-host-misc
          - marvell,dove-global-config
          - mediatek,mt2701-pctl-a-syscfg
          - mediatek,mt2712-pctl-a-syscfg
          - mediatek,mt6397-pctl-pmic-syscfg
          - mediatek,mt8135-pctl-a-syscfg
          - mediatek,mt8135-pctl-b-syscfg
          - mediatek,mt8173-pctl-a-syscfg
          - mediatek,mt8365-syscfg
          - microchip,lan966x-cpu-syscon
          - microchip,sam9x60-sfr
          - microchip,sama7g5-ddr3phy
          - mscc,ocelot-cpu-syscon
          - mstar,msc313-pmsleep
          - nuvoton,ma35d1-sys
          - nuvoton,wpcm450-shm
          - rockchip,px30-qos
          - rockchip,rk3036-qos
          - rockchip,rk3066-qos
          - rockchip,rk3128-qos
          - rockchip,rk3228-qos
          - rockchip,rk3288-qos
          - rockchip,rk3368-qos
          - rockchip,rk3399-qos
          - rockchip,rk3568-qos
          - rockchip,rk3576-qos
          - rockchip,rk3588-qos
          - rockchip,rv1126-qos
          - st,spear1340-misc
          - stericsson,nomadik-pmu
          - starfive,jh7100-sysmain
          - ti,am62-opp-efuse-table
          - ti,am62-usb-phy-ctrl
          - ti,am625-dss-oldi-io-ctrl
          - ti,am62p-cpsw-mac-efuse
          - ti,am654-dss-oldi-io-ctrl
          - ti,j784s4-acspcie-proxy-ctrl
          - ti,j784s4-pcie-ctrl
          - ti,keystone-pllctrl
  required:
    - compatible

properties:
  compatible:
<<<<<<< HEAD
    anyOf:
      - items:
          - enum:
              - allwinner,sun8i-a83t-system-controller
              - allwinner,sun8i-h3-system-controller
              - allwinner,sun8i-v3s-system-controller
              - allwinner,sun50i-a64-system-controller
              - amd,pensando-elba-syscon
              - brcm,cru-clkset
              - freecom,fsg-cs2-system-controller
              - fsl,imx93-aonmix-ns-syscfg
              - fsl,imx93-wakeupmix-syscfg
              - hisilicon,dsa-subctrl
              - hisilicon,hi6220-sramctrl
              - hisilicon,pcie-sas-subctrl
              - hisilicon,peri-subctrl
              - hpe,gxp-sysreg
              - intel,lgm-syscon
              - marvell,armada-3700-usb2-host-misc
              - mediatek,mt8135-pctl-a-syscfg
              - mediatek,mt8135-pctl-b-syscfg
              - mediatek,mt8365-syscfg
              - microchip,lan966x-cpu-syscon
              - microchip,sparx5-cpu-syscon
              - mstar,msc313-pmsleep
              - nuvoton,ma35d1-sys
              - nuvoton,wpcm450-shm
              - rockchip,px30-qos
              - rockchip,rk3036-qos
              - rockchip,rk3066-qos
              - rockchip,rk3228-qos
              - rockchip,rk3288-qos
              - rockchip,rk3368-qos
              - rockchip,rk3399-qos
              - rockchip,rk3568-qos
              - rockchip,rk3588-qos
              - rockchip,rv1126-qos
              - starfive,jh7100-sysmain
              - xlnx,zynqmp-dpaud-setting
              - xlnx,hdcp-keymngmt-blk-1.0

          - const: syscon

      - contains:
          const: syscon
        minItems: 2
        maxItems: 5  # Should be enough
=======
    items:
      - enum:
          - al,alpine-sysfabric-service
          - allwinner,sun8i-a83t-system-controller
          - allwinner,sun8i-h3-system-controller
          - allwinner,sun8i-v3s-system-controller
          - allwinner,sun50i-a64-system-controller
          - altr,l3regs
          - altr,sdr-ctl
          - amd,pensando-elba-syscon
          - amlogic,meson-mx-assist
          - amlogic,meson-mx-bootrom
          - amlogic,meson8-analog-top
          - amlogic,meson8b-analog-top
          - amlogic,meson8-pmu
          - amlogic,meson8b-pmu
          - apm,merlin-poweroff-mailbox
          - apm,mustang-poweroff-mailbox
          - apm,xgene-csw
          - apm,xgene-efuse
          - apm,xgene-mcb
          - apm,xgene-rb
          - apm,xgene-scu
          - atmel,sama5d2-sfrbu
          - atmel,sama5d3-nfc-io
          - atmel,sama5d3-sfrbu
          - atmel,sama5d4-sfrbu
          - axis,artpec6-syscon
          - brcm,cru-clkset
          - brcm,sr-cdru
          - brcm,sr-mhb
          - cirrus,ep7209-syscon1
          - cirrus,ep7209-syscon2
          - cirrus,ep7209-syscon3
          - cnxt,cx92755-uc
          - freecom,fsg-cs2-system-controller
          - fsl,imx93-aonmix-ns-syscfg
          - fsl,imx93-wakeupmix-syscfg
          - fsl,ls1088a-reset
          - fsl,vf610-anatop
          - fsl,vf610-mscm-cpucfg
          - hisilicon,dsa-subctrl
          - hisilicon,hi6220-sramctrl
          - hisilicon,hip04-ppe
          - hisilicon,pcie-sas-subctrl
          - hisilicon,peri-subctrl
          - hpe,gxp-sysreg
          - loongson,ls1b-syscon
          - loongson,ls1c-syscon
          - lsi,axxia-syscon
          - marvell,armada-3700-cpu-misc
          - marvell,armada-3700-nb-pm
          - marvell,armada-3700-avs
          - marvell,armada-3700-usb2-host-misc
          - marvell,dove-global-config
          - mediatek,mt2701-pctl-a-syscfg
          - mediatek,mt2712-pctl-a-syscfg
          - mediatek,mt6397-pctl-pmic-syscfg
          - mediatek,mt8135-pctl-a-syscfg
          - mediatek,mt8135-pctl-b-syscfg
          - mediatek,mt8173-pctl-a-syscfg
          - mediatek,mt8365-syscfg
          - microchip,lan966x-cpu-syscon
          - microchip,sam9x60-sfr
          - microchip,sama7g5-ddr3phy
          - mscc,ocelot-cpu-syscon
          - mstar,msc313-pmsleep
          - nuvoton,ma35d1-sys
          - nuvoton,wpcm450-shm
          - rockchip,px30-qos
          - rockchip,rk3036-qos
          - rockchip,rk3066-qos
          - rockchip,rk3128-qos
          - rockchip,rk3228-qos
          - rockchip,rk3288-qos
          - rockchip,rk3368-qos
          - rockchip,rk3399-qos
          - rockchip,rk3568-qos
          - rockchip,rk3576-qos
          - rockchip,rk3588-qos
          - rockchip,rv1126-qos
          - st,spear1340-misc
          - stericsson,nomadik-pmu
          - starfive,jh7100-sysmain
          - ti,am62-opp-efuse-table
          - ti,am62-usb-phy-ctrl
          - ti,am625-dss-oldi-io-ctrl
          - ti,am62p-cpsw-mac-efuse
          - ti,am654-dss-oldi-io-ctrl
          - ti,j784s4-pcie-ctrl
          - ti,keystone-pllctrl
          - xlnx,hdcp-keymngmt-blk-1.0
      - const: syscon
>>>>>>> a686015d

  reg:
    maxItems: 1

  resets:
    maxItems: 1

required:
  - compatible
  - reg

allOf:
  - $ref: syscon-common.yaml#

unevaluatedProperties: false

examples:
  - |
    syscon: syscon@1c00000 {
        compatible = "allwinner,sun8i-h3-system-controller", "syscon";
        reg = <0x01c00000 0x1000>;
    };
...<|MERGE_RESOLUTION|>--- conflicted
+++ resolved
@@ -122,55 +122,6 @@
 
 properties:
   compatible:
-<<<<<<< HEAD
-    anyOf:
-      - items:
-          - enum:
-              - allwinner,sun8i-a83t-system-controller
-              - allwinner,sun8i-h3-system-controller
-              - allwinner,sun8i-v3s-system-controller
-              - allwinner,sun50i-a64-system-controller
-              - amd,pensando-elba-syscon
-              - brcm,cru-clkset
-              - freecom,fsg-cs2-system-controller
-              - fsl,imx93-aonmix-ns-syscfg
-              - fsl,imx93-wakeupmix-syscfg
-              - hisilicon,dsa-subctrl
-              - hisilicon,hi6220-sramctrl
-              - hisilicon,pcie-sas-subctrl
-              - hisilicon,peri-subctrl
-              - hpe,gxp-sysreg
-              - intel,lgm-syscon
-              - marvell,armada-3700-usb2-host-misc
-              - mediatek,mt8135-pctl-a-syscfg
-              - mediatek,mt8135-pctl-b-syscfg
-              - mediatek,mt8365-syscfg
-              - microchip,lan966x-cpu-syscon
-              - microchip,sparx5-cpu-syscon
-              - mstar,msc313-pmsleep
-              - nuvoton,ma35d1-sys
-              - nuvoton,wpcm450-shm
-              - rockchip,px30-qos
-              - rockchip,rk3036-qos
-              - rockchip,rk3066-qos
-              - rockchip,rk3228-qos
-              - rockchip,rk3288-qos
-              - rockchip,rk3368-qos
-              - rockchip,rk3399-qos
-              - rockchip,rk3568-qos
-              - rockchip,rk3588-qos
-              - rockchip,rv1126-qos
-              - starfive,jh7100-sysmain
-              - xlnx,zynqmp-dpaud-setting
-              - xlnx,hdcp-keymngmt-blk-1.0
-
-          - const: syscon
-
-      - contains:
-          const: syscon
-        minItems: 2
-        maxItems: 5  # Should be enough
-=======
     items:
       - enum:
           - al,alpine-sysfabric-service
@@ -264,7 +215,6 @@
           - ti,keystone-pllctrl
           - xlnx,hdcp-keymngmt-blk-1.0
       - const: syscon
->>>>>>> a686015d
 
   reg:
     maxItems: 1
