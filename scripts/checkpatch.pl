--- conflicted
+++ resolved
@@ -5800,11 +5800,7 @@
 		        for (my $count = $linenr; $count <= $lc; $count++) {
 				my $fmt = get_quoted_string($lines[$count - 1], raw_line($count, 0));
 				$fmt =~ s/%%//g;
-<<<<<<< HEAD
-				if ($fmt =~ /(\%[\*\d\.]*p(?![\WFfSsBKRraEhMmIiUDdgVCbGNOx]).)/) {
-=======
 				if ($fmt =~ /(\%[\*\d\.]*p(?![\WSsBKRraEhMmIiUDdgVCbGNOx]).)/) {
->>>>>>> 03a0dded
 					$bad_extension = $1;
 					last;
 				}
